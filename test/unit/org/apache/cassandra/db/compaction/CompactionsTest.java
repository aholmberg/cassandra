--- conflicted
+++ resolved
@@ -65,22 +65,8 @@
         // disable compaction while flushing
         store.disableAutoCompaction();
 
-<<<<<<< HEAD
-        long timestamp = System.currentTimeMillis();
-        for (int i = 0; i < 10; i++)
-        {
-            DecoratedKey key = Util.dk(Integer.toString(i));
-            Mutation rm = new Mutation(KEYSPACE1, key.getKey());
-            for (int j = 0; j < 10; j++)
-                rm.add("Standard1", Util.cellname(Integer.toString(j)),
-                       ByteBufferUtil.EMPTY_BYTE_BUFFER,
-                       timestamp,
-                       j > 0 ? 3 : 0); // let first column never expire, since deleting all columns does not produce sstable
-            rm.apply();
-        }
-=======
         long timestamp = populate(KEYSPACE1, STANDARD1, 0, 9, 3); //ttl=3s
->>>>>>> 367c7419
+
         store.forceBlockingFlush();
         assertEquals(1, store.getSSTables().size());
         long originalSize = store.getSSTables().iterator().next().uncompressedLength();
@@ -110,9 +96,9 @@
         for (int i = startRowKey; i <= endRowKey; i++)
         {
             DecoratedKey key = Util.dk(Integer.toString(i));
-            RowMutation rm = new RowMutation(ks, key.key);
+            Mutation rm = new Mutation(ks, key.getKey());
             for (int j = 0; j < 10; j++)
-                rm.add(cf, ByteBufferUtil.bytes(Integer.toString(j)),
+                rm.add(cf,  Util.cellname(Integer.toString(j)),
                        ByteBufferUtil.EMPTY_BYTE_BUFFER,
                        timestamp,
                        j > 0 ? ttl : 0); // let first column never expire, since deleting all columns does not produce sstable
