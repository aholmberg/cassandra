/*
 * Licensed to the Apache Software Foundation (ASF) under one
 * or more contributor license agreements.  See the NOTICE file
 * distributed with this work for additional information
 * regarding copyright ownership.  The ASF licenses this file
 * to you under the Apache License, Version 2.0 (the
 * "License"); you may not use this file except in compliance
 * with the License.  You may obtain a copy of the License at
 *
 *   http://www.apache.org/licenses/LICENSE-2.0
 *
 * Unless required by applicable law or agreed to in writing,
 * software distributed under the License is distributed on an
 * "AS IS" BASIS, WITHOUT WARRANTIES OR CONDITIONS OF ANY
 * KIND, either express or implied.  See the License for the
 * specific language governing permissions and limitations
 * under the License.
 */
package org.apache.cassandra.db;

import java.io.IOException;
import java.util.Arrays;
import java.util.Collection;
import java.util.Collections;
import java.util.UUID;

import org.junit.Before;
import org.junit.BeforeClass;
import org.junit.Test;
import org.junit.runner.RunWith;
import org.junit.runners.Parameterized;
import org.junit.runners.Parameterized.Parameters;

import org.slf4j.Logger;
import org.slf4j.LoggerFactory;

import org.apache.cassandra.SchemaLoader;
import org.apache.cassandra.config.DatabaseDescriptor;
import org.apache.cassandra.config.ParameterizedClass;
import org.apache.cassandra.config.SchemaConstants;
import org.apache.cassandra.db.compaction.CompactionManager;
import org.apache.cassandra.db.commitlog.CommitLog;
import org.apache.cassandra.exceptions.ConfigurationException;
import org.apache.cassandra.io.compress.DeflateCompressor;
import org.apache.cassandra.io.compress.LZ4Compressor;
import org.apache.cassandra.io.compress.SnappyCompressor;
import org.apache.cassandra.schema.KeyspaceParams;
<<<<<<< HEAD
import org.apache.cassandra.security.EncryptionContext;
import org.apache.cassandra.security.EncryptionContextGenerator;
=======
import org.apache.cassandra.schema.SchemaKeyspace;
import org.apache.cassandra.service.StorageService;
>>>>>>> d84c6e98
import org.apache.cassandra.utils.FBUtilities;

@RunWith(Parameterized.class)
public class RecoveryManagerFlushedTest
{
    private static Logger logger = LoggerFactory.getLogger(RecoveryManagerFlushedTest.class);

    private static final String KEYSPACE1 = "RecoveryManager2Test";
    private static final String CF_STANDARD1 = "Standard1";
    private static final String CF_STANDARD2 = "Standard2";

    public RecoveryManagerFlushedTest(ParameterizedClass commitLogCompression, EncryptionContext encryptionContext)
    {
<<<<<<< HEAD
        DatabaseDescriptor.setCommitLogCompression(commitLogCompression);
        DatabaseDescriptor.setEncryptionContext(encryptionContext);
=======
        SchemaLoader.prepareServer();
        StorageService.instance.getTokenMetadata().updateHostId(UUID.randomUUID(), FBUtilities.getBroadcastAddress());

        SchemaLoader.createKeyspace(KEYSPACE1,
                                    KeyspaceParams.simple(1),
                                    SchemaLoader.standardCFMD(KEYSPACE1, CF_STANDARD1),
                                    SchemaLoader.standardCFMD(KEYSPACE1, CF_STANDARD2));
>>>>>>> d84c6e98
    }

    @Parameters()
    public static Collection<Object[]> generateData()
    {
        return Arrays.asList(new Object[][]{
            {null, EncryptionContextGenerator.createDisabledContext()}, // No compression, no encryption
            {null, EncryptionContextGenerator.createContext(true)}, // Encryption
            {new ParameterizedClass(LZ4Compressor.class.getName(), Collections.emptyMap()), EncryptionContextGenerator.createDisabledContext()},
            {new ParameterizedClass(SnappyCompressor.class.getName(), Collections.emptyMap()), EncryptionContextGenerator.createDisabledContext()},
            {new ParameterizedClass(DeflateCompressor.class.getName(), Collections.emptyMap()), EncryptionContextGenerator.createDisabledContext()}});
    }

    @Before
    public void setUp() throws IOException
    {
        CommitLog.instance.resetUnsafe(true);
    }

    @BeforeClass
    public static void defineSchema() throws ConfigurationException
    {
        SchemaLoader.prepareServer();
        SchemaLoader.createKeyspace(KEYSPACE1,
                                    KeyspaceParams.simple(1),
                                    SchemaLoader.standardCFMD(KEYSPACE1, CF_STANDARD1),
                                    SchemaLoader.standardCFMD(KEYSPACE1, CF_STANDARD2));
    }

    @Test
    /* test that commit logs do not replay flushed data */
    public void testWithFlush() throws Exception
    {
        // Flush everything that may be in the commit log now to start fresh
        FBUtilities.waitOnFutures(Keyspace.open(SchemaConstants.SYSTEM_KEYSPACE_NAME).flush());
        FBUtilities.waitOnFutures(Keyspace.open(SchemaConstants.SCHEMA_KEYSPACE_NAME).flush());


        CompactionManager.instance.disableAutoCompaction();

        // add a row to another CF so we test skipping mutations within a not-entirely-flushed CF
        insertRow("Standard2", "key");

        for (int i = 0; i < 100; i++)
        {
            String key = "key" + i;
            insertRow("Standard1", key);
        }

        Keyspace keyspace1 = Keyspace.open(KEYSPACE1);
        ColumnFamilyStore cfs = keyspace1.getColumnFamilyStore("Standard1");
        logger.debug("forcing flush");
        cfs.forceBlockingFlush();

        logger.debug("begin manual replay");
        // replay the commit log (nothing on Standard1 should be replayed since everything was flushed, so only the row on Standard2
        // will be replayed)
        int replayed = CommitLog.instance.resetUnsafe(false);
        assert replayed == 1 : "Expecting only 1 replayed mutation, got " + replayed;
    }

    private void insertRow(String cfname, String key)
    {
        Keyspace keyspace = Keyspace.open(KEYSPACE1);
        ColumnFamilyStore cfs = keyspace.getColumnFamilyStore(cfname);
        new RowUpdateBuilder(cfs.metadata, 0, key)
            .clustering("c")
            .add("val", "val1")
            .build()
            .apply();
    }
}<|MERGE_RESOLUTION|>--- conflicted
+++ resolved
@@ -45,13 +45,9 @@
 import org.apache.cassandra.io.compress.LZ4Compressor;
 import org.apache.cassandra.io.compress.SnappyCompressor;
 import org.apache.cassandra.schema.KeyspaceParams;
-<<<<<<< HEAD
 import org.apache.cassandra.security.EncryptionContext;
 import org.apache.cassandra.security.EncryptionContextGenerator;
-=======
-import org.apache.cassandra.schema.SchemaKeyspace;
 import org.apache.cassandra.service.StorageService;
->>>>>>> d84c6e98
 import org.apache.cassandra.utils.FBUtilities;
 
 @RunWith(Parameterized.class)
@@ -65,18 +61,8 @@
 
     public RecoveryManagerFlushedTest(ParameterizedClass commitLogCompression, EncryptionContext encryptionContext)
     {
-<<<<<<< HEAD
         DatabaseDescriptor.setCommitLogCompression(commitLogCompression);
         DatabaseDescriptor.setEncryptionContext(encryptionContext);
-=======
-        SchemaLoader.prepareServer();
-        StorageService.instance.getTokenMetadata().updateHostId(UUID.randomUUID(), FBUtilities.getBroadcastAddress());
-
-        SchemaLoader.createKeyspace(KEYSPACE1,
-                                    KeyspaceParams.simple(1),
-                                    SchemaLoader.standardCFMD(KEYSPACE1, CF_STANDARD1),
-                                    SchemaLoader.standardCFMD(KEYSPACE1, CF_STANDARD2));
->>>>>>> d84c6e98
     }
 
     @Parameters()
@@ -100,6 +86,8 @@
     public static void defineSchema() throws ConfigurationException
     {
         SchemaLoader.prepareServer();
+        StorageService.instance.getTokenMetadata().updateHostId(UUID.randomUUID(), FBUtilities.getBroadcastAddress());
+
         SchemaLoader.createKeyspace(KEYSPACE1,
                                     KeyspaceParams.simple(1),
                                     SchemaLoader.standardCFMD(KEYSPACE1, CF_STANDARD1),
