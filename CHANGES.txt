2.1.0-rc6
 * Fix Thrift range filtering without 2ary index lookups (CASSANDRA-7741)
 * Add tracing entries about concurrent range requests (CASSANDRA-7599)
 * (cqlsh) Fix DESCRIBE for NTS keyspaces (CASSANDRA-7729)
 * Remove netty buffer ref-counting (CASSANDRA-7735)
 * Pass mutated cf to index updater for use by PRSI (CASSANDRA-7742)
 * Include stress yaml example in release and deb (CASSANDRA-7717)
 * workaround for netty issue causing corrupted data off the wire (CASSANDRA-7695)
 * cqlsh DESC CLUSTER fails retrieving ring information (CASSANDRA-7687)
 * Fix binding null values inside UDT (CASSANDRA-7685)
 * Fix UDT field selection with empty fields (CASSANDRA-7670)
 * Bogus deserialization of static cells from sstable (CASSANDRA-7684)
Merged from 2.0:
 * Clone token map outside of hot gossip loops (CASSANDRA-7758)
 * Fix MS expiring map timeout for Paxos messages (CASSANDRA-7752)
 * Do not flush on truncate if durable_writes is false (CASSANDRA-7750)
 * Give CRR a default input_cql Statement (CASSANDRA-7226)
 * Better error message when adding a collection with the same name
   than a previously dropped one (CASSANDRA-6276)
 * Fix validation when adding static columns (CASSANDRA-7730)
 * (Thrift) fix range deletion of supercolumns (CASSANDRA-7733)
 * Fix potential AssertionError in RangeTombstoneList (CASSANDRA-7700)
 * Validate arguments of blobAs* functions (CASSANDRA-7707)
 * Fix potential AssertionError with 2ndary indexes (CASSANDRA-6612)
 * Avoid logging CompactionInterrupted at ERROR (CASSANDRA-7694)
 * Minor leak in sstable2jon (CASSANDRA-7709)
 * Add cassandra.auto_bootstrap system property (CASSANDRA-7650)
 * Update java driver (for hadoop) (CASSANDRA-7618)
 * Remove CqlPagingRecordReader/CqlPagingInputFormat (CASSANDRA-7570)
 * Support connecting to ipv6 jmx with nodetool (CASSANDRA-7669)


2.1.0-rc5
 * Reject counters inside user types (CASSANDRA-7672)
 * Switch to notification-based GCInspector (CASSANDRA-7638)
 * (cqlsh) Handle nulls in UDTs and tuples correctly (CASSANDRA-7656)
 * Don't use strict consistency when replacing (CASSANDRA-7568)
 * Fix min/max cell name collection on 2.0 SSTables with range
   tombstones (CASSANDRA-7593)
 * Tolerate min/max cell names of different lengths (CASSANDRA-7651)
 * Filter cached results correctly (CASSANDRA-7636)
 * Fix tracing on the new SEPExecutor (CASSANDRA-7644)
 * Remove shuffle and taketoken (CASSANDRA-7601)
 * Clean up Windows batch scripts (CASSANDRA-7619)
 * Fix native protocol drop user type notification (CASSANDRA-7571)
 * Give read access to system.schema_usertypes to all authenticated users
   (CASSANDRA-7578)
 * (cqlsh) Fix cqlsh display when zero rows are returned (CASSANDRA-7580)
 * Get java version correctly when JAVA_TOOL_OPTIONS is set (CASSANDRA-7572)
 * Fix NPE when dropping index from non-existent keyspace, AssertionError when
   dropping non-existent index with IF EXISTS (CASSANDRA-7590)
 * Fix sstablelevelresetter hang (CASSANDRA-7614)
 * (cqlsh) Fix deserialization of blobs (CASSANDRA-7603)
 * Use "keyspace updated" schema change message for UDT changes in v1 and
   v2 protocols (CASSANDRA-7617)
 * Fix tracing of range slices and secondary index lookups that are local
   to the coordinator (CASSANDRA-7599)
 * Set -Dcassandra.storagedir for all tool shell scripts (CASSANDRA-7587)
 * Don't swap max/min col names when mutating sstable metadata (CASSANDRA-7596)
 * (cqlsh) Correctly handle paged result sets (CASSANDRA-7625)
 * (cqlsh) Improve waiting for a trace to complete (CASSANDRA-7626)
 * Fix tracing of concurrent range slices and 2ary index queries (CASSANDRA-7626)
 * Fix scrub against collection type (CASSANDRA-7665)
Merged from 2.0:
 * Set gc_grace_seconds to seven days for system schema tables (CASSANDRA-7668)
 * SimpleSeedProvider no longer caches seeds forever (CASSANDRA-7663)
 * Always flush on truncate (CASSANDRA-7511)
 * Fix ReversedType(DateType) mapping to native protocol (CASSANDRA-7576)
 * Always merge ranges owned by a single node (CASSANDRA-6930)
 * Track max/min timestamps for range tombstones (CASSANDRA-7647)
 * Fix NPE when listing saved caches dir (CASSANDRA-7632)


2.1.0-rc4
 * Fix word count hadoop example (CASSANDRA-7200)
 * Updated memtable_cleanup_threshold and memtable_flush_writers defaults 
   (CASSANDRA-7551)
 * (Windows) fix startup when WMI memory query fails (CASSANDRA-7505)
 * Anti-compaction proceeds if any part of the repair failed (CASANDRA-7521)
 * Add missing table name to DROP INDEX responses and notifications (CASSANDRA-7539)
 * Bump CQL version to 3.2.0 and update CQL documentation (CASSANDRA-7527)
 * Fix configuration error message when running nodetool ring (CASSANDRA-7508)
 * Support conditional updates, tuple type, and the v3 protocol in cqlsh (CASSANDRA-7509)
 * Handle queries on multiple secondary index types (CASSANDRA-7525)
 * Fix cqlsh authentication with v3 native protocol (CASSANDRA-7564)
 * Fix NPE when unknown prepared statement ID is used (CASSANDRA-7454)
Merged from 2.0:
 * (Windows) force range-based repair to non-sequential mode (CASSANDRA-7541)
 * Fix range merging when DES scores are zero (CASSANDRA-7535)
 * Warn when SSL certificates have expired (CASSANDRA-7528)
 * Fix error when doing reversed queries with static columns (CASSANDRA-7490)
Merged from 1.2:
 * Set correct stream ID on responses when non-Exception Throwables
   are thrown while handling native protocol messages (CASSANDRA-7470)


2.1.0-rc3
 * Consider expiry when reconciling otherwise equal cells (CASSANDRA-7403)
 * Introduce CQL support for stress tool (CASSANDRA-6146)
 * Fix ClassCastException processing expired messages (CASSANDRA-7496)
 * Fix prepared marker for collections inside UDT (CASSANDRA-7472)
 * Remove left-over populate_io_cache_on_flush and replicate_on_write
   uses (CASSANDRA-7493)
 * (Windows) handle spaces in path names (CASSANDRA-7451)
 * Ensure writes have completed after dropping a table, before recycling
   commit log segments (CASSANDRA-7437)
 * Remove left-over rows_per_partition_to_cache (CASSANDRA-7493)
 * Fix error when CONTAINS is used with a bind marker (CASSANDRA-7502)
 * Properly reject unknown UDT field (CASSANDRA-7484)
Merged from 2.0:
 * Fix CC#collectTimeOrderedData() tombstone optimisations (CASSANDRA-7394)
 * Support DISTINCT for static columns and fix behaviour when DISTINC is
   not use (CASSANDRA-7305).
 * Workaround JVM NPE on JMX bind failure (CASSANDRA-7254)
 * Fix race in FileCacheService RemovalListener (CASSANDRA-7278)
 * Fix inconsistent use of consistencyForCommit that allowed LOCAL_QUORUM
   operations to incorrect become full QUORUM (CASSANDRA-7345)
 * Properly handle unrecognized opcodes and flags (CASSANDRA-7440)
 * (Hadoop) close CqlRecordWriter clients when finished (CASSANDRA-7459)
 * Commit disk failure policy (CASSANDRA-7429)
 * Make sure high level sstables get compacted (CASSANDRA-7414)
 * Fix AssertionError when using empty clustering columns and static columns
   (CASSANDRA-7455)
 * Add option to disable STCS in L0 (CASSANDRA-6621)
 * Upgrade to snappy-java 1.0.5.2 (CASSANDRA-7476)


2.1.0-rc2
 * Fix heap size calculation for CompoundSparseCellName and 
   CompoundSparseCellName.WithCollection (CASSANDRA-7421)
 * Allow counter mutations in UNLOGGED batches (CASSANDRA-7351)
 * Modify reconcile logic to always pick a tombstone over a counter cell
   (CASSANDRA-7346)
 * Avoid incremental compaction on Windows (CASSANDRA-7365)
 * Fix exception when querying a composite-keyed table with a collection index
   (CASSANDRA-7372)
 * Use node's host id in place of counter ids (CASSANDRA-7366)
 * Fix error when doing reversed queries with static columns (CASSANDRA-7490)
 * Backport CASSANDRA-6747 (CASSANDRA-7560)
 * Track max/min timestamps for range tombstones (CASSANDRA-7647)
 * Fix NPE when listing saved caches dir (CASSANDRA-7632)
Merged from 1.2:
<<<<<<< HEAD
=======
 * Remove duplicates from StorageService.getJoiningNodes (CASSANDRA-7478)
 * Clone token map outside of hot gossip loops (CASSANDRA-7758)
>>>>>>> 40deb911
 * Add stop method to EmbeddedCassandraService (CASSANDRA-7595)
 * Support connecting to ipv6 jmx with nodetool (CASSANDRA-7669)
 * Set gc_grace_seconds to seven days for system schema tables (CASSANDRA-7668)
 * SimpleSeedProvider no longer caches seeds forever (CASSANDRA-7663)
 * Set correct stream ID on responses when non-Exception Throwables
   are thrown while handling native protocol messages (CASSANDRA-7470)


2.1.0-rc1
 * Revert flush directory (CASSANDRA-6357)
 * More efficient executor service for fast operations (CASSANDRA-4718)
 * Move less common tools into a new cassandra-tools package (CASSANDRA-7160)
 * Support more concurrent requests in native protocol (CASSANDRA-7231)
 * Add tab-completion to debian nodetool packaging (CASSANDRA-6421)
 * Change concurrent_compactors defaults (CASSANDRA-7139)
 * Add PowerShell Windows launch scripts (CASSANDRA-7001)
 * Make commitlog archive+restore more robust (CASSANDRA-6974)
 * Fix marking commitlogsegments clean (CASSANDRA-6959)
 * Add snapshot "manifest" describing files included (CASSANDRA-6326)
 * Parallel streaming for sstableloader (CASSANDRA-3668)
 * Fix bugs in supercolumns handling (CASSANDRA-7138)
 * Fix ClassClassException on composite dense tables (CASSANDRA-7112)
 * Cleanup and optimize collation and slice iterators (CASSANDRA-7107)
 * Upgrade NBHM lib (CASSANDRA-7128)
 * Optimize netty server (CASSANDRA-6861)
 * Fix repair hang when given CF does not exist (CASSANDRA-7189)
 * Allow c* to be shutdown in an embedded mode (CASSANDRA-5635)
 * Add server side batching to native transport (CASSANDRA-5663)
 * Make batchlog replay asynchronous (CASSANDRA-6134)
 * remove unused classes (CASSANDRA-7197)
 * Limit user types to the keyspace they are defined in (CASSANDRA-6643)
 * Add validate method to CollectionType (CASSANDRA-7208)
 * New serialization format for UDT values (CASSANDRA-7209, CASSANDRA-7261)
 * Fix nodetool netstats (CASSANDRA-7270)
 * Fix potential ClassCastException in HintedHandoffManager (CASSANDRA-7284)
 * Use prepared statements internally (CASSANDRA-6975)
 * Fix broken paging state with prepared statement (CASSANDRA-7120)
 * Fix IllegalArgumentException in CqlStorage (CASSANDRA-7287)
 * Allow nulls/non-existant fields in UDT (CASSANDRA-7206)
 * Backport Thrift MultiSliceRequest (CASSANDRA-7027)
 * Handle overlapping MultiSlices (CASSANDRA-7279)
 * Fix DataOutputTest on Windows (CASSANDRA-7265)
 * Embedded sets in user defined data-types are not updating (CASSANDRA-7267)
 * Add tuple type to CQL/native protocol (CASSANDRA-7248)
 * Fix CqlPagingRecordReader on tables with few rows (CASSANDRA-7322)
Merged from 2.0:
 * Copy compaction options to make sure they are reloaded (CASSANDRA-7290)
 * Add option to do more aggressive tombstone compactions (CASSANDRA-6563)
 * Don't try to compact already-compacting files in HHOM (CASSANDRA-7288)
 * Always reallocate buffers in HSHA (CASSANDRA-6285)
 * (Hadoop) support authentication in CqlRecordReader (CASSANDRA-7221)
 * (Hadoop) Close java driver Cluster in CQLRR.close (CASSANDRA-7228)
 * Warn when 'USING TIMESTAMP' is used on a CAS BATCH (CASSANDRA-7067)
 * return all cpu values from BackgroundActivityMonitor.readAndCompute (CASSANDRA-7183)
 * Correctly delete scheduled range xfers (CASSANDRA-7143)
 * return all cpu values from BackgroundActivityMonitor.readAndCompute (CASSANDRA-7183)  
 * reduce garbage creation in calculatePendingRanges (CASSANDRA-7191)
 * fix c* launch issues on Russian os's due to output of linux 'free' cmd (CASSANDRA-6162)
 * Fix disabling autocompaction (CASSANDRA-7187)
 * Fix potential NumberFormatException when deserializing IntegerType (CASSANDRA-7088)
 * cqlsh can't tab-complete disabling compaction (CASSANDRA-7185)
 * cqlsh: Accept and execute CQL statement(s) from command-line parameter (CASSANDRA-7172)
 * Fix IllegalStateException in CqlPagingRecordReader (CASSANDRA-7198)
 * Fix the InvertedIndex trigger example (CASSANDRA-7211)
 * Add --resolve-ip option to 'nodetool ring' (CASSANDRA-7210)
 * reduce garbage on codec flag deserialization (CASSANDRA-7244) 
 * Fix duplicated error messages on directory creation error at startup (CASSANDRA-5818)
 * Proper null handle for IF with map element access (CASSANDRA-7155)
 * Improve compaction visibility (CASSANDRA-7242)
 * Correctly delete scheduled range xfers (CASSANDRA-7143)
 * Make batchlog replica selection rack-aware (CASSANDRA-6551)
 * Fix CFMetaData#getColumnDefinitionFromColumnName() (CASSANDRA-7074)
 * Fix writetime/ttl functions for static columns (CASSANDRA-7081)
 * Suggest CTRL-C or semicolon after three blank lines in cqlsh (CASSANDRA-7142)
 * Fix 2ndary index queries with DESC clustering order (CASSANDRA-6950)
 * Invalid key cache entries on DROP (CASSANDRA-6525)
 * Fix flapping RecoveryManagerTest (CASSANDRA-7084)
 * Add missing iso8601 patterns for date strings (CASSANDRA-6973)
 * Support selecting multiple rows in a partition using IN (CASSANDRA-6875)
 * Add authentication support to shuffle (CASSANDRA-6484)
 * Swap local and global default read repair chances (CASSANDRA-7320)
 * Add conditional CREATE/DROP USER support (CASSANDRA-7264)
 * Cqlsh counts non-empty lines for "Blank lines" warning (CASSANDRA-7325)
Merged from 1.2:
 * Add Cloudstack snitch (CASSANDRA-7147)
 * Update system.peers correctly when relocating tokens (CASSANDRA-7126)
 * Add Google Compute Engine snitch (CASSANDRA-7132)
 * remove duplicate query for local tokens (CASSANDRA-7182)
 * exit CQLSH with error status code if script fails (CASSANDRA-6344)
 * Fix bug with some IN queries missig results (CASSANDRA-7105)
 * Fix availability validation for LOCAL_ONE CL (CASSANDRA-7319)
 * Hint streaming can cause decommission to fail (CASSANDRA-7219)


2.1.0-beta2
 * Increase default CL space to 8GB (CASSANDRA-7031)
 * Add range tombstones to read repair digests (CASSANDRA-6863)
 * Fix BTree.clear for large updates (CASSANDRA-6943)
 * Fail write instead of logging a warning when unable to append to CL
   (CASSANDRA-6764)
 * Eliminate possibility of CL segment appearing twice in active list 
   (CASSANDRA-6557)
 * Apply DONTNEED fadvise to commitlog segments (CASSANDRA-6759)
 * Switch CRC component to Adler and include it for compressed sstables 
   (CASSANDRA-4165)
 * Allow cassandra-stress to set compaction strategy options (CASSANDRA-6451)
 * Add broadcast_rpc_address option to cassandra.yaml (CASSANDRA-5899)
 * Auto reload GossipingPropertyFileSnitch config (CASSANDRA-5897)
 * Fix overflow of memtable_total_space_in_mb (CASSANDRA-6573)
 * Fix ABTC NPE and apply update function correctly (CASSANDRA-6692)
 * Allow nodetool to use a file or prompt for password (CASSANDRA-6660)
 * Fix AIOOBE when concurrently accessing ABSC (CASSANDRA-6742)
 * Fix assertion error in ALTER TYPE RENAME (CASSANDRA-6705)
 * Scrub should not always clear out repaired status (CASSANDRA-5351)
 * Improve handling of range tombstone for wide partitions (CASSANDRA-6446)
 * Fix ClassCastException for compact table with composites (CASSANDRA-6738)
 * Fix potentially repairing with wrong nodes (CASSANDRA-6808)
 * Change caching option syntax (CASSANDRA-6745)
 * Fix stress to do proper counter reads (CASSANDRA-6835)
 * Fix help message for stress counter_write (CASSANDRA-6824)
 * Fix stress smart Thrift client to pick servers correctly (CASSANDRA-6848)
 * Add logging levels (minimal, normal or verbose) to stress tool (CASSANDRA-6849)
 * Fix race condition in Batch CLE (CASSANDRA-6860)
 * Improve cleanup/scrub/upgradesstables failure handling (CASSANDRA-6774)
 * ByteBuffer write() methods for serializing sstables (CASSANDRA-6781)
 * Proper compare function for CollectionType (CASSANDRA-6783)
 * Update native server to Netty 4 (CASSANDRA-6236)
 * Fix off-by-one error in stress (CASSANDRA-6883)
 * Make OpOrder AutoCloseable (CASSANDRA-6901)
 * Remove sync repair JMX interface (CASSANDRA-6900)
 * Add multiple memory allocation options for memtables (CASSANDRA-6689, 6694)
 * Remove adjusted op rate from stress output (CASSANDRA-6921)
 * Add optimized CF.hasColumns() implementations (CASSANDRA-6941)
 * Serialize batchlog mutations with the version of the target node
   (CASSANDRA-6931)
 * Optimize CounterColumn#reconcile() (CASSANDRA-6953)
 * Properly remove 1.2 sstable support in 2.1 (CASSANDRA-6869)
 * Lock counter cells, not partitions (CASSANDRA-6880)
 * Track presence of legacy counter shards in sstables (CASSANDRA-6888)
 * Ensure safe resource cleanup when replacing sstables (CASSANDRA-6912)
 * Add failure handler to async callback (CASSANDRA-6747)
 * Fix AE when closing SSTable without releasing reference (CASSANDRA-7000)
 * Clean up IndexInfo on keyspace/table drops (CASSANDRA-6924)
 * Only snapshot relative SSTables when sequential repair (CASSANDRA-7024)
 * Require nodetool rebuild_index to specify index names (CASSANDRA-7038)
 * fix cassandra stress errors on reads with native protocol (CASSANDRA-7033)
 * Use OpOrder to guard sstable references for reads (CASSANDRA-6919)
 * Preemptive opening of compaction result (CASSANDRA-6916)
 * Multi-threaded scrub/cleanup/upgradesstables (CASSANDRA-5547)
 * Optimize cellname comparison (CASSANDRA-6934)
 * Native protocol v3 (CASSANDRA-6855)
 * Optimize Cell liveness checks and clean up Cell (CASSANDRA-7119)
 * Support consistent range movements (CASSANDRA-2434)
Merged from 2.0:
 * Avoid race-prone second "scrub" of system keyspace (CASSANDRA-6797)
 * Pool CqlRecordWriter clients by inetaddress rather than Range
   (CASSANDRA-6665)
 * Fix compaction_history timestamps (CASSANDRA-6784)
 * Compare scores of full replica ordering in DES (CASSANDRA-6683)
 * fix CME in SessionInfo updateProgress affecting netstats (CASSANDRA-6577)
 * Allow repairing between specific replicas (CASSANDRA-6440)
 * Allow per-dc enabling of hints (CASSANDRA-6157)
 * Add compatibility for Hadoop 0.2.x (CASSANDRA-5201)
 * Fix EstimatedHistogram races (CASSANDRA-6682)
 * Failure detector correctly converts initial value to nanos (CASSANDRA-6658)
 * Add nodetool taketoken to relocate vnodes (CASSANDRA-4445)
 * Expose bulk loading progress over JMX (CASSANDRA-4757)
 * Correctly handle null with IF conditions and TTL (CASSANDRA-6623)
 * Account for range/row tombstones in tombstone drop
   time histogram (CASSANDRA-6522)
 * Stop CommitLogSegment.close() from calling sync() (CASSANDRA-6652)
 * Make commitlog failure handling configurable (CASSANDRA-6364)
 * Avoid overlaps in LCS (CASSANDRA-6688)
 * Improve support for paginating over composites (CASSANDRA-4851)
 * Fix count(*) queries in a mixed cluster (CASSANDRA-6707)
 * Improve repair tasks(snapshot, differencing) concurrency (CASSANDRA-6566)
 * Fix replaying pre-2.0 commit logs (CASSANDRA-6714)
 * Add static columns to CQL3 (CASSANDRA-6561)
 * Optimize single partition batch statements (CASSANDRA-6737)
 * Disallow post-query re-ordering when paging (CASSANDRA-6722)
 * Fix potential paging bug with deleted columns (CASSANDRA-6748)
 * Fix NPE on BulkLoader caused by losing StreamEvent (CASSANDRA-6636)
 * Fix truncating compression metadata (CASSANDRA-6791)
 * Add CMSClassUnloadingEnabled JVM option (CASSANDRA-6541)
 * Catch memtable flush exceptions during shutdown (CASSANDRA-6735)
 * Fix upgradesstables NPE for non-CF-based indexes (CASSANDRA-6645)
 * Fix UPDATE updating PRIMARY KEY columns implicitly (CASSANDRA-6782)
 * Fix IllegalArgumentException when updating from 1.2 with SuperColumns
   (CASSANDRA-6733)
 * FBUtilities.singleton() should use the CF comparator (CASSANDRA-6778)
 * Fix CQLSStableWriter.addRow(Map<String, Object>) (CASSANDRA-6526)
 * Fix HSHA server introducing corrupt data (CASSANDRA-6285)
 * Fix CAS conditions for COMPACT STORAGE tables (CASSANDRA-6813)
 * Starting threads in OutboundTcpConnectionPool constructor causes race conditions (CASSANDRA-7177)
 * Allow overriding cassandra-rackdc.properties file (CASSANDRA-7072)
 * Set JMX RMI port to 7199 (CASSANDRA-7087)
 * Use LOCAL_QUORUM for data reads at LOCAL_SERIAL (CASSANDRA-6939)
 * Log a warning for large batches (CASSANDRA-6487)
 * Put nodes in hibernate when join_ring is false (CASSANDRA-6961)
 * Avoid early loading of non-system keyspaces before compaction-leftovers 
   cleanup at startup (CASSANDRA-6913)
 * Restrict Windows to parallel repairs (CASSANDRA-6907)
 * (Hadoop) Allow manually specifying start/end tokens in CFIF (CASSANDRA-6436)
 * Fix NPE in MeteredFlusher (CASSANDRA-6820)
 * Fix race processing range scan responses (CASSANDRA-6820)
 * Allow deleting snapshots from dropped keyspaces (CASSANDRA-6821)
 * Add uuid() function (CASSANDRA-6473)
 * Omit tombstones from schema digests (CASSANDRA-6862)
 * Include correct consistencyLevel in LWT timeout (CASSANDRA-6884)
 * Lower chances for losing new SSTables during nodetool refresh and
   ColumnFamilyStore.loadNewSSTables (CASSANDRA-6514)
 * Add support for DELETE ... IF EXISTS to CQL3 (CASSANDRA-5708)
 * Update hadoop_cql3_word_count example (CASSANDRA-6793)
 * Fix handling of RejectedExecution in sync Thrift server (CASSANDRA-6788)
 * Log more information when exceeding tombstone_warn_threshold (CASSANDRA-6865)
 * Fix truncate to not abort due to unreachable fat clients (CASSANDRA-6864)
 * Fix schema concurrency exceptions (CASSANDRA-6841)
 * Fix leaking validator FH in StreamWriter (CASSANDRA-6832)
 * Fix saving triggers to schema (CASSANDRA-6789)
 * Fix trigger mutations when base mutation list is immutable (CASSANDRA-6790)
 * Fix accounting in FileCacheService to allow re-using RAR (CASSANDRA-6838)
 * Fix static counter columns (CASSANDRA-6827)
 * Restore expiring->deleted (cell) compaction optimization (CASSANDRA-6844)
 * Fix CompactionManager.needsCleanup (CASSANDRA-6845)
 * Correctly compare BooleanType values other than 0 and 1 (CASSANDRA-6779)
 * Read message id as string from earlier versions (CASSANDRA-6840)
 * Properly use the Paxos consistency for (non-protocol) batch (CASSANDRA-6837)
 * Add paranoid disk failure option (CASSANDRA-6646)
 * Improve PerRowSecondaryIndex performance (CASSANDRA-6876)
 * Extend triggers to support CAS updates (CASSANDRA-6882)
 * Static columns with IF NOT EXISTS don't always work as expected (CASSANDRA-6873)
 * Fix paging with SELECT DISTINCT (CASSANDRA-6857)
 * Fix UnsupportedOperationException on CAS timeout (CASSANDRA-6923)
 * Improve MeteredFlusher handling of MF-unaffected column families
   (CASSANDRA-6867)
 * Add CqlRecordReader using native pagination (CASSANDRA-6311)
 * Add QueryHandler interface (CASSANDRA-6659)
 * Track liveRatio per-memtable, not per-CF (CASSANDRA-6945)
 * Make sure upgradesstables keeps sstable level (CASSANDRA-6958)
 * Fix LIMIT with static columns (CASSANDRA-6956)
 * Fix clash with CQL column name in thrift validation (CASSANDRA-6892)
 * Fix error with super columns in mixed 1.2-2.0 clusters (CASSANDRA-6966)
 * Fix bad skip of sstables on slice query with composite start/finish (CASSANDRA-6825)
 * Fix unintended update with conditional statement (CASSANDRA-6893)
 * Fix map element access in IF (CASSANDRA-6914)
 * Avoid costly range calculations for range queries on system keyspaces
   (CASSANDRA-6906)
 * Fix SSTable not released if stream session fails (CASSANDRA-6818)
 * Avoid build failure due to ANTLR timeout (CASSANDRA-6991)
 * Queries on compact tables can return more rows that requested (CASSANDRA-7052)
 * USING TIMESTAMP for batches does not work (CASSANDRA-7053)
 * Fix performance regression from CASSANDRA-5614 (CASSANDRA-6949)
 * Ensure that batchlog and hint timeouts do not produce hints (CASSANDRA-7058)
 * Merge groupable mutations in TriggerExecutor#execute() (CASSANDRA-7047)
 * Plug holes in resource release when wiring up StreamSession (CASSANDRA-7073)
 * Re-add parameter columns to tracing session (CASSANDRA-6942)
 * Preserves CQL metadata when updating table from thrift (CASSANDRA-6831)
Merged from 1.2:
 * Fix nodetool display with vnodes (CASSANDRA-7082)
 * Add UNLOGGED, COUNTER options to BATCH documentation (CASSANDRA-6816)
 * add extra SSL cipher suites (CASSANDRA-6613)
 * fix nodetool getsstables for blob PK (CASSANDRA-6803)
 * Fix BatchlogManager#deleteBatch() use of millisecond timestamps
   (CASSANDRA-6822)
 * Continue assassinating even if the endpoint vanishes (CASSANDRA-6787)
 * Schedule schema pulls on change (CASSANDRA-6971)
 * Non-droppable verbs shouldn't be dropped from OTC (CASSANDRA-6980)
 * Shutdown batchlog executor in SS#drain() (CASSANDRA-7025)
 * Fix batchlog to account for CF truncation records (CASSANDRA-6999)
 * Fix CQLSH parsing of functions and BLOB literals (CASSANDRA-7018)
 * Properly load trustore in the native protocol (CASSANDRA-6847)
 * Always clean up references in SerializingCache (CASSANDRA-6994)
 * Don't shut MessagingService down when replacing a node (CASSANDRA-6476)
 * fix npe when doing -Dcassandra.fd_initial_value_ms (CASSANDRA-6751)


2.1.0-beta1
 * Add flush directory distinct from compaction directories (CASSANDRA-6357)
 * Require JNA by default (CASSANDRA-6575)
 * add listsnapshots command to nodetool (CASSANDRA-5742)
 * Introduce AtomicBTreeColumns (CASSANDRA-6271, 6692)
 * Multithreaded commitlog (CASSANDRA-3578)
 * allocate fixed index summary memory pool and resample cold index summaries 
   to use less memory (CASSANDRA-5519)
 * Removed multithreaded compaction (CASSANDRA-6142)
 * Parallelize fetching rows for low-cardinality indexes (CASSANDRA-1337)
 * change logging from log4j to logback (CASSANDRA-5883)
 * switch to LZ4 compression for internode communication (CASSANDRA-5887)
 * Stop using Thrift-generated Index* classes internally (CASSANDRA-5971)
 * Remove 1.2 network compatibility code (CASSANDRA-5960)
 * Remove leveled json manifest migration code (CASSANDRA-5996)
 * Remove CFDefinition (CASSANDRA-6253)
 * Use AtomicIntegerFieldUpdater in RefCountedMemory (CASSANDRA-6278)
 * User-defined types for CQL3 (CASSANDRA-5590)
 * Use of o.a.c.metrics in nodetool (CASSANDRA-5871, 6406)
 * Batch read from OTC's queue and cleanup (CASSANDRA-1632)
 * Secondary index support for collections (CASSANDRA-4511, 6383)
 * SSTable metadata(Stats.db) format change (CASSANDRA-6356)
 * Push composites support in the storage engine
   (CASSANDRA-5417, CASSANDRA-6520)
 * Add snapshot space used to cfstats (CASSANDRA-6231)
 * Add cardinality estimator for key count estimation (CASSANDRA-5906)
 * CF id is changed to be non-deterministic. Data dir/key cache are created
   uniquely for CF id (CASSANDRA-5202)
 * New counters implementation (CASSANDRA-6504)
 * Replace UnsortedColumns, EmptyColumns, TreeMapBackedSortedColumns with new
   ArrayBackedSortedColumns (CASSANDRA-6630, CASSANDRA-6662, CASSANDRA-6690)
 * Add option to use row cache with a given amount of rows (CASSANDRA-5357)
 * Avoid repairing already repaired data (CASSANDRA-5351)
 * Reject counter updates with USING TTL/TIMESTAMP (CASSANDRA-6649)
 * Replace index_interval with min/max_index_interval (CASSANDRA-6379)
 * Lift limitation that order by columns must be selected for IN queries (CASSANDRA-4911)


2.0.5
 * Reduce garbage generated by bloom filter lookups (CASSANDRA-6609)
 * Add ks.cf names to tombstone logging (CASSANDRA-6597)
 * Use LOCAL_QUORUM for LWT operations at LOCAL_SERIAL (CASSANDRA-6495)
 * Wait for gossip to settle before accepting client connections (CASSANDRA-4288)
 * Delete unfinished compaction incrementally (CASSANDRA-6086)
 * Allow specifying custom secondary index options in CQL3 (CASSANDRA-6480)
 * Improve replica pinning for cache efficiency in DES (CASSANDRA-6485)
 * Fix LOCAL_SERIAL from thrift (CASSANDRA-6584)
 * Don't special case received counts in CAS timeout exceptions (CASSANDRA-6595)
 * Add support for 2.1 global counter shards (CASSANDRA-6505)
 * Fix NPE when streaming connection is not yet established (CASSANDRA-6210)
 * Avoid rare duplicate read repair triggering (CASSANDRA-6606)
 * Fix paging discardFirst (CASSANDRA-6555)
 * Fix ArrayIndexOutOfBoundsException in 2ndary index query (CASSANDRA-6470)
 * Release sstables upon rebuilding 2i (CASSANDRA-6635)
 * Add AbstractCompactionStrategy.startup() method (CASSANDRA-6637)
 * SSTableScanner may skip rows during cleanup (CASSANDRA-6638)
 * sstables from stalled repair sessions can resurrect deleted data (CASSANDRA-6503)
 * Switch stress to use ITransportFactory (CASSANDRA-6641)
 * Fix IllegalArgumentException during prepare (CASSANDRA-6592)
 * Fix possible loss of 2ndary index entries during compaction (CASSANDRA-6517)
 * Fix direct Memory on architectures that do not support unaligned long access
   (CASSANDRA-6628)
 * Let scrub optionally skip broken counter partitions (CASSANDRA-5930)
Merged from 1.2:
 * fsync compression metadata (CASSANDRA-6531)
 * Validate CF existence on execution for prepared statement (CASSANDRA-6535)
 * Add ability to throttle batchlog replay (CASSANDRA-6550)
 * Fix executing LOCAL_QUORUM with SimpleStrategy (CASSANDRA-6545)
 * Avoid StackOverflow when using large IN queries (CASSANDRA-6567)
 * Nodetool upgradesstables includes secondary indexes (CASSANDRA-6598)
 * Paginate batchlog replay (CASSANDRA-6569)
 * skip blocking on streaming during drain (CASSANDRA-6603)
 * Improve error message when schema doesn't match loaded sstable (CASSANDRA-6262)
 * Add properties to adjust FD initial value and max interval (CASSANDRA-4375)
 * Fix preparing with batch and delete from collection (CASSANDRA-6607)
 * Fix ABSC reverse iterator's remove() method (CASSANDRA-6629)
 * Handle host ID conflicts properly (CASSANDRA-6615)
 * Move handling of migration event source to solve bootstrap race. (CASSANDRA-6648)
 * Make sure compaction throughput value doesn't overflow with int math (CASSANDRA-6647)


2.0.4
 * Allow removing snapshots of no-longer-existing CFs (CASSANDRA-6418)
 * add StorageService.stopDaemon() (CASSANDRA-4268)
 * add IRE for invalid CF supplied to get_count (CASSANDRA-5701)
 * add client encryption support to sstableloader (CASSANDRA-6378)
 * Fix accept() loop for SSL sockets post-shutdown (CASSANDRA-6468)
 * Fix size-tiered compaction in LCS L0 (CASSANDRA-6496)
 * Fix assertion failure in filterColdSSTables (CASSANDRA-6483)
 * Fix row tombstones in larger-than-memory compactions (CASSANDRA-6008)
 * Fix cleanup ClassCastException (CASSANDRA-6462)
 * Reduce gossip memory use by interning VersionedValue strings (CASSANDRA-6410)
 * Allow specifying datacenters to participate in a repair (CASSANDRA-6218)
 * Fix divide-by-zero in PCI (CASSANDRA-6403)
 * Fix setting last compacted key in the wrong level for LCS (CASSANDRA-6284)
 * Add millisecond precision formats to the timestamp parser (CASSANDRA-6395)
 * Expose a total memtable size metric for a CF (CASSANDRA-6391)
 * cqlsh: handle symlinks properly (CASSANDRA-6425)
 * Fix potential infinite loop when paging query with IN (CASSANDRA-6464)
 * Fix assertion error in AbstractQueryPager.discardFirst (CASSANDRA-6447)
 * Fix streaming older SSTable yields unnecessary tombstones (CASSANDRA-6527)
Merged from 1.2:
 * Improved error message on bad properties in DDL queries (CASSANDRA-6453)
 * Randomize batchlog candidates selection (CASSANDRA-6481)
 * Fix thundering herd on endpoint cache invalidation (CASSANDRA-6345, 6485)
 * Improve batchlog write performance with vnodes (CASSANDRA-6488)
 * cqlsh: quote single quotes in strings inside collections (CASSANDRA-6172)
 * Improve gossip performance for typical messages (CASSANDRA-6409)
 * Throw IRE if a prepared statement has more markers than supported 
   (CASSANDRA-5598)
 * Expose Thread metrics for the native protocol server (CASSANDRA-6234)
 * Change snapshot response message verb to INTERNAL to avoid dropping it 
   (CASSANDRA-6415)
 * Warn when collection read has > 65K elements (CASSANDRA-5428)
 * Fix cache persistence when both row and key cache are enabled 
   (CASSANDRA-6413)
 * (Hadoop) add describe_local_ring (CASSANDRA-6268)
 * Fix handling of concurrent directory creation failure (CASSANDRA-6459)
 * Allow executing CREATE statements multiple times (CASSANDRA-6471)
 * Don't send confusing info with timeouts (CASSANDRA-6491)
 * Don't resubmit counter mutation runnables internally (CASSANDRA-6427)
 * Don't drop local mutations without a hint (CASSANDRA-6510)
 * Don't allow null max_hint_window_in_ms (CASSANDRA-6419)
 * Validate SliceRange start and finish lengths (CASSANDRA-6521)


2.0.3
 * Fix FD leak on slice read path (CASSANDRA-6275)
 * Cancel read meter task when closing SSTR (CASSANDRA-6358)
 * free off-heap IndexSummary during bulk (CASSANDRA-6359)
 * Recover from IOException in accept() thread (CASSANDRA-6349)
 * Improve Gossip tolerance of abnormally slow tasks (CASSANDRA-6338)
 * Fix trying to hint timed out counter writes (CASSANDRA-6322)
 * Allow restoring specific columnfamilies from archived CL (CASSANDRA-4809)
 * Avoid flushing compaction_history after each operation (CASSANDRA-6287)
 * Fix repair assertion error when tombstones expire (CASSANDRA-6277)
 * Skip loading corrupt key cache (CASSANDRA-6260)
 * Fixes for compacting larger-than-memory rows (CASSANDRA-6274)
 * Compact hottest sstables first and optionally omit coldest from
   compaction entirely (CASSANDRA-6109)
 * Fix modifying column_metadata from thrift (CASSANDRA-6182)
 * cqlsh: fix LIST USERS output (CASSANDRA-6242)
 * Add IRequestSink interface (CASSANDRA-6248)
 * Update memtable size while flushing (CASSANDRA-6249)
 * Provide hooks around CQL2/CQL3 statement execution (CASSANDRA-6252)
 * Require Permission.SELECT for CAS updates (CASSANDRA-6247)
 * New CQL-aware SSTableWriter (CASSANDRA-5894)
 * Reject CAS operation when the protocol v1 is used (CASSANDRA-6270)
 * Correctly throw error when frame too large (CASSANDRA-5981)
 * Fix serialization bug in PagedRange with 2ndary indexes (CASSANDRA-6299)
 * Fix CQL3 table validation in Thrift (CASSANDRA-6140)
 * Fix bug missing results with IN clauses (CASSANDRA-6327)
 * Fix paging with reversed slices (CASSANDRA-6343)
 * Set minTimestamp correctly to be able to drop expired sstables (CASSANDRA-6337)
 * Support NaN and Infinity as float literals (CASSANDRA-6003)
 * Remove RF from nodetool ring output (CASSANDRA-6289)
 * Fix attempting to flush empty rows (CASSANDRA-6374)
 * Fix potential out of bounds exception when paging (CASSANDRA-6333)
Merged from 1.2:
 * Optimize FD phi calculation (CASSANDRA-6386)
 * Improve initial FD phi estimate when starting up (CASSANDRA-6385)
 * Don't list CQL3 table in CLI describe even if named explicitely 
   (CASSANDRA-5750)
 * Invalidate row cache when dropping CF (CASSANDRA-6351)
 * add non-jamm path for cached statements (CASSANDRA-6293)
 * add windows bat files for shell commands (CASSANDRA-6145)
 * Require logging in for Thrift CQL2/3 statement preparation (CASSANDRA-6254)
 * restrict max_num_tokens to 1536 (CASSANDRA-6267)
 * Nodetool gets default JMX port from cassandra-env.sh (CASSANDRA-6273)
 * make calculatePendingRanges asynchronous (CASSANDRA-6244)
 * Remove blocking flushes in gossip thread (CASSANDRA-6297)
 * Fix potential socket leak in connectionpool creation (CASSANDRA-6308)
 * Allow LOCAL_ONE/LOCAL_QUORUM to work with SimpleStrategy (CASSANDRA-6238)
 * cqlsh: handle 'null' as session duration (CASSANDRA-6317)
 * Fix json2sstable handling of range tombstones (CASSANDRA-6316)
 * Fix missing one row in reverse query (CASSANDRA-6330)
 * Fix reading expired row value from row cache (CASSANDRA-6325)
 * Fix AssertionError when doing set element deletion (CASSANDRA-6341)
 * Make CL code for the native protocol match the one in C* 2.0
   (CASSANDRA-6347)
 * Disallow altering CQL3 table from thrift (CASSANDRA-6370)
 * Fix size computation of prepared statement (CASSANDRA-6369)


2.0.2
 * Update FailureDetector to use nanontime (CASSANDRA-4925)
 * Fix FileCacheService regressions (CASSANDRA-6149)
 * Never return WriteTimeout for CL.ANY (CASSANDRA-6132)
 * Fix race conditions in bulk loader (CASSANDRA-6129)
 * Add configurable metrics reporting (CASSANDRA-4430)
 * drop queries exceeding a configurable number of tombstones (CASSANDRA-6117)
 * Track and persist sstable read activity (CASSANDRA-5515)
 * Fixes for speculative retry (CASSANDRA-5932, CASSANDRA-6194)
 * Improve memory usage of metadata min/max column names (CASSANDRA-6077)
 * Fix thrift validation refusing row markers on CQL3 tables (CASSANDRA-6081)
 * Fix insertion of collections with CAS (CASSANDRA-6069)
 * Correctly send metadata on SELECT COUNT (CASSANDRA-6080)
 * Track clients' remote addresses in ClientState (CASSANDRA-6070)
 * Create snapshot dir if it does not exist when migrating
   leveled manifest (CASSANDRA-6093)
 * make sequential nodetool repair the default (CASSANDRA-5950)
 * Add more hooks for compaction strategy implementations (CASSANDRA-6111)
 * Fix potential NPE on composite 2ndary indexes (CASSANDRA-6098)
 * Delete can potentially be skipped in batch (CASSANDRA-6115)
 * Allow alter keyspace on system_traces (CASSANDRA-6016)
 * Disallow empty column names in cql (CASSANDRA-6136)
 * Use Java7 file-handling APIs and fix file moving on Windows (CASSANDRA-5383)
 * Save compaction history to system keyspace (CASSANDRA-5078)
 * Fix NPE if StorageService.getOperationMode() is executed before full startup (CASSANDRA-6166)
 * CQL3: support pre-epoch longs for TimestampType (CASSANDRA-6212)
 * Add reloadtriggers command to nodetool (CASSANDRA-4949)
 * cqlsh: ignore empty 'value alias' in DESCRIBE (CASSANDRA-6139)
 * Fix sstable loader (CASSANDRA-6205)
 * Reject bootstrapping if the node already exists in gossip (CASSANDRA-5571)
 * Fix NPE while loading paxos state (CASSANDRA-6211)
 * cqlsh: add SHOW SESSION <tracing-session> command (CASSANDRA-6228)
Merged from 1.2:
 * (Hadoop) Require CFRR batchSize to be at least 2 (CASSANDRA-6114)
 * Add a warning for small LCS sstable size (CASSANDRA-6191)
 * Add ability to list specific KS/CF combinations in nodetool cfstats (CASSANDRA-4191)
 * Mark CF clean if a mutation raced the drop and got it marked dirty (CASSANDRA-5946)
 * Add a LOCAL_ONE consistency level (CASSANDRA-6202)
 * Limit CQL prepared statement cache by size instead of count (CASSANDRA-6107)
 * Tracing should log write failure rather than raw exceptions (CASSANDRA-6133)
 * lock access to TM.endpointToHostIdMap (CASSANDRA-6103)
 * Allow estimated memtable size to exceed slab allocator size (CASSANDRA-6078)
 * Start MeteredFlusher earlier to prevent OOM during CL replay (CASSANDRA-6087)
 * Avoid sending Truncate command to fat clients (CASSANDRA-6088)
 * Allow where clause conditions to be in parenthesis (CASSANDRA-6037)
 * Do not open non-ssl storage port if encryption option is all (CASSANDRA-3916)
 * Move batchlog replay to its own executor (CASSANDRA-6079)
 * Add tombstone debug threshold and histogram (CASSANDRA-6042, 6057)
 * Enable tcp keepalive on incoming connections (CASSANDRA-4053)
 * Fix fat client schema pull NPE (CASSANDRA-6089)
 * Fix memtable flushing for indexed tables (CASSANDRA-6112)
 * Fix skipping columns with multiple slices (CASSANDRA-6119)
 * Expose connected thrift + native client counts (CASSANDRA-5084)
 * Optimize auth setup (CASSANDRA-6122)
 * Trace index selection (CASSANDRA-6001)
 * Update sstablesPerReadHistogram to use biased sampling (CASSANDRA-6164)
 * Log UnknownColumnfamilyException when closing socket (CASSANDRA-5725)
 * Properly error out on CREATE INDEX for counters table (CASSANDRA-6160)
 * Handle JMX notification failure for repair (CASSANDRA-6097)
 * (Hadoop) Fetch no more than 128 splits in parallel (CASSANDRA-6169)
 * stress: add username/password authentication support (CASSANDRA-6068)
 * Fix indexed queries with row cache enabled on parent table (CASSANDRA-5732)
 * Fix compaction race during columnfamily drop (CASSANDRA-5957)
 * Fix validation of empty column names for compact tables (CASSANDRA-6152)
 * Skip replaying mutations that pass CRC but fail to deserialize (CASSANDRA-6183)
 * Rework token replacement to use replace_address (CASSANDRA-5916)
 * Fix altering column types (CASSANDRA-6185)
 * cqlsh: fix CREATE/ALTER WITH completion (CASSANDRA-6196)
 * add windows bat files for shell commands (CASSANDRA-6145)
 * Fix potential stack overflow during range tombstones insertion (CASSANDRA-6181)
 * (Hadoop) Make LOCAL_ONE the default consistency level (CASSANDRA-6214)


2.0.1
 * Fix bug that could allow reading deleted data temporarily (CASSANDRA-6025)
 * Improve memory use defaults (CASSANDRA-6059)
 * Make ThriftServer more easlly extensible (CASSANDRA-6058)
 * Remove Hadoop dependency from ITransportFactory (CASSANDRA-6062)
 * add file_cache_size_in_mb setting (CASSANDRA-5661)
 * Improve error message when yaml contains invalid properties (CASSANDRA-5958)
 * Improve leveled compaction's ability to find non-overlapping L0 compactions
   to work on concurrently (CASSANDRA-5921)
 * Notify indexer of columns shadowed by range tombstones (CASSANDRA-5614)
 * Log Merkle tree stats (CASSANDRA-2698)
 * Switch from crc32 to adler32 for compressed sstable checksums (CASSANDRA-5862)
 * Improve offheap memcpy performance (CASSANDRA-5884)
 * Use a range aware scanner for cleanup (CASSANDRA-2524)
 * Cleanup doesn't need to inspect sstables that contain only local data
   (CASSANDRA-5722)
 * Add ability for CQL3 to list partition keys (CASSANDRA-4536)
 * Improve native protocol serialization (CASSANDRA-5664)
 * Upgrade Thrift to 0.9.1 (CASSANDRA-5923)
 * Require superuser status for adding triggers (CASSANDRA-5963)
 * Make standalone scrubber handle old and new style leveled manifest
   (CASSANDRA-6005)
 * Fix paxos bugs (CASSANDRA-6012, 6013, 6023)
 * Fix paged ranges with multiple replicas (CASSANDRA-6004)
 * Fix potential AssertionError during tracing (CASSANDRA-6041)
 * Fix NPE in sstablesplit (CASSANDRA-6027)
 * Migrate pre-2.0 key/value/column aliases to system.schema_columns
   (CASSANDRA-6009)
 * Paging filter empty rows too agressively (CASSANDRA-6040)
 * Support variadic parameters for IN clauses (CASSANDRA-4210)
 * cqlsh: return the result of CAS writes (CASSANDRA-5796)
 * Fix validation of IN clauses with 2ndary indexes (CASSANDRA-6050)
 * Support named bind variables in CQL (CASSANDRA-6033)
Merged from 1.2:
 * Allow cache-keys-to-save to be set at runtime (CASSANDRA-5980)
 * Avoid second-guessing out-of-space state (CASSANDRA-5605)
 * Tuning knobs for dealing with large blobs and many CFs (CASSANDRA-5982)
 * (Hadoop) Fix CQLRW for thrift tables (CASSANDRA-6002)
 * Fix possible divide-by-zero in HHOM (CASSANDRA-5990)
 * Allow local batchlog writes for CL.ANY (CASSANDRA-5967)
 * Upgrade metrics-core to version 2.2.0 (CASSANDRA-5947)
 * Fix CqlRecordWriter with composite keys (CASSANDRA-5949)
 * Add snitch, schema version, cluster, partitioner to JMX (CASSANDRA-5881)
 * Allow disabling SlabAllocator (CASSANDRA-5935)
 * Make user-defined compaction JMX blocking (CASSANDRA-4952)
 * Fix streaming does not transfer wrapped range (CASSANDRA-5948)
 * Fix loading index summary containing empty key (CASSANDRA-5965)
 * Correctly handle limits in CompositesSearcher (CASSANDRA-5975)
 * Pig: handle CQL collections (CASSANDRA-5867)
 * Pass the updated cf to the PRSI index() method (CASSANDRA-5999)
 * Allow empty CQL3 batches (as no-op) (CASSANDRA-5994)
 * Support null in CQL3 functions (CASSANDRA-5910)
 * Replace the deprecated MapMaker with CacheLoader (CASSANDRA-6007)
 * Add SSTableDeletingNotification to DataTracker (CASSANDRA-6010)
 * Fix snapshots in use get deleted during snapshot repair (CASSANDRA-6011)
 * Move hints and exception count to o.a.c.metrics (CASSANDRA-6017)
 * Fix memory leak in snapshot repair (CASSANDRA-6047)
 * Fix sstable2sjon for CQL3 tables (CASSANDRA-5852)


2.0.0
 * Fix thrift validation when inserting into CQL3 tables (CASSANDRA-5138)
 * Fix periodic memtable flushing behavior with clean memtables (CASSANDRA-5931)
 * Fix dateOf() function for pre-2.0 timestamp columns (CASSANDRA-5928)
 * Fix SSTable unintentionally loads BF when opened for batch (CASSANDRA-5938)
 * Add stream session progress to JMX (CASSANDRA-4757)
 * Fix NPE during CAS operation (CASSANDRA-5925)
Merged from 1.2:
 * Fix getBloomFilterDiskSpaceUsed for AlwaysPresentFilter (CASSANDRA-5900)
 * Don't announce schema version until we've loaded the changes locally
   (CASSANDRA-5904)
 * Fix to support off heap bloom filters size greater than 2 GB (CASSANDRA-5903)
 * Properly handle parsing huge map and set literals (CASSANDRA-5893)


2.0.0-rc2
 * enable vnodes by default (CASSANDRA-5869)
 * fix CAS contention timeout (CASSANDRA-5830)
 * fix HsHa to respect max frame size (CASSANDRA-4573)
 * Fix (some) 2i on composite components omissions (CASSANDRA-5851)
 * cqlsh: add DESCRIBE FULL SCHEMA variant (CASSANDRA-5880)
Merged from 1.2:
 * Correctly validate sparse composite cells in scrub (CASSANDRA-5855)
 * Add KeyCacheHitRate metric to CF metrics (CASSANDRA-5868)
 * cqlsh: add support for multiline comments (CASSANDRA-5798)
 * Handle CQL3 SELECT duplicate IN restrictions on clustering columns
   (CASSANDRA-5856)


2.0.0-rc1
 * improve DecimalSerializer performance (CASSANDRA-5837)
 * fix potential spurious wakeup in AsyncOneResponse (CASSANDRA-5690)
 * fix schema-related trigger issues (CASSANDRA-5774)
 * Better validation when accessing CQL3 table from thrift (CASSANDRA-5138)
 * Fix assertion error during repair (CASSANDRA-5801)
 * Fix range tombstone bug (CASSANDRA-5805)
 * DC-local CAS (CASSANDRA-5797)
 * Add a native_protocol_version column to the system.local table (CASSANRDA-5819)
 * Use index_interval from cassandra.yaml when upgraded (CASSANDRA-5822)
 * Fix buffer underflow on socket close (CASSANDRA-5792)
Merged from 1.2:
 * Fix reading DeletionTime from 1.1-format sstables (CASSANDRA-5814)
 * cqlsh: add collections support to COPY (CASSANDRA-5698)
 * retry important messages for any IOException (CASSANDRA-5804)
 * Allow empty IN relations in SELECT/UPDATE/DELETE statements (CASSANDRA-5626)
 * cqlsh: fix crashing on Windows due to libedit detection (CASSANDRA-5812)
 * fix bulk-loading compressed sstables (CASSANDRA-5820)
 * (Hadoop) fix quoting in CqlPagingRecordReader and CqlRecordWriter 
   (CASSANDRA-5824)
 * update default LCS sstable size to 160MB (CASSANDRA-5727)
 * Allow compacting 2Is via nodetool (CASSANDRA-5670)
 * Hex-encode non-String keys in OPP (CASSANDRA-5793)
 * nodetool history logging (CASSANDRA-5823)
 * (Hadoop) fix support for Thrift tables in CqlPagingRecordReader 
   (CASSANDRA-5752)
 * add "all time blocked" to StatusLogger output (CASSANDRA-5825)
 * Future-proof inter-major-version schema migrations (CASSANDRA-5845)
 * (Hadoop) add CqlPagingRecordReader support for ReversedType in Thrift table
   (CASSANDRA-5718)
 * Add -no-snapshot option to scrub (CASSANDRA-5891)
 * Fix to support off heap bloom filters size greater than 2 GB (CASSANDRA-5903)
 * Properly handle parsing huge map and set literals (CASSANDRA-5893)
 * Fix LCS L0 compaction may overlap in L1 (CASSANDRA-5907)
 * New sstablesplit tool to split large sstables offline (CASSANDRA-4766)
 * Fix potential deadlock in native protocol server (CASSANDRA-5926)
 * Disallow incompatible type change in CQL3 (CASSANDRA-5882)
Merged from 1.1:
 * Correctly validate sparse composite cells in scrub (CASSANDRA-5855)


2.0.0-beta2
 * Replace countPendingHints with Hints Created metric (CASSANDRA-5746)
 * Allow nodetool with no args, and with help to run without a server (CASSANDRA-5734)
 * Cleanup AbstractType/TypeSerializer classes (CASSANDRA-5744)
 * Remove unimplemented cli option schema-mwt (CASSANDRA-5754)
 * Support range tombstones in thrift (CASSANDRA-5435)
 * Normalize table-manipulating CQL3 statements' class names (CASSANDRA-5759)
 * cqlsh: add missing table options to DESCRIBE output (CASSANDRA-5749)
 * Fix assertion error during repair (CASSANDRA-5757)
 * Fix bulkloader (CASSANDRA-5542)
 * Add LZ4 compression to the native protocol (CASSANDRA-5765)
 * Fix bugs in the native protocol v2 (CASSANDRA-5770)
 * CAS on 'primary key only' table (CASSANDRA-5715)
 * Support streaming SSTables of old versions (CASSANDRA-5772)
 * Always respect protocol version in native protocol (CASSANDRA-5778)
 * Fix ConcurrentModificationException during streaming (CASSANDRA-5782)
 * Update deletion timestamp in Commit#updatesWithPaxosTime (CASSANDRA-5787)
 * Thrift cas() method crashes if input columns are not sorted (CASSANDRA-5786)
 * Order columns names correctly when querying for CAS (CASSANDRA-5788)
 * Fix streaming retry (CASSANDRA-5775)
Merged from 1.2:
 * if no seeds can be a reached a node won't start in a ring by itself (CASSANDRA-5768)
 * add cassandra.unsafesystem property (CASSANDRA-5704)
 * (Hadoop) quote identifiers in CqlPagingRecordReader (CASSANDRA-5763)
 * Add replace_node functionality for vnodes (CASSANDRA-5337)
 * Add timeout events to query traces (CASSANDRA-5520)
 * Fix serialization of the LEFT gossip value (CASSANDRA-5696)
 * Pig: support for cql3 tables (CASSANDRA-5234)
 * Fix skipping range tombstones with reverse queries (CASSANDRA-5712)
 * Expire entries out of ThriftSessionManager (CASSANDRA-5719)
 * Don't keep ancestor information in memory (CASSANDRA-5342)
 * Expose native protocol server status in nodetool info (CASSANDRA-5735)
 * Fix pathetic performance of range tombstones (CASSANDRA-5677)
 * Fix querying with an empty (impossible) range (CASSANDRA-5573)
 * cqlsh: handle CUSTOM 2i in DESCRIBE output (CASSANDRA-5760)
 * Fix minor bug in Range.intersects(Bound) (CASSANDRA-5771)
 * cqlsh: handle disabled compression in DESCRIBE output (CASSANDRA-5766)
 * Ensure all UP events are notified on the native protocol (CASSANDRA-5769)
 * Fix formatting of sstable2json with multiple -k arguments (CASSANDRA-5781)
 * Don't rely on row marker for queries in general to hide lost markers
   after TTL expires (CASSANDRA-5762)
 * Sort nodetool help output (CASSANDRA-5776)
 * Fix column expiring during 2 phases compaction (CASSANDRA-5799)
 * now() is being rejected in INSERTs when inside collections (CASSANDRA-5795)


2.0.0-beta1
 * Add support for indexing clustered columns (CASSANDRA-5125)
 * Removed on-heap row cache (CASSANDRA-5348)
 * use nanotime consistently for node-local timeouts (CASSANDRA-5581)
 * Avoid unnecessary second pass on name-based queries (CASSANDRA-5577)
 * Experimental triggers (CASSANDRA-1311)
 * JEMalloc support for off-heap allocation (CASSANDRA-3997)
 * Single-pass compaction (CASSANDRA-4180)
 * Removed token range bisection (CASSANDRA-5518)
 * Removed compatibility with pre-1.2.5 sstables and network messages
   (CASSANDRA-5511)
 * removed PBSPredictor (CASSANDRA-5455)
 * CAS support (CASSANDRA-5062, 5441, 5442, 5443, 5619, 5667)
 * Leveled compaction performs size-tiered compactions in L0 
   (CASSANDRA-5371, 5439)
 * Add yaml network topology snitch for mixed ec2/other envs (CASSANDRA-5339)
 * Log when a node is down longer than the hint window (CASSANDRA-4554)
 * Optimize tombstone creation for ExpiringColumns (CASSANDRA-4917)
 * Improve LeveledScanner work estimation (CASSANDRA-5250, 5407)
 * Replace compaction lock with runWithCompactionsDisabled (CASSANDRA-3430)
 * Change Message IDs to ints (CASSANDRA-5307)
 * Move sstable level information into the Stats component, removing the
   need for a separate Manifest file (CASSANDRA-4872)
 * avoid serializing to byte[] on commitlog append (CASSANDRA-5199)
 * make index_interval configurable per columnfamily (CASSANDRA-3961, CASSANDRA-5650)
 * add default_time_to_live (CASSANDRA-3974)
 * add memtable_flush_period_in_ms (CASSANDRA-4237)
 * replace supercolumns internally by composites (CASSANDRA-3237, 5123)
 * upgrade thrift to 0.9.0 (CASSANDRA-3719)
 * drop unnecessary keyspace parameter from user-defined compaction API 
   (CASSANDRA-5139)
 * more robust solution to incomplete compactions + counters (CASSANDRA-5151)
 * Change order of directory searching for c*.in.sh (CASSANDRA-3983)
 * Add tool to reset SSTable compaction level for LCS (CASSANDRA-5271)
 * Allow custom configuration loader (CASSANDRA-5045)
 * Remove memory emergency pressure valve logic (CASSANDRA-3534)
 * Reduce request latency with eager retry (CASSANDRA-4705)
 * cqlsh: Remove ASSUME command (CASSANDRA-5331)
 * Rebuild BF when loading sstables if bloom_filter_fp_chance
   has changed since compaction (CASSANDRA-5015)
 * remove row-level bloom filters (CASSANDRA-4885)
 * Change Kernel Page Cache skipping into row preheating (disabled by default)
   (CASSANDRA-4937)
 * Improve repair by deciding on a gcBefore before sending
   out TreeRequests (CASSANDRA-4932)
 * Add an official way to disable compactions (CASSANDRA-5074)
 * Reenable ALTER TABLE DROP with new semantics (CASSANDRA-3919)
 * Add binary protocol versioning (CASSANDRA-5436)
 * Swap THshaServer for TThreadedSelectorServer (CASSANDRA-5530)
 * Add alias support to SELECT statement (CASSANDRA-5075)
 * Don't create empty RowMutations in CommitLogReplayer (CASSANDRA-5541)
 * Use range tombstones when dropping cfs/columns from schema (CASSANDRA-5579)
 * cqlsh: drop CQL2/CQL3-beta support (CASSANDRA-5585)
 * Track max/min column names in sstables to be able to optimize slice
   queries (CASSANDRA-5514, CASSANDRA-5595, CASSANDRA-5600)
 * Binary protocol: allow batching already prepared statements (CASSANDRA-4693)
 * Allow preparing timestamp, ttl and limit in CQL3 queries (CASSANDRA-4450)
 * Support native link w/o JNA in Java7 (CASSANDRA-3734)
 * Use SASL authentication in binary protocol v2 (CASSANDRA-5545)
 * Replace Thrift HsHa with LMAX Disruptor based implementation (CASSANDRA-5582)
 * cqlsh: Add row count to SELECT output (CASSANDRA-5636)
 * Include a timestamp with all read commands to determine column expiration
   (CASSANDRA-5149)
 * Streaming 2.0 (CASSANDRA-5286, 5699)
 * Conditional create/drop ks/table/index statements in CQL3 (CASSANDRA-2737)
 * more pre-table creation property validation (CASSANDRA-5693)
 * Redesign repair messages (CASSANDRA-5426)
 * Fix ALTER RENAME post-5125 (CASSANDRA-5702)
 * Disallow renaming a 2ndary indexed column (CASSANDRA-5705)
 * Rename Table to Keyspace (CASSANDRA-5613)
 * Ensure changing column_index_size_in_kb on different nodes don't corrupt the
   sstable (CASSANDRA-5454)
 * Move resultset type information into prepare, not execute (CASSANDRA-5649)
 * Auto paging in binary protocol (CASSANDRA-4415, 5714)
 * Don't tie client side use of AbstractType to JDBC (CASSANDRA-4495)
 * Adds new TimestampType to replace DateType (CASSANDRA-5723, CASSANDRA-5729)
Merged from 1.2:
 * make starting native protocol server idempotent (CASSANDRA-5728)
 * Fix loading key cache when a saved entry is no longer valid (CASSANDRA-5706)
 * Fix serialization of the LEFT gossip value (CASSANDRA-5696)
 * cqlsh: Don't show 'null' in place of empty values (CASSANDRA-5675)
 * Race condition in detecting version on a mixed 1.1/1.2 cluster
   (CASSANDRA-5692)
 * Fix skipping range tombstones with reverse queries (CASSANDRA-5712)
 * Expire entries out of ThriftSessionManager (CASSANRDA-5719)
 * Don't keep ancestor information in memory (CASSANDRA-5342)
 * cqlsh: fix handling of semicolons inside BATCH queries (CASSANDRA-5697)


1.2.6
 * Fix tracing when operation completes before all responses arrive 
   (CASSANDRA-5668)
 * Fix cross-DC mutation forwarding (CASSANDRA-5632)
 * Reduce SSTableLoader memory usage (CASSANDRA-5555)
 * Scale hinted_handoff_throttle_in_kb to cluster size (CASSANDRA-5272)
 * (Hadoop) Add CQL3 input/output formats (CASSANDRA-4421, 5622)
 * (Hadoop) Fix InputKeyRange in CFIF (CASSANDRA-5536)
 * Fix dealing with ridiculously large max sstable sizes in LCS (CASSANDRA-5589)
 * Ignore pre-truncate hints (CASSANDRA-4655)
 * Move System.exit on OOM into a separate thread (CASSANDRA-5273)
 * Write row markers when serializing schema (CASSANDRA-5572)
 * Check only SSTables for the requested range when streaming (CASSANDRA-5569)
 * Improve batchlog replay behavior and hint ttl handling (CASSANDRA-5314)
 * Exclude localTimestamp from validation for tombstones (CASSANDRA-5398)
 * cqlsh: add custom prompt support (CASSANDRA-5539)
 * Reuse prepared statements in hot auth queries (CASSANDRA-5594)
 * cqlsh: add vertical output option (see EXPAND) (CASSANDRA-5597)
 * Add a rate limit option to stress (CASSANDRA-5004)
 * have BulkLoader ignore snapshots directories (CASSANDRA-5587) 
 * fix SnitchProperties logging context (CASSANDRA-5602)
 * Expose whether jna is enabled and memory is locked via JMX (CASSANDRA-5508)
 * cqlsh: fix COPY FROM with ReversedType (CASSANDRA-5610)
 * Allow creating CUSTOM indexes on collections (CASSANDRA-5615)
 * Evaluate now() function at execution time (CASSANDRA-5616)
 * Expose detailed read repair metrics (CASSANDRA-5618)
 * Correct blob literal + ReversedType parsing (CASSANDRA-5629)
 * Allow GPFS to prefer the internal IP like EC2MRS (CASSANDRA-5630)
 * fix help text for -tspw cassandra-cli (CASSANDRA-5643)
 * don't throw away initial causes exceptions for internode encryption issues 
   (CASSANDRA-5644)
 * Fix message spelling errors for cql select statements (CASSANDRA-5647)
 * Suppress custom exceptions thru jmx (CASSANDRA-5652)
 * Update CREATE CUSTOM INDEX syntax (CASSANDRA-5639)
 * Fix PermissionDetails.equals() method (CASSANDRA-5655)
 * Never allow partition key ranges in CQL3 without token() (CASSANDRA-5666)
 * Gossiper incorrectly drops AppState for an upgrading node (CASSANDRA-5660)
 * Connection thrashing during multi-region ec2 during upgrade, due to 
   messaging version (CASSANDRA-5669)
 * Avoid over reconnecting in EC2MRS (CASSANDRA-5678)
 * Fix ReadResponseSerializer.serializedSize() for digest reads (CASSANDRA-5476)
 * allow sstable2json on 2i CFs (CASSANDRA-5694)
Merged from 1.1:
 * Remove buggy thrift max message length option (CASSANDRA-5529)
 * Fix NPE in Pig's widerow mode (CASSANDRA-5488)
 * Add split size parameter to Pig and disable split combination (CASSANDRA-5544)


1.2.5
 * make BytesToken.toString only return hex bytes (CASSANDRA-5566)
 * Ensure that submitBackground enqueues at least one task (CASSANDRA-5554)
 * fix 2i updates with identical values and timestamps (CASSANDRA-5540)
 * fix compaction throttling bursty-ness (CASSANDRA-4316)
 * reduce memory consumption of IndexSummary (CASSANDRA-5506)
 * remove per-row column name bloom filters (CASSANDRA-5492)
 * Include fatal errors in trace events (CASSANDRA-5447)
 * Ensure that PerRowSecondaryIndex is notified of row-level deletes
   (CASSANDRA-5445)
 * Allow empty blob literals in CQL3 (CASSANDRA-5452)
 * Fix streaming RangeTombstones at column index boundary (CASSANDRA-5418)
 * Fix preparing statements when current keyspace is not set (CASSANDRA-5468)
 * Fix SemanticVersion.isSupportedBy minor/patch handling (CASSANDRA-5496)
 * Don't provide oldCfId for post-1.1 system cfs (CASSANDRA-5490)
 * Fix primary range ignores replication strategy (CASSANDRA-5424)
 * Fix shutdown of binary protocol server (CASSANDRA-5507)
 * Fix repair -snapshot not working (CASSANDRA-5512)
 * Set isRunning flag later in binary protocol server (CASSANDRA-5467)
 * Fix use of CQL3 functions with descending clustering order (CASSANDRA-5472)
 * Disallow renaming columns one at a time for thrift table in CQL3
   (CASSANDRA-5531)
 * cqlsh: add CLUSTERING ORDER BY support to DESCRIBE (CASSANDRA-5528)
 * Add custom secondary index support to CQL3 (CASSANDRA-5484)
 * Fix repair hanging silently on unexpected error (CASSANDRA-5229)
 * Fix Ec2Snitch regression introduced by CASSANDRA-5171 (CASSANDRA-5432)
 * Add nodetool enablebackup/disablebackup (CASSANDRA-5556)
 * cqlsh: fix DESCRIBE after case insensitive USE (CASSANDRA-5567)
Merged from 1.1
 * Add retry mechanism to OTC for non-droppable_verbs (CASSANDRA-5393)
 * Use allocator information to improve memtable memory usage estimate
   (CASSANDRA-5497)
 * Fix trying to load deleted row into row cache on startup (CASSANDRA-4463)
 * fsync leveled manifest to avoid corruption (CASSANDRA-5535)
 * Fix Bound intersection computation (CASSANDRA-5551)
 * sstablescrub now respects max memory size in cassandra.in.sh (CASSANDRA-5562)


1.2.4
 * Ensure that PerRowSecondaryIndex updates see the most recent values
   (CASSANDRA-5397)
 * avoid duplicate index entries ind PrecompactedRow and 
   ParallelCompactionIterable (CASSANDRA-5395)
 * remove the index entry on oldColumn when new column is a tombstone 
   (CASSANDRA-5395)
 * Change default stream throughput from 400 to 200 mbps (CASSANDRA-5036)
 * Gossiper logs DOWN for symmetry with UP (CASSANDRA-5187)
 * Fix mixing prepared statements between keyspaces (CASSANDRA-5352)
 * Fix consistency level during bootstrap - strike 3 (CASSANDRA-5354)
 * Fix transposed arguments in AlreadyExistsException (CASSANDRA-5362)
 * Improve asynchronous hint delivery (CASSANDRA-5179)
 * Fix Guava dependency version (12.0 -> 13.0.1) for Maven (CASSANDRA-5364)
 * Validate that provided CQL3 collection value are < 64K (CASSANDRA-5355)
 * Make upgradeSSTable skip current version sstables by default (CASSANDRA-5366)
 * Optimize min/max timestamp collection (CASSANDRA-5373)
 * Invalid streamId in cql binary protocol when using invalid CL 
   (CASSANDRA-5164)
 * Fix validation for IN where clauses with collections (CASSANDRA-5376)
 * Copy resultSet on count query to avoid ConcurrentModificationException 
   (CASSANDRA-5382)
 * Correctly typecheck in CQL3 even with ReversedType (CASSANDRA-5386)
 * Fix streaming compressed files when using encryption (CASSANDRA-5391)
 * cassandra-all 1.2.0 pom missing netty dependency (CASSANDRA-5392)
 * Fix writetime/ttl functions on null values (CASSANDRA-5341)
 * Fix NPE during cql3 select with token() (CASSANDRA-5404)
 * IndexHelper.skipBloomFilters won't skip non-SHA filters (CASSANDRA-5385)
 * cqlsh: Print maps ordered by key, sort sets (CASSANDRA-5413)
 * Add null syntax support in CQL3 for inserts (CASSANDRA-3783)
 * Allow unauthenticated set_keyspace() calls (CASSANDRA-5423)
 * Fix potential incremental backups race (CASSANDRA-5410)
 * Fix prepared BATCH statements with batch-level timestamps (CASSANDRA-5415)
 * Allow overriding superuser setup delay (CASSANDRA-5430)
 * cassandra-shuffle with JMX usernames and passwords (CASSANDRA-5431)
Merged from 1.1:
 * cli: Quote ks and cf names in schema output when needed (CASSANDRA-5052)
 * Fix bad default for min/max timestamp in SSTableMetadata (CASSANDRA-5372)
 * Fix cf name extraction from manifest in Directories.migrateFile() 
   (CASSANDRA-5242)
 * Support pluggable internode authentication (CASSANDRA-5401)


1.2.3
 * add check for sstable overlap within a level on startup (CASSANDRA-5327)
 * replace ipv6 colons in jmx object names (CASSANDRA-5298, 5328)
 * Avoid allocating SSTableBoundedScanner during repair when the range does 
   not intersect the sstable (CASSANDRA-5249)
 * Don't lowercase property map keys (this breaks NTS) (CASSANDRA-5292)
 * Fix composite comparator with super columns (CASSANDRA-5287)
 * Fix insufficient validation of UPDATE queries against counter cfs
   (CASSANDRA-5300)
 * Fix PropertyFileSnitch default DC/Rack behavior (CASSANDRA-5285)
 * Handle null values when executing prepared statement (CASSANDRA-5081)
 * Add netty to pom dependencies (CASSANDRA-5181)
 * Include type arguments in Thrift CQLPreparedResult (CASSANDRA-5311)
 * Fix compaction not removing columns when bf_fp_ratio is 1 (CASSANDRA-5182)
 * cli: Warn about missing CQL3 tables in schema descriptions (CASSANDRA-5309)
 * Re-enable unknown option in replication/compaction strategies option for
   backward compatibility (CASSANDRA-4795)
 * Add binary protocol support to stress (CASSANDRA-4993)
 * cqlsh: Fix COPY FROM value quoting and null handling (CASSANDRA-5305)
 * Fix repair -pr for vnodes (CASSANDRA-5329)
 * Relax CL for auth queries for non-default users (CASSANDRA-5310)
 * Fix AssertionError during repair (CASSANDRA-5245)
 * Don't announce migrations to pre-1.2 nodes (CASSANDRA-5334)
Merged from 1.1:
 * Update offline scrub for 1.0 -> 1.1 directory structure (CASSANDRA-5195)
 * add tmp flag to Descriptor hashcode (CASSANDRA-4021)
 * fix logging of "Found table data in data directories" when only system tables
   are present (CASSANDRA-5289)
 * cli: Add JMX authentication support (CASSANDRA-5080)
 * nodetool: ability to repair specific range (CASSANDRA-5280)
 * Fix possible assertion triggered in SliceFromReadCommand (CASSANDRA-5284)
 * cqlsh: Add inet type support on Windows (ipv4-only) (CASSANDRA-4801)
 * Fix race when initializing ColumnFamilyStore (CASSANDRA-5350)
 * Add UseTLAB JVM flag (CASSANDRA-5361)


1.2.2
 * fix potential for multiple concurrent compactions of the same sstables
   (CASSANDRA-5256)
 * avoid no-op caching of byte[] on commitlog append (CASSANDRA-5199)
 * fix symlinks under data dir not working (CASSANDRA-5185)
 * fix bug in compact storage metadata handling (CASSANDRA-5189)
 * Validate login for USE queries (CASSANDRA-5207)
 * cli: remove default username and password (CASSANDRA-5208)
 * configure populate_io_cache_on_flush per-CF (CASSANDRA-4694)
 * allow configuration of internode socket buffer (CASSANDRA-3378)
 * Make sstable directory picking blacklist-aware again (CASSANDRA-5193)
 * Correctly expire gossip states for edge cases (CASSANDRA-5216)
 * Improve handling of directory creation failures (CASSANDRA-5196)
 * Expose secondary indicies to the rest of nodetool (CASSANDRA-4464)
 * Binary protocol: avoid sending notification for 0.0.0.0 (CASSANDRA-5227)
 * add UseCondCardMark XX jvm settings on jdk 1.7 (CASSANDRA-4366)
 * CQL3 refactor to allow conversion function (CASSANDRA-5226)
 * Fix drop of sstables in some circumstance (CASSANDRA-5232)
 * Implement caching of authorization results (CASSANDRA-4295)
 * Add support for LZ4 compression (CASSANDRA-5038)
 * Fix missing columns in wide rows queries (CASSANDRA-5225)
 * Simplify auth setup and make system_auth ks alterable (CASSANDRA-5112)
 * Stop compactions from hanging during bootstrap (CASSANDRA-5244)
 * fix compressed streaming sending extra chunk (CASSANDRA-5105)
 * Add CQL3-based implementations of IAuthenticator and IAuthorizer
   (CASSANDRA-4898)
 * Fix timestamp-based tomstone removal logic (CASSANDRA-5248)
 * cli: Add JMX authentication support (CASSANDRA-5080)
 * Fix forceFlush behavior (CASSANDRA-5241)
 * cqlsh: Add username autocompletion (CASSANDRA-5231)
 * Fix CQL3 composite partition key error (CASSANDRA-5240)
 * Allow IN clause on last clustering key (CASSANDRA-5230)
Merged from 1.1:
 * fix start key/end token validation for wide row iteration (CASSANDRA-5168)
 * add ConfigHelper support for Thrift frame and max message sizes (CASSANDRA-5188)
 * fix nodetool repair not fail on node down (CASSANDRA-5203)
 * always collect tombstone hints (CASSANDRA-5068)
 * Fix error when sourcing file in cqlsh (CASSANDRA-5235)


1.2.1
 * stream undelivered hints on decommission (CASSANDRA-5128)
 * GossipingPropertyFileSnitch loads saved dc/rack info if needed (CASSANDRA-5133)
 * drain should flush system CFs too (CASSANDRA-4446)
 * add inter_dc_tcp_nodelay setting (CASSANDRA-5148)
 * re-allow wrapping ranges for start_token/end_token range pairitspwng (CASSANDRA-5106)
 * fix validation compaction of empty rows (CASSANDRA-5136)
 * nodetool methods to enable/disable hint storage/delivery (CASSANDRA-4750)
 * disallow bloom filter false positive chance of 0 (CASSANDRA-5013)
 * add threadpool size adjustment methods to JMXEnabledThreadPoolExecutor and 
   CompactionManagerMBean (CASSANDRA-5044)
 * fix hinting for dropped local writes (CASSANDRA-4753)
 * off-heap cache doesn't need mutable column container (CASSANDRA-5057)
 * apply disk_failure_policy to bad disks on initial directory creation 
   (CASSANDRA-4847)
 * Optimize name-based queries to use ArrayBackedSortedColumns (CASSANDRA-5043)
 * Fall back to old manifest if most recent is unparseable (CASSANDRA-5041)
 * pool [Compressed]RandomAccessReader objects on the partitioned read path
   (CASSANDRA-4942)
 * Add debug logging to list filenames processed by Directories.migrateFile 
   method (CASSANDRA-4939)
 * Expose black-listed directories via JMX (CASSANDRA-4848)
 * Log compaction merge counts (CASSANDRA-4894)
 * Minimize byte array allocation by AbstractData{Input,Output} (CASSANDRA-5090)
 * Add SSL support for the binary protocol (CASSANDRA-5031)
 * Allow non-schema system ks modification for shuffle to work (CASSANDRA-5097)
 * cqlsh: Add default limit to SELECT statements (CASSANDRA-4972)
 * cqlsh: fix DESCRIBE for 1.1 cfs in CQL3 (CASSANDRA-5101)
 * Correctly gossip with nodes >= 1.1.7 (CASSANDRA-5102)
 * Ensure CL guarantees on digest mismatch (CASSANDRA-5113)
 * Validate correctly selects on composite partition key (CASSANDRA-5122)
 * Fix exception when adding collection (CASSANDRA-5117)
 * Handle states for non-vnode clusters correctly (CASSANDRA-5127)
 * Refuse unrecognized replication and compaction strategy options (CASSANDRA-4795)
 * Pick the correct value validator in sstable2json for cql3 tables (CASSANDRA-5134)
 * Validate login for describe_keyspace, describe_keyspaces and set_keyspace
   (CASSANDRA-5144)
 * Fix inserting empty maps (CASSANDRA-5141)
 * Don't remove tokens from System table for node we know (CASSANDRA-5121)
 * fix streaming progress report for compresed files (CASSANDRA-5130)
 * Coverage analysis for low-CL queries (CASSANDRA-4858)
 * Stop interpreting dates as valid timeUUID value (CASSANDRA-4936)
 * Adds E notation for floating point numbers (CASSANDRA-4927)
 * Detect (and warn) unintentional use of the cql2 thrift methods when cql3 was
   intended (CASSANDRA-5172)
 * cli: Quote ks and cf names in schema output when needed (CASSANDRA-5052)
 * Fix cf name extraction from manifest in Directories.migrateFile() (CASSANDRA-5242)
 * Replace mistaken usage of commons-logging with slf4j (CASSANDRA-5464)
 * Ensure Jackson dependency matches lib (CASSANDRA-5126)
 * Expose droppable tombstone ratio stats over JMX (CASSANDRA-5159)
Merged from 1.1:
 * Simplify CompressedRandomAccessReader to work around JDK FD bug (CASSANDRA-5088)
 * Improve handling a changing target throttle rate mid-compaction (CASSANDRA-5087)
 * Pig: correctly decode row keys in widerow mode (CASSANDRA-5098)
 * nodetool repair command now prints progress (CASSANDRA-4767)
 * fix user defined compaction to run against 1.1 data directory (CASSANDRA-5118)
 * Fix CQL3 BATCH authorization caching (CASSANDRA-5145)
 * fix get_count returns incorrect value with TTL (CASSANDRA-5099)
 * better handling for mid-compaction failure (CASSANDRA-5137)
 * convert default marshallers list to map for better readability (CASSANDRA-5109)
 * fix ConcurrentModificationException in getBootstrapSource (CASSANDRA-5170)
 * fix sstable maxtimestamp for row deletes and pre-1.1.1 sstables (CASSANDRA-5153)
 * Fix thread growth on node removal (CASSANDRA-5175)
 * Make Ec2Region's datacenter name configurable (CASSANDRA-5155)


1.2.0
 * Disallow counters in collections (CASSANDRA-5082)
 * cqlsh: add unit tests (CASSANDRA-3920)
 * fix default bloom_filter_fp_chance for LeveledCompactionStrategy (CASSANDRA-5093)
Merged from 1.1:
 * add validation for get_range_slices with start_key and end_token (CASSANDRA-5089)


1.2.0-rc2
 * fix nodetool ownership display with vnodes (CASSANDRA-5065)
 * cqlsh: add DESCRIBE KEYSPACES command (CASSANDRA-5060)
 * Fix potential infinite loop when reloading CFS (CASSANDRA-5064)
 * Fix SimpleAuthorizer example (CASSANDRA-5072)
 * cqlsh: force CL.ONE for tracing and system.schema* queries (CASSANDRA-5070)
 * Includes cassandra-shuffle in the debian package (CASSANDRA-5058)
Merged from 1.1:
 * fix multithreaded compaction deadlock (CASSANDRA-4492)
 * fix temporarily missing schema after upgrade from pre-1.1.5 (CASSANDRA-5061)
 * Fix ALTER TABLE overriding compression options with defaults
   (CASSANDRA-4996, 5066)
 * fix specifying and altering crc_check_chance (CASSANDRA-5053)
 * fix Murmur3Partitioner ownership% calculation (CASSANDRA-5076)
 * Don't expire columns sooner than they should in 2ndary indexes (CASSANDRA-5079)


1.2-rc1
 * rename rpc_timeout settings to request_timeout (CASSANDRA-5027)
 * add BF with 0.1 FP to LCS by default (CASSANDRA-5029)
 * Fix preparing insert queries (CASSANDRA-5016)
 * Fix preparing queries with counter increment (CASSANDRA-5022)
 * Fix preparing updates with collections (CASSANDRA-5017)
 * Don't generate UUID based on other node address (CASSANDRA-5002)
 * Fix message when trying to alter a clustering key type (CASSANDRA-5012)
 * Update IAuthenticator to match the new IAuthorizer (CASSANDRA-5003)
 * Fix inserting only a key in CQL3 (CASSANDRA-5040)
 * Fix CQL3 token() function when used with strings (CASSANDRA-5050)
Merged from 1.1:
 * reduce log spam from invalid counter shards (CASSANDRA-5026)
 * Improve schema propagation performance (CASSANDRA-5025)
 * Fix for IndexHelper.IndexFor throws OOB Exception (CASSANDRA-5030)
 * cqlsh: make it possible to describe thrift CFs (CASSANDRA-4827)
 * cqlsh: fix timestamp formatting on some platforms (CASSANDRA-5046)


1.2-beta3
 * make consistency level configurable in cqlsh (CASSANDRA-4829)
 * fix cqlsh rendering of blob fields (CASSANDRA-4970)
 * fix cqlsh DESCRIBE command (CASSANDRA-4913)
 * save truncation position in system table (CASSANDRA-4906)
 * Move CompressionMetadata off-heap (CASSANDRA-4937)
 * allow CLI to GET cql3 columnfamily data (CASSANDRA-4924)
 * Fix rare race condition in getExpireTimeForEndpoint (CASSANDRA-4402)
 * acquire references to overlapping sstables during compaction so bloom filter
   doesn't get free'd prematurely (CASSANDRA-4934)
 * Don't share slice query filter in CQL3 SelectStatement (CASSANDRA-4928)
 * Separate tracing from Log4J (CASSANDRA-4861)
 * Exclude gcable tombstones from merkle-tree computation (CASSANDRA-4905)
 * Better printing of AbstractBounds for tracing (CASSANDRA-4931)
 * Optimize mostRecentTombstone check in CC.collectAllData (CASSANDRA-4883)
 * Change stream session ID to UUID to avoid collision from same node (CASSANDRA-4813)
 * Use Stats.db when bulk loading if present (CASSANDRA-4957)
 * Skip repair on system_trace and keyspaces with RF=1 (CASSANDRA-4956)
 * (cql3) Remove arbitrary SELECT limit (CASSANDRA-4918)
 * Correctly handle prepared operation on collections (CASSANDRA-4945)
 * Fix CQL3 LIMIT (CASSANDRA-4877)
 * Fix Stress for CQL3 (CASSANDRA-4979)
 * Remove cassandra specific exceptions from JMX interface (CASSANDRA-4893)
 * (CQL3) Force using ALLOW FILTERING on potentially inefficient queries (CASSANDRA-4915)
 * (cql3) Fix adding column when the table has collections (CASSANDRA-4982)
 * (cql3) Fix allowing collections with compact storage (CASSANDRA-4990)
 * (cql3) Refuse ttl/writetime function on collections (CASSANDRA-4992)
 * Replace IAuthority with new IAuthorizer (CASSANDRA-4874)
 * clqsh: fix KEY pseudocolumn escaping when describing Thrift tables
   in CQL3 mode (CASSANDRA-4955)
 * add basic authentication support for Pig CassandraStorage (CASSANDRA-3042)
 * fix CQL2 ALTER TABLE compaction_strategy_class altering (CASSANDRA-4965)
Merged from 1.1:
 * Fall back to old describe_splits if d_s_ex is not available (CASSANDRA-4803)
 * Improve error reporting when streaming ranges fail (CASSANDRA-5009)
 * Fix cqlsh timestamp formatting of timezone info (CASSANDRA-4746)
 * Fix assertion failure with leveled compaction (CASSANDRA-4799)
 * Check for null end_token in get_range_slice (CASSANDRA-4804)
 * Remove all remnants of removed nodes (CASSANDRA-4840)
 * Add aut-reloading of the log4j file in debian package (CASSANDRA-4855)
 * Fix estimated row cache entry size (CASSANDRA-4860)
 * reset getRangeSlice filter after finishing a row for get_paged_slice
   (CASSANDRA-4919)
 * expunge row cache post-truncate (CASSANDRA-4940)
 * Allow static CF definition with compact storage (CASSANDRA-4910)
 * Fix endless loop/compaction of schema_* CFs due to broken timestamps (CASSANDRA-4880)
 * Fix 'wrong class type' assertion in CounterColumn (CASSANDRA-4976)


1.2-beta2
 * fp rate of 1.0 disables BF entirely; LCS defaults to 1.0 (CASSANDRA-4876)
 * off-heap bloom filters for row keys (CASSANDRA_4865)
 * add extension point for sstable components (CASSANDRA-4049)
 * improve tracing output (CASSANDRA-4852, 4862)
 * make TRACE verb droppable (CASSANDRA-4672)
 * fix BulkLoader recognition of CQL3 columnfamilies (CASSANDRA-4755)
 * Sort commitlog segments for replay by id instead of mtime (CASSANDRA-4793)
 * Make hint delivery asynchronous (CASSANDRA-4761)
 * Pluggable Thrift transport factories for CLI and cqlsh (CASSANDRA-4609, 4610)
 * cassandra-cli: allow Double value type to be inserted to a column (CASSANDRA-4661)
 * Add ability to use custom TServerFactory implementations (CASSANDRA-4608)
 * optimize batchlog flushing to skip successful batches (CASSANDRA-4667)
 * include metadata for system keyspace itself in schema tables (CASSANDRA-4416)
 * add check to PropertyFileSnitch to verify presence of location for
   local node (CASSANDRA-4728)
 * add PBSPredictor consistency modeler (CASSANDRA-4261)
 * remove vestiges of Thrift unframed mode (CASSANDRA-4729)
 * optimize single-row PK lookups (CASSANDRA-4710)
 * adjust blockFor calculation to account for pending ranges due to node 
   movement (CASSANDRA-833)
 * Change CQL version to 3.0.0 and stop accepting 3.0.0-beta1 (CASSANDRA-4649)
 * (CQL3) Make prepared statement global instead of per connection 
   (CASSANDRA-4449)
 * Fix scrubbing of CQL3 created tables (CASSANDRA-4685)
 * (CQL3) Fix validation when using counter and regular columns in the same 
   table (CASSANDRA-4706)
 * Fix bug starting Cassandra with simple authentication (CASSANDRA-4648)
 * Add support for batchlog in CQL3 (CASSANDRA-4545, 4738)
 * Add support for multiple column family outputs in CFOF (CASSANDRA-4208)
 * Support repairing only the local DC nodes (CASSANDRA-4747)
 * Use rpc_address for binary protocol and change default port (CASSANDRA-4751)
 * Fix use of collections in prepared statements (CASSANDRA-4739)
 * Store more information into peers table (CASSANDRA-4351, 4814)
 * Configurable bucket size for size tiered compaction (CASSANDRA-4704)
 * Run leveled compaction in parallel (CASSANDRA-4310)
 * Fix potential NPE during CFS reload (CASSANDRA-4786)
 * Composite indexes may miss results (CASSANDRA-4796)
 * Move consistency level to the protocol level (CASSANDRA-4734, 4824)
 * Fix Subcolumn slice ends not respected (CASSANDRA-4826)
 * Fix Assertion error in cql3 select (CASSANDRA-4783)
 * Fix list prepend logic (CQL3) (CASSANDRA-4835)
 * Add booleans as literals in CQL3 (CASSANDRA-4776)
 * Allow renaming PK columns in CQL3 (CASSANDRA-4822)
 * Fix binary protocol NEW_NODE event (CASSANDRA-4679)
 * Fix potential infinite loop in tombstone compaction (CASSANDRA-4781)
 * Remove system tables accounting from schema (CASSANDRA-4850)
 * (cql3) Force provided columns in clustering key order in 
   'CLUSTERING ORDER BY' (CASSANDRA-4881)
 * Fix composite index bug (CASSANDRA-4884)
 * Fix short read protection for CQL3 (CASSANDRA-4882)
 * Add tracing support to the binary protocol (CASSANDRA-4699)
 * (cql3) Don't allow prepared marker inside collections (CASSANDRA-4890)
 * Re-allow order by on non-selected columns (CASSANDRA-4645)
 * Bug when composite index is created in a table having collections (CASSANDRA-4909)
 * log index scan subject in CompositesSearcher (CASSANDRA-4904)
Merged from 1.1:
 * add get[Row|Key]CacheEntries to CacheServiceMBean (CASSANDRA-4859)
 * fix get_paged_slice to wrap to next row correctly (CASSANDRA-4816)
 * fix indexing empty column values (CASSANDRA-4832)
 * allow JdbcDate to compose null Date objects (CASSANDRA-4830)
 * fix possible stackoverflow when compacting 1000s of sstables
   (CASSANDRA-4765)
 * fix wrong leveled compaction progress calculation (CASSANDRA-4807)
 * add a close() method to CRAR to prevent leaking file descriptors (CASSANDRA-4820)
 * fix potential infinite loop in get_count (CASSANDRA-4833)
 * fix compositeType.{get/from}String methods (CASSANDRA-4842)
 * (CQL) fix CREATE COLUMNFAMILY permissions check (CASSANDRA-4864)
 * Fix DynamicCompositeType same type comparison (CASSANDRA-4711)
 * Fix duplicate SSTable reference when stream session failed (CASSANDRA-3306)
 * Allow static CF definition with compact storage (CASSANDRA-4910)
 * Fix endless loop/compaction of schema_* CFs due to broken timestamps (CASSANDRA-4880)
 * Fix 'wrong class type' assertion in CounterColumn (CASSANDRA-4976)


1.2-beta1
 * add atomic_batch_mutate (CASSANDRA-4542, -4635)
 * increase default max_hint_window_in_ms to 3h (CASSANDRA-4632)
 * include message initiation time to replicas so they can more
   accurately drop timed-out requests (CASSANDRA-2858)
 * fix clientutil.jar dependencies (CASSANDRA-4566)
 * optimize WriteResponse (CASSANDRA-4548)
 * new metrics (CASSANDRA-4009)
 * redesign KEYS indexes to avoid read-before-write (CASSANDRA-2897)
 * debug tracing (CASSANDRA-1123)
 * parallelize row cache loading (CASSANDRA-4282)
 * Make compaction, flush JBOD-aware (CASSANDRA-4292)
 * run local range scans on the read stage (CASSANDRA-3687)
 * clean up ioexceptions (CASSANDRA-2116)
 * add disk_failure_policy (CASSANDRA-2118)
 * Introduce new json format with row level deletion (CASSANDRA-4054)
 * remove redundant "name" column from schema_keyspaces (CASSANDRA-4433)
 * improve "nodetool ring" handling of multi-dc clusters (CASSANDRA-3047)
 * update NTS calculateNaturalEndpoints to be O(N log N) (CASSANDRA-3881)
 * split up rpc timeout by operation type (CASSANDRA-2819)
 * rewrite key cache save/load to use only sequential i/o (CASSANDRA-3762)
 * update MS protocol with a version handshake + broadcast address id
   (CASSANDRA-4311)
 * multithreaded hint replay (CASSANDRA-4189)
 * add inter-node message compression (CASSANDRA-3127)
 * remove COPP (CASSANDRA-2479)
 * Track tombstone expiration and compact when tombstone content is
   higher than a configurable threshold, default 20% (CASSANDRA-3442, 4234)
 * update MurmurHash to version 3 (CASSANDRA-2975)
 * (CLI) track elapsed time for `delete' operation (CASSANDRA-4060)
 * (CLI) jline version is bumped to 1.0 to properly  support
   'delete' key function (CASSANDRA-4132)
 * Save IndexSummary into new SSTable 'Summary' component (CASSANDRA-2392, 4289)
 * Add support for range tombstones (CASSANDRA-3708)
 * Improve MessagingService efficiency (CASSANDRA-3617)
 * Avoid ID conflicts from concurrent schema changes (CASSANDRA-3794)
 * Set thrift HSHA server thread limit to unlimited by default (CASSANDRA-4277)
 * Avoids double serialization of CF id in RowMutation messages
   (CASSANDRA-4293)
 * stream compressed sstables directly with java nio (CASSANDRA-4297)
 * Support multiple ranges in SliceQueryFilter (CASSANDRA-3885)
 * Add column metadata to system column families (CASSANDRA-4018)
 * (cql3) Always use composite types by default (CASSANDRA-4329)
 * (cql3) Add support for set, map and list (CASSANDRA-3647)
 * Validate date type correctly (CASSANDRA-4441)
 * (cql3) Allow definitions with only a PK (CASSANDRA-4361)
 * (cql3) Add support for row key composites (CASSANDRA-4179)
 * improve DynamicEndpointSnitch by using reservoir sampling (CASSANDRA-4038)
 * (cql3) Add support for 2ndary indexes (CASSANDRA-3680)
 * (cql3) fix defining more than one PK to be invalid (CASSANDRA-4477)
 * remove schema agreement checking from all external APIs (Thrift, CQL and CQL3) (CASSANDRA-4487)
 * add Murmur3Partitioner and make it default for new installations (CASSANDRA-3772, 4621)
 * (cql3) update pseudo-map syntax to use map syntax (CASSANDRA-4497)
 * Finer grained exceptions hierarchy and provides error code with exceptions (CASSANDRA-3979)
 * Adds events push to binary protocol (CASSANDRA-4480)
 * Rewrite nodetool help (CASSANDRA-2293)
 * Make CQL3 the default for CQL (CASSANDRA-4640)
 * update stress tool to be able to use CQL3 (CASSANDRA-4406)
 * Accept all thrift update on CQL3 cf but don't expose their metadata (CASSANDRA-4377)
 * Replace Throttle with Guava's RateLimiter for HintedHandOff (CASSANDRA-4541)
 * fix counter add/get using CQL2 and CQL3 in stress tool (CASSANDRA-4633)
 * Add sstable count per level to cfstats (CASSANDRA-4537)
 * (cql3) Add ALTER KEYSPACE statement (CASSANDRA-4611)
 * (cql3) Allow defining default consistency levels (CASSANDRA-4448)
 * (cql3) Fix queries using LIMIT missing results (CASSANDRA-4579)
 * fix cross-version gossip messaging (CASSANDRA-4576)
 * added inet data type (CASSANDRA-4627)


1.1.6
 * Wait for writes on synchronous read digest mismatch (CASSANDRA-4792)
 * fix commitlog replay for nanotime-infected sstables (CASSANDRA-4782)
 * preflight check ttl for maximum of 20 years (CASSANDRA-4771)
 * (Pig) fix widerow input with single column rows (CASSANDRA-4789)
 * Fix HH to compact with correct gcBefore, which avoids wiping out
   undelivered hints (CASSANDRA-4772)
 * LCS will merge up to 32 L0 sstables as intended (CASSANDRA-4778)
 * NTS will default unconfigured DC replicas to zero (CASSANDRA-4675)
 * use default consistency level in counter validation if none is
   explicitly provide (CASSANDRA-4700)
 * Improve IAuthority interface by introducing fine-grained
   access permissions and grant/revoke commands (CASSANDRA-4490, 4644)
 * fix assumption error in CLI when updating/describing keyspace 
   (CASSANDRA-4322)
 * Adds offline sstablescrub to debian packaging (CASSANDRA-4642)
 * Automatic fixing of overlapping leveled sstables (CASSANDRA-4644)
 * fix error when using ORDER BY with extended selections (CASSANDRA-4689)
 * (CQL3) Fix validation for IN queries for non-PK cols (CASSANDRA-4709)
 * fix re-created keyspace disappering after 1.1.5 upgrade 
   (CASSANDRA-4698, 4752)
 * (CLI) display elapsed time in 2 fraction digits (CASSANDRA-3460)
 * add authentication support to sstableloader (CASSANDRA-4712)
 * Fix CQL3 'is reversed' logic (CASSANDRA-4716, 4759)
 * (CQL3) Don't return ReversedType in result set metadata (CASSANDRA-4717)
 * Backport adding AlterKeyspace statement (CASSANDRA-4611)
 * (CQL3) Correcty accept upper-case data types (CASSANDRA-4770)
 * Add binary protocol events for schema changes (CASSANDRA-4684)
Merged from 1.0:
 * Switch from NBHM to CHM in MessagingService's callback map, which
   prevents OOM in long-running instances (CASSANDRA-4708)


1.1.5
 * add SecondaryIndex.reload API (CASSANDRA-4581)
 * use millis + atomicint for commitlog segment creation instead of
   nanotime, which has issues under some hypervisors (CASSANDRA-4601)
 * fix FD leak in slice queries (CASSANDRA-4571)
 * avoid recursion in leveled compaction (CASSANDRA-4587)
 * increase stack size under Java7 to 180K
 * Log(info) schema changes (CASSANDRA-4547)
 * Change nodetool setcachecapcity to manipulate global caches (CASSANDRA-4563)
 * (cql3) fix setting compaction strategy (CASSANDRA-4597)
 * fix broken system.schema_* timestamps on system startup (CASSANDRA-4561)
 * fix wrong skip of cache saving (CASSANDRA-4533)
 * Avoid NPE when lost+found is in data dir (CASSANDRA-4572)
 * Respect five-minute flush moratorium after initial CL replay (CASSANDRA-4474)
 * Adds ntp as recommended in debian packaging (CASSANDRA-4606)
 * Configurable transport in CF Record{Reader|Writer} (CASSANDRA-4558)
 * (cql3) fix potential NPE with both equal and unequal restriction (CASSANDRA-4532)
 * (cql3) improves ORDER BY validation (CASSANDRA-4624)
 * Fix potential deadlock during counter writes (CASSANDRA-4578)
 * Fix cql error with ORDER BY when using IN (CASSANDRA-4612)
Merged from 1.0:
 * increase Xss to 160k to accomodate latest 1.6 JVMs (CASSANDRA-4602)
 * fix toString of hint destination tokens (CASSANDRA-4568)
 * Fix multiple values for CurrentLocal NodeID (CASSANDRA-4626)


1.1.4
 * fix offline scrub to catch >= out of order rows (CASSANDRA-4411)
 * fix cassandra-env.sh on RHEL and other non-dash-based systems 
   (CASSANDRA-4494)
Merged from 1.0:
 * (Hadoop) fix setting key length for old-style mapred api (CASSANDRA-4534)
 * (Hadoop) fix iterating through a resultset consisting entirely
   of tombstoned rows (CASSANDRA-4466)


1.1.3
 * (cqlsh) add COPY TO (CASSANDRA-4434)
 * munmap commitlog segments before rename (CASSANDRA-4337)
 * (JMX) rename getRangeKeySample to sampleKeyRange to avoid returning
   multi-MB results as an attribute (CASSANDRA-4452)
 * flush based on data size, not throughput; overwritten columns no 
   longer artificially inflate liveRatio (CASSANDRA-4399)
 * update default commitlog segment size to 32MB and total commitlog
   size to 32/1024 MB for 32/64 bit JVMs, respectively (CASSANDRA-4422)
 * avoid using global partitioner to estimate ranges in index sstables
   (CASSANDRA-4403)
 * restore pre-CASSANDRA-3862 approach to removing expired tombstones
   from row cache during compaction (CASSANDRA-4364)
 * (stress) support for CQL prepared statements (CASSANDRA-3633)
 * Correctly catch exception when Snappy cannot be loaded (CASSANDRA-4400)
 * (cql3) Support ORDER BY when IN condition is given in WHERE clause (CASSANDRA-4327)
 * (cql3) delete "component_index" column on DROP TABLE call (CASSANDRA-4420)
 * change nanoTime() to currentTimeInMillis() in schema related code (CASSANDRA-4432)
 * add a token generation tool (CASSANDRA-3709)
 * Fix LCS bug with sstable containing only 1 row (CASSANDRA-4411)
 * fix "Can't Modify Index Name" problem on CF update (CASSANDRA-4439)
 * Fix assertion error in getOverlappingSSTables during repair (CASSANDRA-4456)
 * fix nodetool's setcompactionthreshold command (CASSANDRA-4455)
 * Ensure compacted files are never used, to avoid counter overcount (CASSANDRA-4436)
Merged from 1.0:
 * Push the validation of secondary index values to the SecondaryIndexManager (CASSANDRA-4240)
 * allow dropping columns shadowed by not-yet-expired supercolumn or row
   tombstones in PrecompactedRow (CASSANDRA-4396)


1.1.2
 * Fix cleanup not deleting index entries (CASSANDRA-4379)
 * Use correct partitioner when saving + loading caches (CASSANDRA-4331)
 * Check schema before trying to export sstable (CASSANDRA-2760)
 * Raise a meaningful exception instead of NPE when PFS encounters
   an unconfigured node + no default (CASSANDRA-4349)
 * fix bug in sstable blacklisting with LCS (CASSANDRA-4343)
 * LCS no longer promotes tiny sstables out of L0 (CASSANDRA-4341)
 * skip tombstones during hint replay (CASSANDRA-4320)
 * fix NPE in compactionstats (CASSANDRA-4318)
 * enforce 1m min keycache for auto (CASSANDRA-4306)
 * Have DeletedColumn.isMFD always return true (CASSANDRA-4307)
 * (cql3) exeption message for ORDER BY constraints said primary filter can be
    an IN clause, which is misleading (CASSANDRA-4319)
 * (cql3) Reject (not yet supported) creation of 2ndardy indexes on tables with
   composite primary keys (CASSANDRA-4328)
 * Set JVM stack size to 160k for java 7 (CASSANDRA-4275)
 * cqlsh: add COPY command to load data from CSV flat files (CASSANDRA-4012)
 * CFMetaData.fromThrift to throw ConfigurationException upon error (CASSANDRA-4353)
 * Use CF comparator to sort indexed columns in SecondaryIndexManager
   (CASSANDRA-4365)
 * add strategy_options to the KSMetaData.toString() output (CASSANDRA-4248)
 * (cql3) fix range queries containing unqueried results (CASSANDRA-4372)
 * (cql3) allow updating column_alias types (CASSANDRA-4041)
 * (cql3) Fix deletion bug (CASSANDRA-4193)
 * Fix computation of overlapping sstable for leveled compaction (CASSANDRA-4321)
 * Improve scrub and allow to run it offline (CASSANDRA-4321)
 * Fix assertionError in StorageService.bulkLoad (CASSANDRA-4368)
 * (cqlsh) add option to authenticate to a keyspace at startup (CASSANDRA-4108)
 * (cqlsh) fix ASSUME functionality (CASSANDRA-4352)
 * Fix ColumnFamilyRecordReader to not return progress > 100% (CASSANDRA-3942)
Merged from 1.0:
 * Set gc_grace on index CF to 0 (CASSANDRA-4314)


1.1.1
 * add populate_io_cache_on_flush option (CASSANDRA-2635)
 * allow larger cache capacities than 2GB (CASSANDRA-4150)
 * add getsstables command to nodetool (CASSANDRA-4199)
 * apply parent CF compaction settings to secondary index CFs (CASSANDRA-4280)
 * preserve commitlog size cap when recycling segments at startup
   (CASSANDRA-4201)
 * (Hadoop) fix split generation regression (CASSANDRA-4259)
 * ignore min/max compactions settings in LCS, while preserving
   behavior that min=max=0 disables autocompaction (CASSANDRA-4233)
 * log number of rows read from saved cache (CASSANDRA-4249)
 * calculate exact size required for cleanup operations (CASSANDRA-1404)
 * avoid blocking additional writes during flush when the commitlog
   gets behind temporarily (CASSANDRA-1991)
 * enable caching on index CFs based on data CF cache setting (CASSANDRA-4197)
 * warn on invalid replication strategy creation options (CASSANDRA-4046)
 * remove [Freeable]Memory finalizers (CASSANDRA-4222)
 * include tombstone size in ColumnFamily.size, which can prevent OOM
   during sudden mass delete operations by yielding a nonzero liveRatio
   (CASSANDRA-3741)
 * Open 1 sstableScanner per level for leveled compaction (CASSANDRA-4142)
 * Optimize reads when row deletion timestamps allow us to restrict
   the set of sstables we check (CASSANDRA-4116)
 * add support for commitlog archiving and point-in-time recovery
   (CASSANDRA-3690)
 * avoid generating redundant compaction tasks during streaming
   (CASSANDRA-4174)
 * add -cf option to nodetool snapshot, and takeColumnFamilySnapshot to
   StorageService mbean (CASSANDRA-556)
 * optimize cleanup to drop entire sstables where possible (CASSANDRA-4079)
 * optimize truncate when autosnapshot is disabled (CASSANDRA-4153)
 * update caches to use byte[] keys to reduce memory overhead (CASSANDRA-3966)
 * add column limit to cli (CASSANDRA-3012, 4098)
 * clean up and optimize DataOutputBuffer, used by CQL compression and
   CompositeType (CASSANDRA-4072)
 * optimize commitlog checksumming (CASSANDRA-3610)
 * identify and blacklist corrupted SSTables from future compactions 
   (CASSANDRA-2261)
 * Move CfDef and KsDef validation out of thrift (CASSANDRA-4037)
 * Expose API to repair a user provided range (CASSANDRA-3912)
 * Add way to force the cassandra-cli to refresh its schema (CASSANDRA-4052)
 * Avoid having replicate on write tasks stacking up at CL.ONE (CASSANDRA-2889)
 * (cql3) Backwards compatibility for composite comparators in non-cql3-aware
   clients (CASSANDRA-4093)
 * (cql3) Fix order by for reversed queries (CASSANDRA-4160)
 * (cql3) Add ReversedType support (CASSANDRA-4004)
 * (cql3) Add timeuuid type (CASSANDRA-4194)
 * (cql3) Minor fixes (CASSANDRA-4185)
 * (cql3) Fix prepared statement in BATCH (CASSANDRA-4202)
 * (cql3) Reduce the list of reserved keywords (CASSANDRA-4186)
 * (cql3) Move max/min compaction thresholds to compaction strategy options
   (CASSANDRA-4187)
 * Fix exception during move when localhost is the only source (CASSANDRA-4200)
 * (cql3) Allow paging through non-ordered partitioner results (CASSANDRA-3771)
 * (cql3) Fix drop index (CASSANDRA-4192)
 * (cql3) Don't return range ghosts anymore (CASSANDRA-3982)
 * fix re-creating Keyspaces/ColumnFamilies with the same name as dropped
   ones (CASSANDRA-4219)
 * fix SecondaryIndex LeveledManifest save upon snapshot (CASSANDRA-4230)
 * fix missing arrayOffset in FBUtilities.hash (CASSANDRA-4250)
 * (cql3) Add name of parameters in CqlResultSet (CASSANDRA-4242)
 * (cql3) Correctly validate order by queries (CASSANDRA-4246)
 * rename stress to cassandra-stress for saner packaging (CASSANDRA-4256)
 * Fix exception on colum metadata with non-string comparator (CASSANDRA-4269)
 * Check for unknown/invalid compression options (CASSANDRA-4266)
 * (cql3) Adds simple access to column timestamp and ttl (CASSANDRA-4217)
 * (cql3) Fix range queries with secondary indexes (CASSANDRA-4257)
 * Better error messages from improper input in cli (CASSANDRA-3865)
 * Try to stop all compaction upon Keyspace or ColumnFamily drop (CASSANDRA-4221)
 * (cql3) Allow keyspace properties to contain hyphens (CASSANDRA-4278)
 * (cql3) Correctly validate keyspace access in create table (CASSANDRA-4296)
 * Avoid deadlock in migration stage (CASSANDRA-3882)
 * Take supercolumn names and deletion info into account in memtable throughput
   (CASSANDRA-4264)
 * Add back backward compatibility for old style replication factor (CASSANDRA-4294)
 * Preserve compatibility with pre-1.1 index queries (CASSANDRA-4262)
Merged from 1.0:
 * Fix super columns bug where cache is not updated (CASSANDRA-4190)
 * fix maxTimestamp to include row tombstones (CASSANDRA-4116)
 * (CLI) properly handle quotes in create/update keyspace commands (CASSANDRA-4129)
 * Avoids possible deadlock during bootstrap (CASSANDRA-4159)
 * fix stress tool that hangs forever on timeout or error (CASSANDRA-4128)
 * stress tool to return appropriate exit code on failure (CASSANDRA-4188)
 * fix compaction NPE when out of disk space and assertions disabled
   (CASSANDRA-3985)
 * synchronize LCS getEstimatedTasks to avoid CME (CASSANDRA-4255)
 * ensure unique streaming session id's (CASSANDRA-4223)
 * kick off background compaction when min/max thresholds change 
   (CASSANDRA-4279)
 * improve ability of STCS.getBuckets to deal with 100s of 1000s of
   sstables, such as when convertinb back from LCS (CASSANDRA-4287)
 * Oversize integer in CQL throws NumberFormatException (CASSANDRA-4291)
 * fix 1.0.x node join to mixed version cluster, other nodes >= 1.1 (CASSANDRA-4195)
 * Fix LCS splitting sstable base on uncompressed size (CASSANDRA-4419)
 * Push the validation of secondary index values to the SecondaryIndexManager (CASSANDRA-4240)
 * Don't purge columns during upgradesstables (CASSANDRA-4462)
 * Make cqlsh work with piping (CASSANDRA-4113)
 * Validate arguments for nodetool decommission (CASSANDRA-4061)
 * Report thrift status in nodetool info (CASSANDRA-4010)


1.1.0-final
 * average a reduced liveRatio estimate with the previous one (CASSANDRA-4065)
 * Allow KS and CF names up to 48 characters (CASSANDRA-4157)
 * fix stress build (CASSANDRA-4140)
 * add time remaining estimate to nodetool compactionstats (CASSANDRA-4167)
 * (cql) fix NPE in cql3 ALTER TABLE (CASSANDRA-4163)
 * (cql) Add support for CL.TWO and CL.THREE in CQL (CASSANDRA-4156)
 * (cql) Fix type in CQL3 ALTER TABLE preventing update (CASSANDRA-4170)
 * (cql) Throw invalid exception from CQL3 on obsolete options (CASSANDRA-4171)
 * (cqlsh) fix recognizing uppercase SELECT keyword (CASSANDRA-4161)
 * Pig: wide row support (CASSANDRA-3909)
Merged from 1.0:
 * avoid streaming empty files with bulk loader if sstablewriter errors out
   (CASSANDRA-3946)


1.1-rc1
 * Include stress tool in binary builds (CASSANDRA-4103)
 * (Hadoop) fix wide row iteration when last row read was deleted
   (CASSANDRA-4154)
 * fix read_repair_chance to really default to 0.1 in the cli (CASSANDRA-4114)
 * Adds caching and bloomFilterFpChange to CQL options (CASSANDRA-4042)
 * Adds posibility to autoconfigure size of the KeyCache (CASSANDRA-4087)
 * fix KEYS index from skipping results (CASSANDRA-3996)
 * Remove sliced_buffer_size_in_kb dead option (CASSANDRA-4076)
 * make loadNewSStable preserve sstable version (CASSANDRA-4077)
 * Respect 1.0 cache settings as much as possible when upgrading 
   (CASSANDRA-4088)
 * relax path length requirement for sstable files when upgrading on 
   non-Windows platforms (CASSANDRA-4110)
 * fix terminination of the stress.java when errors were encountered
   (CASSANDRA-4128)
 * Move CfDef and KsDef validation out of thrift (CASSANDRA-4037)
 * Fix get_paged_slice (CASSANDRA-4136)
 * CQL3: Support slice with exclusive start and stop (CASSANDRA-3785)
Merged from 1.0:
 * support PropertyFileSnitch in bulk loader (CASSANDRA-4145)
 * add auto_snapshot option allowing disabling snapshot before drop/truncate
   (CASSANDRA-3710)
 * allow short snitch names (CASSANDRA-4130)


1.1-beta2
 * rename loaded sstables to avoid conflicts with local snapshots
   (CASSANDRA-3967)
 * start hint replay as soon as FD notifies that the target is back up
   (CASSANDRA-3958)
 * avoid unproductive deserializing of cached rows during compaction
   (CASSANDRA-3921)
 * fix concurrency issues with CQL keyspace creation (CASSANDRA-3903)
 * Show Effective Owership via Nodetool ring <keyspace> (CASSANDRA-3412)
 * Update ORDER BY syntax for CQL3 (CASSANDRA-3925)
 * Fix BulkRecordWriter to not throw NPE if reducer gets no map data from Hadoop (CASSANDRA-3944)
 * Fix bug with counters in super columns (CASSANDRA-3821)
 * Remove deprecated merge_shard_chance (CASSANDRA-3940)
 * add a convenient way to reset a node's schema (CASSANDRA-2963)
 * fix for intermittent SchemaDisagreementException (CASSANDRA-3884)
 * CLI `list <CF>` to limit number of columns and their order (CASSANDRA-3012)
 * ignore deprecated KsDef/CfDef/ColumnDef fields in native schema (CASSANDRA-3963)
 * CLI to report when unsupported column_metadata pair was given (CASSANDRA-3959)
 * reincarnate removed and deprecated KsDef/CfDef attributes (CASSANDRA-3953)
 * Fix race between writes and read for cache (CASSANDRA-3862)
 * perform static initialization of StorageProxy on start-up (CASSANDRA-3797)
 * support trickling fsync() on writes (CASSANDRA-3950)
 * expose counters for unavailable/timeout exceptions given to thrift clients (CASSANDRA-3671)
 * avoid quadratic startup time in LeveledManifest (CASSANDRA-3952)
 * Add type information to new schema_ columnfamilies and remove thrift
   serialization for schema (CASSANDRA-3792)
 * add missing column validator options to the CLI help (CASSANDRA-3926)
 * skip reading saved key cache if CF's caching strategy is NONE or ROWS_ONLY (CASSANDRA-3954)
 * Unify migration code (CASSANDRA-4017)
Merged from 1.0:
 * cqlsh: guess correct version of Python for Arch Linux (CASSANDRA-4090)
 * (CLI) properly handle quotes in create/update keyspace commands (CASSANDRA-4129)
 * Avoids possible deadlock during bootstrap (CASSANDRA-4159)
 * fix stress tool that hangs forever on timeout or error (CASSANDRA-4128)
 * Fix super columns bug where cache is not updated (CASSANDRA-4190)
 * stress tool to return appropriate exit code on failure (CASSANDRA-4188)


1.0.9
 * improve index sampling performance (CASSANDRA-4023)
 * always compact away deleted hints immediately after handoff (CASSANDRA-3955)
 * delete hints from dropped ColumnFamilies on handoff instead of
   erroring out (CASSANDRA-3975)
 * add CompositeType ref to the CLI doc for create/update column family (CASSANDRA-3980)
 * Pig: support Counter ColumnFamilies (CASSANDRA-3973)
 * Pig: Composite column support (CASSANDRA-3684)
 * Avoid NPE during repair when a keyspace has no CFs (CASSANDRA-3988)
 * Fix division-by-zero error on get_slice (CASSANDRA-4000)
 * don't change manifest level for cleanup, scrub, and upgradesstables
   operations under LeveledCompactionStrategy (CASSANDRA-3989, 4112)
 * fix race leading to super columns assertion failure (CASSANDRA-3957)
 * fix NPE on invalid CQL delete command (CASSANDRA-3755)
 * allow custom types in CLI's assume command (CASSANDRA-4081)
 * fix totalBytes count for parallel compactions (CASSANDRA-3758)
 * fix intermittent NPE in get_slice (CASSANDRA-4095)
 * remove unnecessary asserts in native code interfaces (CASSANDRA-4096)
 * Validate blank keys in CQL to avoid assertion errors (CASSANDRA-3612)
 * cqlsh: fix bad decoding of some column names (CASSANDRA-4003)
 * cqlsh: fix incorrect padding with unicode chars (CASSANDRA-4033)
 * Fix EC2 snitch incorrectly reporting region (CASSANDRA-4026)
 * Shut down thrift during decommission (CASSANDRA-4086)
 * Expose nodetool cfhistograms for 2ndary indexes (CASSANDRA-4063)
Merged from 0.8:
 * Fix ConcurrentModificationException in gossiper (CASSANDRA-4019)


1.1-beta1
 * (cqlsh)
   + add SOURCE and CAPTURE commands, and --file option (CASSANDRA-3479)
   + add ALTER COLUMNFAMILY WITH (CASSANDRA-3523)
   + bundle Python dependencies with Cassandra (CASSANDRA-3507)
   + added to Debian package (CASSANDRA-3458)
   + display byte data instead of erroring out on decode failure 
     (CASSANDRA-3874)
 * add nodetool rebuild_index (CASSANDRA-3583)
 * add nodetool rangekeysample (CASSANDRA-2917)
 * Fix streaming too much data during move operations (CASSANDRA-3639)
 * Nodetool and CLI connect to localhost by default (CASSANDRA-3568)
 * Reduce memory used by primary index sample (CASSANDRA-3743)
 * (Hadoop) separate input/output configurations (CASSANDRA-3197, 3765)
 * avoid returning internal Cassandra classes over JMX (CASSANDRA-2805)
 * add row-level isolation via SnapTree (CASSANDRA-2893)
 * Optimize key count estimation when opening sstable on startup
   (CASSANDRA-2988)
 * multi-dc replication optimization supporting CL > ONE (CASSANDRA-3577)
 * add command to stop compactions (CASSANDRA-1740, 3566, 3582)
 * multithreaded streaming (CASSANDRA-3494)
 * removed in-tree redhat spec (CASSANDRA-3567)
 * "defragment" rows for name-based queries under STCS, again (CASSANDRA-2503)
 * Recycle commitlog segments for improved performance 
   (CASSANDRA-3411, 3543, 3557, 3615)
 * update size-tiered compaction to prioritize small tiers (CASSANDRA-2407)
 * add message expiration logic to OutboundTcpConnection (CASSANDRA-3005)
 * off-heap cache to use sun.misc.Unsafe instead of JNA (CASSANDRA-3271)
 * EACH_QUORUM is only supported for writes (CASSANDRA-3272)
 * replace compactionlock use in schema migration by checking CFS.isValid
   (CASSANDRA-3116)
 * recognize that "SELECT first ... *" isn't really "SELECT *" (CASSANDRA-3445)
 * Use faster bytes comparison (CASSANDRA-3434)
 * Bulk loader is no longer a fat client, (HADOOP) bulk load output format
   (CASSANDRA-3045)
 * (Hadoop) add support for KeyRange.filter
 * remove assumption that keys and token are in bijection
   (CASSANDRA-1034, 3574, 3604)
 * always remove endpoints from delevery queue in HH (CASSANDRA-3546)
 * fix race between cf flush and its 2ndary indexes flush (CASSANDRA-3547)
 * fix potential race in AES when a repair fails (CASSANDRA-3548)
 * Remove columns shadowed by a deleted container even when we cannot purge
   (CASSANDRA-3538)
 * Improve memtable slice iteration performance (CASSANDRA-3545)
 * more efficient allocation of small bloom filters (CASSANDRA-3618)
 * Use separate writer thread in SSTableSimpleUnsortedWriter (CASSANDRA-3619)
 * fsync the directory after new sstable or commitlog segment are created (CASSANDRA-3250)
 * fix minor issues reported by FindBugs (CASSANDRA-3658)
 * global key/row caches (CASSANDRA-3143, 3849)
 * optimize memtable iteration during range scan (CASSANDRA-3638)
 * introduce 'crc_check_chance' in CompressionParameters to support
   a checksum percentage checking chance similarly to read-repair (CASSANDRA-3611)
 * a way to deactivate global key/row cache on per-CF basis (CASSANDRA-3667)
 * fix LeveledCompactionStrategy broken because of generation pre-allocation
   in LeveledManifest (CASSANDRA-3691)
 * finer-grained control over data directories (CASSANDRA-2749)
 * Fix ClassCastException during hinted handoff (CASSANDRA-3694)
 * Upgrade Thrift to 0.7 (CASSANDRA-3213)
 * Make stress.java insert operation to use microseconds (CASSANDRA-3725)
 * Allows (internally) doing a range query with a limit of columns instead of
   rows (CASSANDRA-3742)
 * Allow rangeSlice queries to be start/end inclusive/exclusive (CASSANDRA-3749)
 * Fix BulkLoader to support new SSTable layout and add stream
   throttling to prevent an NPE when there is no yaml config (CASSANDRA-3752)
 * Allow concurrent schema migrations (CASSANDRA-1391, 3832)
 * Add SnapshotCommand to trigger snapshot on remote node (CASSANDRA-3721)
 * Make CFMetaData conversions to/from thrift/native schema inverses
   (CASSANDRA_3559)
 * Add initial code for CQL 3.0-beta (CASSANDRA-2474, 3781, 3753)
 * Add wide row support for ColumnFamilyInputFormat (CASSANDRA-3264)
 * Allow extending CompositeType comparator (CASSANDRA-3657)
 * Avoids over-paging during get_count (CASSANDRA-3798)
 * Add new command to rebuild a node without (repair) merkle tree calculations
   (CASSANDRA-3483, 3922)
 * respect not only row cache capacity but caching mode when
   trying to read data (CASSANDRA-3812)
 * fix system tests (CASSANDRA-3827)
 * CQL support for altering row key type in ALTER TABLE (CASSANDRA-3781)
 * turn compression on by default (CASSANDRA-3871)
 * make hexToBytes refuse invalid input (CASSANDRA-2851)
 * Make secondary indexes CF inherit compression and compaction from their
   parent CF (CASSANDRA-3877)
 * Finish cleanup up tombstone purge code (CASSANDRA-3872)
 * Avoid NPE on aboarted stream-out sessions (CASSANDRA-3904)
 * BulkRecordWriter throws NPE for counter columns (CASSANDRA-3906)
 * Support compression using BulkWriter (CASSANDRA-3907)


1.0.8
 * fix race between cleanup and flush on secondary index CFSes (CASSANDRA-3712)
 * avoid including non-queried nodes in rangeslice read repair
   (CASSANDRA-3843)
 * Only snapshot CF being compacted for snapshot_before_compaction 
   (CASSANDRA-3803)
 * Log active compactions in StatusLogger (CASSANDRA-3703)
 * Compute more accurate compaction score per level (CASSANDRA-3790)
 * Return InvalidRequest when using a keyspace that doesn't exist
   (CASSANDRA-3764)
 * disallow user modification of System keyspace (CASSANDRA-3738)
 * allow using sstable2json on secondary index data (CASSANDRA-3738)
 * (cqlsh) add DESCRIBE COLUMNFAMILIES (CASSANDRA-3586)
 * (cqlsh) format blobs correctly and use colors to improve output
   readability (CASSANDRA-3726)
 * synchronize BiMap of bootstrapping tokens (CASSANDRA-3417)
 * show index options in CLI (CASSANDRA-3809)
 * add optional socket timeout for streaming (CASSANDRA-3838)
 * fix truncate not to leave behind non-CFS backed secondary indexes
   (CASSANDRA-3844)
 * make CLI `show schema` to use output stream directly instead
   of StringBuilder (CASSANDRA-3842)
 * remove the wait on hint future during write (CASSANDRA-3870)
 * (cqlsh) ignore missing CfDef opts (CASSANDRA-3933)
 * (cqlsh) look for cqlshlib relative to realpath (CASSANDRA-3767)
 * Fix short read protection (CASSANDRA-3934)
 * Make sure infered and actual schema match (CASSANDRA-3371)
 * Fix NPE during HH delivery (CASSANDRA-3677)
 * Don't put boostrapping node in 'hibernate' status (CASSANDRA-3737)
 * Fix double quotes in windows bat files (CASSANDRA-3744)
 * Fix bad validator lookup (CASSANDRA-3789)
 * Fix soft reset in EC2MultiRegionSnitch (CASSANDRA-3835)
 * Don't leave zombie connections with THSHA thrift server (CASSANDRA-3867)
 * (cqlsh) fix deserialization of data (CASSANDRA-3874)
 * Fix removetoken force causing an inconsistent state (CASSANDRA-3876)
 * Fix ahndling of some types with Pig (CASSANDRA-3886)
 * Don't allow to drop the system keyspace (CASSANDRA-3759)
 * Make Pig deletes disabled by default and configurable (CASSANDRA-3628)
Merged from 0.8:
 * (Pig) fix CassandraStorage to use correct comparator in Super ColumnFamily
   case (CASSANDRA-3251)
 * fix thread safety issues in commitlog replay, primarily affecting
   systems with many (100s) of CF definitions (CASSANDRA-3751)
 * Fix relevant tombstone ignored with super columns (CASSANDRA-3875)


1.0.7
 * fix regression in HH page size calculation (CASSANDRA-3624)
 * retry failed stream on IOException (CASSANDRA-3686)
 * allow configuring bloom_filter_fp_chance (CASSANDRA-3497)
 * attempt hint delivery every ten minutes, or when failure detector
   notifies us that a node is back up, whichever comes first.  hint
   handoff throttle delay default changed to 1ms, from 50 (CASSANDRA-3554)
 * add nodetool setstreamthroughput (CASSANDRA-3571)
 * fix assertion when dropping a columnfamily with no sstables (CASSANDRA-3614)
 * more efficient allocation of small bloom filters (CASSANDRA-3618)
 * CLibrary.createHardLinkWithExec() to check for errors (CASSANDRA-3101)
 * Avoid creating empty and non cleaned writer during compaction (CASSANDRA-3616)
 * stop thrift service in shutdown hook so we can quiesce MessagingService
   (CASSANDRA-3335)
 * (CQL) compaction_strategy_options and compression_parameters for
   CREATE COLUMNFAMILY statement (CASSANDRA-3374)
 * Reset min/max compaction threshold when creating size tiered compaction
   strategy (CASSANDRA-3666)
 * Don't ignore IOException during compaction (CASSANDRA-3655)
 * Fix assertion error for CF with gc_grace=0 (CASSANDRA-3579)
 * Shutdown ParallelCompaction reducer executor after use (CASSANDRA-3711)
 * Avoid < 0 value for pending tasks in leveled compaction (CASSANDRA-3693)
 * (Hadoop) Support TimeUUID in Pig CassandraStorage (CASSANDRA-3327)
 * Check schema is ready before continuing boostrapping (CASSANDRA-3629)
 * Catch overflows during parsing of chunk_length_kb (CASSANDRA-3644)
 * Improve stream protocol mismatch errors (CASSANDRA-3652)
 * Avoid multiple thread doing HH to the same target (CASSANDRA-3681)
 * Add JMX property for rp_timeout_in_ms (CASSANDRA-2940)
 * Allow DynamicCompositeType to compare component of different types
   (CASSANDRA-3625)
 * Flush non-cfs backed secondary indexes (CASSANDRA-3659)
 * Secondary Indexes should report memory consumption (CASSANDRA-3155)
 * fix for SelectStatement start/end key are not set correctly
   when a key alias is involved (CASSANDRA-3700)
 * fix CLI `show schema` command insert of an extra comma in
   column_metadata (CASSANDRA-3714)
Merged from 0.8:
 * avoid logging (harmless) exception when GC takes < 1ms (CASSANDRA-3656)
 * prevent new nodes from thinking down nodes are up forever (CASSANDRA-3626)
 * use correct list of replicas for LOCAL_QUORUM reads when read repair
   is disabled (CASSANDRA-3696)
 * block on flush before compacting hints (may prevent OOM) (CASSANDRA-3733)


1.0.6
 * (CQL) fix cqlsh support for replicate_on_write (CASSANDRA-3596)
 * fix adding to leveled manifest after streaming (CASSANDRA-3536)
 * filter out unavailable cipher suites when using encryption (CASSANDRA-3178)
 * (HADOOP) add old-style api support for CFIF and CFRR (CASSANDRA-2799)
 * Support TimeUUIDType column names in Stress.java tool (CASSANDRA-3541)
 * (CQL) INSERT/UPDATE/DELETE/TRUNCATE commands should allow CF names to
   be qualified by keyspace (CASSANDRA-3419)
 * always remove endpoints from delevery queue in HH (CASSANDRA-3546)
 * fix race between cf flush and its 2ndary indexes flush (CASSANDRA-3547)
 * fix potential race in AES when a repair fails (CASSANDRA-3548)
 * fix default value validation usage in CLI SET command (CASSANDRA-3553)
 * Optimize componentsFor method for compaction and startup time
   (CASSANDRA-3532)
 * (CQL) Proper ColumnFamily metadata validation on CREATE COLUMNFAMILY 
   (CASSANDRA-3565)
 * fix compression "chunk_length_kb" option to set correct kb value for 
   thrift/avro (CASSANDRA-3558)
 * fix missing response during range slice repair (CASSANDRA-3551)
 * 'describe ring' moved from CLI to nodetool and available through JMX (CASSANDRA-3220)
 * add back partitioner to sstable metadata (CASSANDRA-3540)
 * fix NPE in get_count for counters (CASSANDRA-3601)
Merged from 0.8:
 * remove invalid assertion that table was opened before dropping it
   (CASSANDRA-3580)
 * range and index scans now only send requests to enough replicas to
   satisfy requested CL + RR (CASSANDRA-3598)
 * use cannonical host for local node in nodetool info (CASSANDRA-3556)
 * remove nonlocal DC write optimization since it only worked with
   CL.ONE or CL.LOCAL_QUORUM (CASSANDRA-3577, 3585)
 * detect misuses of CounterColumnType (CASSANDRA-3422)
 * turn off string interning in json2sstable, take 2 (CASSANDRA-2189)
 * validate compression parameters on add/update of the ColumnFamily 
   (CASSANDRA-3573)
 * Check for 0.0.0.0 is incorrect in CFIF (CASSANDRA-3584)
 * Increase vm.max_map_count in debian packaging (CASSANDRA-3563)
 * gossiper will never add itself to saved endpoints (CASSANDRA-3485)


1.0.5
 * revert CASSANDRA-3407 (see CASSANDRA-3540)
 * fix assertion error while forwarding writes to local nodes (CASSANDRA-3539)


1.0.4
 * fix self-hinting of timed out read repair updates and make hinted handoff
   less prone to OOMing a coordinator (CASSANDRA-3440)
 * expose bloom filter sizes via JMX (CASSANDRA-3495)
 * enforce RP tokens 0..2**127 (CASSANDRA-3501)
 * canonicalize paths exposed through JMX (CASSANDRA-3504)
 * fix "liveSize" stat when sstables are removed (CASSANDRA-3496)
 * add bloom filter FP rates to nodetool cfstats (CASSANDRA-3347)
 * record partitioner in sstable metadata component (CASSANDRA-3407)
 * add new upgradesstables nodetool command (CASSANDRA-3406)
 * skip --debug requirement to see common exceptions in CLI (CASSANDRA-3508)
 * fix incorrect query results due to invalid max timestamp (CASSANDRA-3510)
 * make sstableloader recognize compressed sstables (CASSANDRA-3521)
 * avoids race in OutboundTcpConnection in multi-DC setups (CASSANDRA-3530)
 * use SETLOCAL in cassandra.bat (CASSANDRA-3506)
 * fix ConcurrentModificationException in Table.all() (CASSANDRA-3529)
Merged from 0.8:
 * fix concurrence issue in the FailureDetector (CASSANDRA-3519)
 * fix array out of bounds error in counter shard removal (CASSANDRA-3514)
 * avoid dropping tombstones when they might still be needed to shadow
   data in a different sstable (CASSANDRA-2786)


1.0.3
 * revert name-based query defragmentation aka CASSANDRA-2503 (CASSANDRA-3491)
 * fix invalidate-related test failures (CASSANDRA-3437)
 * add next-gen cqlsh to bin/ (CASSANDRA-3188, 3131, 3493)
 * (CQL) fix handling of rows with no columns (CASSANDRA-3424, 3473)
 * fix querying supercolumns by name returning only a subset of
   subcolumns or old subcolumn versions (CASSANDRA-3446)
 * automatically compute sha1 sum for uncompressed data files (CASSANDRA-3456)
 * fix reading metadata/statistics component for version < h (CASSANDRA-3474)
 * add sstable forward-compatibility (CASSANDRA-3478)
 * report compression ratio in CFSMBean (CASSANDRA-3393)
 * fix incorrect size exception during streaming of counters (CASSANDRA-3481)
 * (CQL) fix for counter decrement syntax (CASSANDRA-3418)
 * Fix race introduced by CASSANDRA-2503 (CASSANDRA-3482)
 * Fix incomplete deletion of delivered hints (CASSANDRA-3466)
 * Avoid rescheduling compactions when no compaction was executed 
   (CASSANDRA-3484)
 * fix handling of the chunk_length_kb compression options (CASSANDRA-3492)
Merged from 0.8:
 * fix updating CF row_cache_provider (CASSANDRA-3414)
 * CFMetaData.convertToThrift method to set RowCacheProvider (CASSANDRA-3405)
 * acquire compactionlock during truncate (CASSANDRA-3399)
 * fix displaying cfdef entries for super columnfamilies (CASSANDRA-3415)
 * Make counter shard merging thread safe (CASSANDRA-3178)
 * Revert CASSANDRA-2855
 * Fix bug preventing the use of efficient cross-DC writes (CASSANDRA-3472)
 * `describe ring` command for CLI (CASSANDRA-3220)
 * (Hadoop) skip empty rows when entire row is requested, redux (CASSANDRA-2855)


1.0.2
 * "defragment" rows for name-based queries under STCS (CASSANDRA-2503)
 * Add timing information to cassandra-cli GET/SET/LIST queries (CASSANDRA-3326)
 * Only create one CompressionMetadata object per sstable (CASSANDRA-3427)
 * cleanup usage of StorageService.setMode() (CASSANDRA-3388)
 * Avoid large array allocation for compressed chunk offsets (CASSANDRA-3432)
 * fix DecimalType bytebuffer marshalling (CASSANDRA-3421)
 * fix bug that caused first column in per row indexes to be ignored 
   (CASSANDRA-3441)
 * add JMX call to clean (failed) repair sessions (CASSANDRA-3316)
 * fix sstableloader reference acquisition bug (CASSANDRA-3438)
 * fix estimated row size regression (CASSANDRA-3451)
 * make sure we don't return more columns than asked (CASSANDRA-3303, 3395)
Merged from 0.8:
 * acquire compactionlock during truncate (CASSANDRA-3399)
 * fix displaying cfdef entries for super columnfamilies (CASSANDRA-3415)


1.0.1
 * acquire references during index build to prevent delete problems
   on Windows (CASSANDRA-3314)
 * describe_ring should include datacenter/topology information (CASSANDRA-2882)
 * Thrift sockets are not properly buffered (CASSANDRA-3261)
 * performance improvement for bytebufferutil compare function (CASSANDRA-3286)
 * add system.versions ColumnFamily (CASSANDRA-3140)
 * reduce network copies (CASSANDRA-3333, 3373)
 * limit nodetool to 32MB of heap (CASSANDRA-3124)
 * (CQL) update parser to accept "timestamp" instead of "date" (CASSANDRA-3149)
 * Fix CLI `show schema` to include "compression_options" (CASSANDRA-3368)
 * Snapshot to include manifest under LeveledCompactionStrategy (CASSANDRA-3359)
 * (CQL) SELECT query should allow CF name to be qualified by keyspace (CASSANDRA-3130)
 * (CQL) Fix internal application error specifying 'using consistency ...'
   in lower case (CASSANDRA-3366)
 * fix Deflate compression when compression actually makes the data bigger
   (CASSANDRA-3370)
 * optimize UUIDGen to avoid lock contention on InetAddress.getLocalHost 
   (CASSANDRA-3387)
 * tolerate index being dropped mid-mutation (CASSANDRA-3334, 3313)
 * CompactionManager is now responsible for checking for new candidates
   post-task execution, enabling more consistent leveled compaction 
   (CASSANDRA-3391)
 * Cache HSHA threads (CASSANDRA-3372)
 * use CF/KS names as snapshot prefix for drop + truncate operations
   (CASSANDRA-2997)
 * Break bloom filters up to avoid heap fragmentation (CASSANDRA-2466)
 * fix cassandra hanging on jsvc stop (CASSANDRA-3302)
 * Avoid leveled compaction getting blocked on errors (CASSANDRA-3408)
 * Make reloading the compaction strategy safe (CASSANDRA-3409)
 * ignore 0.8 hints even if compaction begins before we try to purge
   them (CASSANDRA-3385)
 * remove procrun (bin\daemon) from Cassandra source tree and 
   artifacts (CASSANDRA-3331)
 * make cassandra compile under JDK7 (CASSANDRA-3275)
 * remove dependency of clientutil.jar to FBUtilities (CASSANDRA-3299)
 * avoid truncation errors by using long math on long values (CASSANDRA-3364)
 * avoid clock drift on some Windows machine (CASSANDRA-3375)
 * display cache provider in cli 'describe keyspace' command (CASSANDRA-3384)
 * fix incomplete topology information in describe_ring (CASSANDRA-3403)
 * expire dead gossip states based on time (CASSANDRA-2961)
 * improve CompactionTask extensibility (CASSANDRA-3330)
 * Allow one leveled compaction task to kick off another (CASSANDRA-3363)
 * allow encryption only between datacenters (CASSANDRA-2802)
Merged from 0.8:
 * fix truncate allowing data to be replayed post-restart (CASSANDRA-3297)
 * make iwriter final in IndexWriter to avoid NPE (CASSANDRA-2863)
 * (CQL) update grammar to require key clause in DELETE statement
   (CASSANDRA-3349)
 * (CQL) allow numeric keyspace names in USE statement (CASSANDRA-3350)
 * (Hadoop) skip empty rows when slicing the entire row (CASSANDRA-2855)
 * Fix handling of tombstone by SSTableExport/Import (CASSANDRA-3357)
 * fix ColumnIndexer to use long offsets (CASSANDRA-3358)
 * Improved CLI exceptions (CASSANDRA-3312)
 * Fix handling of tombstone by SSTableExport/Import (CASSANDRA-3357)
 * Only count compaction as active (for throttling) when they have
   successfully acquired the compaction lock (CASSANDRA-3344)
 * Display CLI version string on startup (CASSANDRA-3196)
 * (Hadoop) make CFIF try rpc_address or fallback to listen_address
   (CASSANDRA-3214)
 * (Hadoop) accept comma delimited lists of initial thrift connections
   (CASSANDRA-3185)
 * ColumnFamily min_compaction_threshold should be >= 2 (CASSANDRA-3342)
 * (Pig) add 0.8+ types and key validation type in schema (CASSANDRA-3280)
 * Fix completely removing column metadata using CLI (CASSANDRA-3126)
 * CLI `describe cluster;` output should be on separate lines for separate versions
   (CASSANDRA-3170)
 * fix changing durable_writes keyspace option during CF creation
   (CASSANDRA-3292)
 * avoid locking on update when no indexes are involved (CASSANDRA-3386)
 * fix assertionError during repair with ordered partitioners (CASSANDRA-3369)
 * correctly serialize key_validation_class for avro (CASSANDRA-3391)
 * don't expire counter tombstone after streaming (CASSANDRA-3394)
 * prevent nodes that failed to join from hanging around forever 
   (CASSANDRA-3351)
 * remove incorrect optimization from slice read path (CASSANDRA-3390)
 * Fix race in AntiEntropyService (CASSANDRA-3400)


1.0.0-final
 * close scrubbed sstable fd before deleting it (CASSANDRA-3318)
 * fix bug preventing obsolete commitlog segments from being removed
   (CASSANDRA-3269)
 * tolerate whitespace in seed CDL (CASSANDRA-3263)
 * Change default heap thresholds to max(min(1/2 ram, 1G), min(1/4 ram, 8GB))
   (CASSANDRA-3295)
 * Fix broken CompressedRandomAccessReaderTest (CASSANDRA-3298)
 * (CQL) fix type information returned for wildcard queries (CASSANDRA-3311)
 * add estimated tasks to LeveledCompactionStrategy (CASSANDRA-3322)
 * avoid including compaction cache-warming in keycache stats (CASSANDRA-3325)
 * run compaction and hinted handoff threads at MIN_PRIORITY (CASSANDRA-3308)
 * default hsha thrift server to cpu core count in rpc pool (CASSANDRA-3329)
 * add bin\daemon to binary tarball for Windows service (CASSANDRA-3331)
 * Fix places where uncompressed size of sstables was use in place of the
   compressed one (CASSANDRA-3338)
 * Fix hsha thrift server (CASSANDRA-3346)
 * Make sure repair only stream needed sstables (CASSANDRA-3345)


1.0.0-rc2
 * Log a meaningful warning when a node receives a message for a repair session
   that doesn't exist anymore (CASSANDRA-3256)
 * test for NUMA policy support as well as numactl presence (CASSANDRA-3245)
 * Fix FD leak when internode encryption is enabled (CASSANDRA-3257)
 * Remove incorrect assertion in mergeIterator (CASSANDRA-3260)
 * FBUtilities.hexToBytes(String) to throw NumberFormatException when string
   contains non-hex characters (CASSANDRA-3231)
 * Keep SimpleSnitch proximity ordering unchanged from what the Strategy
   generates, as intended (CASSANDRA-3262)
 * remove Scrub from compactionstats when finished (CASSANDRA-3255)
 * fix counter entry in jdbc TypesMap (CASSANDRA-3268)
 * fix full queue scenario for ParallelCompactionIterator (CASSANDRA-3270)
 * fix bootstrap process (CASSANDRA-3285)
 * don't try delivering hints if when there isn't any (CASSANDRA-3176)
 * CLI documentation change for ColumnFamily `compression_options` (CASSANDRA-3282)
 * ignore any CF ids sent by client for adding CF/KS (CASSANDRA-3288)
 * remove obsolete hints on first startup (CASSANDRA-3291)
 * use correct ISortedColumns for time-optimized reads (CASSANDRA-3289)
 * Evict gossip state immediately when a token is taken over by a new IP 
   (CASSANDRA-3259)


1.0.0-rc1
 * Update CQL to generate microsecond timestamps by default (CASSANDRA-3227)
 * Fix counting CFMetadata towards Memtable liveRatio (CASSANDRA-3023)
 * Kill server on wrapped OOME such as from FileChannel.map (CASSANDRA-3201)
 * remove unnecessary copy when adding to row cache (CASSANDRA-3223)
 * Log message when a full repair operation completes (CASSANDRA-3207)
 * Fix streamOutSession keeping sstables references forever if the remote end
   dies (CASSANDRA-3216)
 * Remove dynamic_snitch boolean from example configuration (defaulting to 
   true) and set default badness threshold to 0.1 (CASSANDRA-3229)
 * Base choice of random or "balanced" token on bootstrap on whether
   schema definitions were found (CASSANDRA-3219)
 * Fixes for LeveledCompactionStrategy score computation, prioritization,
   scheduling, and performance (CASSANDRA-3224, 3234)
 * parallelize sstable open at server startup (CASSANDRA-2988)
 * fix handling of exceptions writing to OutboundTcpConnection (CASSANDRA-3235)
 * Allow using quotes in "USE <keyspace>;" CLI command (CASSANDRA-3208)
 * Don't allow any cache loading exceptions to halt startup (CASSANDRA-3218)
 * Fix sstableloader --ignores option (CASSANDRA-3247)
 * File descriptor limit increased in packaging (CASSANDRA-3206)
 * Fix deadlock in commit log during flush (CASSANDRA-3253) 


1.0.0-beta1
 * removed binarymemtable (CASSANDRA-2692)
 * add commitlog_total_space_in_mb to prevent fragmented logs (CASSANDRA-2427)
 * removed commitlog_rotation_threshold_in_mb configuration (CASSANDRA-2771)
 * make AbstractBounds.normalize de-overlapp overlapping ranges (CASSANDRA-2641)
 * replace CollatingIterator, ReducingIterator with MergeIterator 
   (CASSANDRA-2062)
 * Fixed the ability to set compaction strategy in cli using create column 
   family command (CASSANDRA-2778)
 * clean up tmp files after failed compaction (CASSANDRA-2468)
 * restrict repair streaming to specific columnfamilies (CASSANDRA-2280)
 * don't bother persisting columns shadowed by a row tombstone (CASSANDRA-2589)
 * reset CF and SC deletion times after gc_grace (CASSANDRA-2317)
 * optimize away seek when compacting wide rows (CASSANDRA-2879)
 * single-pass streaming (CASSANDRA-2677, 2906, 2916, 3003)
 * use reference counting for deleting sstables instead of relying on GC
   (CASSANDRA-2521, 3179)
 * store hints as serialized mutations instead of pointers to data row
   (CASSANDRA-2045)
 * store hints in the coordinator node instead of in the closest replica 
   (CASSANDRA-2914)
 * add row_cache_keys_to_save CF option (CASSANDRA-1966)
 * check column family validity in nodetool repair (CASSANDRA-2933)
 * use lazy initialization instead of class initialization in NodeId
   (CASSANDRA-2953)
 * add paging to get_count (CASSANDRA-2894)
 * fix "short reads" in [multi]get (CASSANDRA-2643, 3157, 3192)
 * add optional compression for sstables (CASSANDRA-47, 2994, 3001, 3128)
 * add scheduler JMX metrics (CASSANDRA-2962)
 * add block level checksum for compressed data (CASSANDRA-1717)
 * make column family backed column map pluggable and introduce unsynchronized
   ArrayList backed one to speedup reads (CASSANDRA-2843, 3165, 3205)
 * refactoring of the secondary index api (CASSANDRA-2982)
 * make CL > ONE reads wait for digest reconciliation before returning
   (CASSANDRA-2494)
 * fix missing logging for some exceptions (CASSANDRA-2061)
 * refactor and optimize ColumnFamilyStore.files(...) and Descriptor.fromFilename(String)
   and few other places responsible for work with SSTable files (CASSANDRA-3040)
 * Stop reading from sstables once we know we have the most recent columns,
   for query-by-name requests (CASSANDRA-2498)
 * Add query-by-column mode to stress.java (CASSANDRA-3064)
 * Add "install" command to cassandra.bat (CASSANDRA-292)
 * clean up KSMetadata, CFMetadata from unnecessary
   Thrift<->Avro conversion methods (CASSANDRA-3032)
 * Add timeouts to client request schedulers (CASSANDRA-3079, 3096)
 * Cli to use hashes rather than array of hashes for strategy options (CASSANDRA-3081)
 * LeveledCompactionStrategy (CASSANDRA-1608, 3085, 3110, 3087, 3145, 3154, 3182)
 * Improvements of the CLI `describe` command (CASSANDRA-2630)
 * reduce window where dropped CF sstables may not be deleted (CASSANDRA-2942)
 * Expose gossip/FD info to JMX (CASSANDRA-2806)
 * Fix streaming over SSL when compressed SSTable involved (CASSANDRA-3051)
 * Add support for pluggable secondary index implementations (CASSANDRA-3078)
 * remove compaction_thread_priority setting (CASSANDRA-3104)
 * generate hints for replicas that timeout, not just replicas that are known
   to be down before starting (CASSANDRA-2034)
 * Add throttling for internode streaming (CASSANDRA-3080)
 * make the repair of a range repair all replica (CASSANDRA-2610, 3194)
 * expose the ability to repair the first range (as returned by the
   partitioner) of a node (CASSANDRA-2606)
 * Streams Compression (CASSANDRA-3015)
 * add ability to use multiple threads during a single compaction
   (CASSANDRA-2901)
 * make AbstractBounds.normalize support overlapping ranges (CASSANDRA-2641)
 * fix of the CQL count() behavior (CASSANDRA-3068)
 * use TreeMap backed column families for the SSTable simple writers
   (CASSANDRA-3148)
 * fix inconsistency of the CLI syntax when {} should be used instead of [{}]
   (CASSANDRA-3119)
 * rename CQL type names to match expected SQL behavior (CASSANDRA-3149, 3031)
 * Arena-based allocation for memtables (CASSANDRA-2252, 3162, 3163, 3168)
 * Default RR chance to 0.1 (CASSANDRA-3169)
 * Add RowLevel support to secondary index API (CASSANDRA-3147)
 * Make SerializingCacheProvider the default if JNA is available (CASSANDRA-3183)
 * Fix backwards compatibilty for CQL memtable properties (CASSANDRA-3190)
 * Add five-minute delay before starting compactions on a restarted server
   (CASSANDRA-3181)
 * Reduce copies done for intra-host messages (CASSANDRA-1788, 3144)
 * support of compaction strategy option for stress.java (CASSANDRA-3204)
 * make memtable throughput and column count thresholds no-ops (CASSANDRA-2449)
 * Return schema information along with the resultSet in CQL (CASSANDRA-2734)
 * Add new DecimalType (CASSANDRA-2883)
 * Fix assertion error in RowRepairResolver (CASSANDRA-3156)
 * Reduce unnecessary high buffer sizes (CASSANDRA-3171)
 * Pluggable compaction strategy (CASSANDRA-1610)
 * Add new broadcast_address config option (CASSANDRA-2491)


0.8.7
 * Kill server on wrapped OOME such as from FileChannel.map (CASSANDRA-3201)
 * Allow using quotes in "USE <keyspace>;" CLI command (CASSANDRA-3208)
 * Log message when a full repair operation completes (CASSANDRA-3207)
 * Don't allow any cache loading exceptions to halt startup (CASSANDRA-3218)
 * Fix sstableloader --ignores option (CASSANDRA-3247)
 * File descriptor limit increased in packaging (CASSANDRA-3206)
 * Log a meaningfull warning when a node receive a message for a repair session
   that doesn't exist anymore (CASSANDRA-3256)
 * Fix FD leak when internode encryption is enabled (CASSANDRA-3257)
 * FBUtilities.hexToBytes(String) to throw NumberFormatException when string
   contains non-hex characters (CASSANDRA-3231)
 * Keep SimpleSnitch proximity ordering unchanged from what the Strategy
   generates, as intended (CASSANDRA-3262)
 * remove Scrub from compactionstats when finished (CASSANDRA-3255)
 * Fix tool .bat files when CASSANDRA_HOME contains spaces (CASSANDRA-3258)
 * Force flush of status table when removing/updating token (CASSANDRA-3243)
 * Evict gossip state immediately when a token is taken over by a new IP (CASSANDRA-3259)
 * Fix bug where the failure detector can take too long to mark a host
   down (CASSANDRA-3273)
 * (Hadoop) allow wrapping ranges in queries (CASSANDRA-3137)
 * (Hadoop) check all interfaces for a match with split location
   before falling back to random replica (CASSANDRA-3211)
 * (Hadoop) Make Pig storage handle implements LoadMetadata (CASSANDRA-2777)
 * (Hadoop) Fix exception during PIG 'dump' (CASSANDRA-2810)
 * Fix stress COUNTER_GET option (CASSANDRA-3301)
 * Fix missing fields in CLI `show schema` output (CASSANDRA-3304)
 * Nodetool no longer leaks threads and closes JMX connections (CASSANDRA-3309)
 * fix truncate allowing data to be replayed post-restart (CASSANDRA-3297)
 * Move SimpleAuthority and SimpleAuthenticator to examples (CASSANDRA-2922)
 * Fix handling of tombstone by SSTableExport/Import (CASSANDRA-3357)
 * Fix transposition in cfHistograms (CASSANDRA-3222)
 * Allow using number as DC name when creating keyspace in CQL (CASSANDRA-3239)
 * Force flush of system table after updating/removing a token (CASSANDRA-3243)


0.8.6
 * revert CASSANDRA-2388
 * change TokenRange.endpoints back to listen/broadcast address to match
   pre-1777 behavior, and add TokenRange.rpc_endpoints instead (CASSANDRA-3187)
 * avoid trying to watch cassandra-topology.properties when loaded from jar
   (CASSANDRA-3138)
 * prevent users from creating keyspaces with LocalStrategy replication
   (CASSANDRA-3139)
 * fix CLI `show schema;` to output correct keyspace definition statement
   (CASSANDRA-3129)
 * CustomTThreadPoolServer to log TTransportException at DEBUG level
   (CASSANDRA-3142)
 * allow topology sort to work with non-unique rack names between 
   datacenters (CASSANDRA-3152)
 * Improve caching of same-version Messages on digest and repair paths
   (CASSANDRA-3158)
 * Randomize choice of first replica for counter increment (CASSANDRA-2890)
 * Fix using read_repair_chance instead of merge_shard_change (CASSANDRA-3202)
 * Avoid streaming data to nodes that already have it, on move as well as
   decommission (CASSANDRA-3041)
 * Fix divide by zero error in GCInspector (CASSANDRA-3164)
 * allow quoting of the ColumnFamily name in CLI `create column family`
   statement (CASSANDRA-3195)
 * Fix rolling upgrade from 0.7 to 0.8 problem (CASSANDRA-3166)
 * Accomodate missing encryption_options in IncomingTcpConnection.stream
   (CASSANDRA-3212)


0.8.5
 * fix NPE when encryption_options is unspecified (CASSANDRA-3007)
 * include column name in validation failure exceptions (CASSANDRA-2849)
 * make sure truncate clears out the commitlog so replay won't re-
   populate with truncated data (CASSANDRA-2950)
 * fix NPE when debug logging is enabled and dropped CF is present
   in a commitlog segment (CASSANDRA-3021)
 * fix cassandra.bat when CASSANDRA_HOME contains spaces (CASSANDRA-2952)
 * fix to SSTableSimpleUnsortedWriter bufferSize calculation (CASSANDRA-3027)
 * make cleanup and normal compaction able to skip empty rows
   (rows containing nothing but expired tombstones) (CASSANDRA-3039)
 * work around native memory leak in com.sun.management.GarbageCollectorMXBean
   (CASSANDRA-2868)
 * validate that column names in column_metadata are not equal to key_alias
   on create/update of the ColumnFamily and CQL 'ALTER' statement (CASSANDRA-3036)
 * return an InvalidRequestException if an indexed column is assigned
   a value larger than 64KB (CASSANDRA-3057)
 * fix of numeric-only and string column names handling in CLI "drop index" 
   (CASSANDRA-3054)
 * prune index scan resultset back to original request for lazy
   resultset expansion case (CASSANDRA-2964)
 * (Hadoop) fail jobs when Cassandra node has failed but TaskTracker
   has not (CASSANDRA-2388)
 * fix dynamic snitch ignoring nodes when read_repair_chance is zero
   (CASSANDRA-2662)
 * avoid retaining references to dropped CFS objects in 
   CompactionManager.estimatedCompactions (CASSANDRA-2708)
 * expose rpc timeouts per host in MessagingServiceMBean (CASSANDRA-2941)
 * avoid including cwd in classpath for deb and rpm packages (CASSANDRA-2881)
 * remove gossip state when a new IP takes over a token (CASSANDRA-3071)
 * allow sstable2json to work on index sstable files (CASSANDRA-3059)
 * always hint counters (CASSANDRA-3099)
 * fix log4j initialization in EmbeddedCassandraService (CASSANDRA-2857)
 * remove gossip state when a new IP takes over a token (CASSANDRA-3071)
 * work around native memory leak in com.sun.management.GarbageCollectorMXBean
    (CASSANDRA-2868)
 * fix UnavailableException with writes at CL.EACH_QUORM (CASSANDRA-3084)
 * fix parsing of the Keyspace and ColumnFamily names in numeric
   and string representations in CLI (CASSANDRA-3075)
 * fix corner cases in Range.differenceToFetch (CASSANDRA-3084)
 * fix ip address String representation in the ring cache (CASSANDRA-3044)
 * fix ring cache compatibility when mixing pre-0.8.4 nodes with post-
   in the same cluster (CASSANDRA-3023)
 * make repair report failure when a node participating dies (instead of
   hanging forever) (CASSANDRA-2433)
 * fix handling of the empty byte buffer by ReversedType (CASSANDRA-3111)
 * Add validation that Keyspace names are case-insensitively unique (CASSANDRA-3066)
 * catch invalid key_validation_class before instantiating UpdateColumnFamily (CASSANDRA-3102)
 * make Range and Bounds objects client-safe (CASSANDRA-3108)
 * optionally skip log4j configuration (CASSANDRA-3061)
 * bundle sstableloader with the debian package (CASSANDRA-3113)
 * don't try to build secondary indexes when there is none (CASSANDRA-3123)
 * improve SSTableSimpleUnsortedWriter speed for large rows (CASSANDRA-3122)
 * handle keyspace arguments correctly in nodetool snapshot (CASSANDRA-3038)
 * Fix SSTableImportTest on windows (CASSANDRA-3043)
 * expose compactionThroughputMbPerSec through JMX (CASSANDRA-3117)
 * log keyspace and CF of large rows being compacted


0.8.4
 * change TokenRing.endpoints to be a list of rpc addresses instead of 
   listen/broadcast addresses (CASSANDRA-1777)
 * include files-to-be-streamed in StreamInSession.getSources (CASSANDRA-2972)
 * use JAVA env var in cassandra-env.sh (CASSANDRA-2785, 2992)
 * avoid doing read for no-op replicate-on-write at CL=1 (CASSANDRA-2892)
 * refuse counter write for CL.ANY (CASSANDRA-2990)
 * switch back to only logging recent dropped messages (CASSANDRA-3004)
 * always deserialize RowMutation for counters (CASSANDRA-3006)
 * ignore saved replication_factor strategy_option for NTS (CASSANDRA-3011)
 * make sure pre-truncate CL segments are discarded (CASSANDRA-2950)


0.8.3
 * add ability to drop local reads/writes that are going to timeout
   (CASSANDRA-2943)
 * revamp token removal process, keep gossip states for 3 days (CASSANDRA-2496)
 * don't accept extra args for 0-arg nodetool commands (CASSANDRA-2740)
 * log unavailableexception details at debug level (CASSANDRA-2856)
 * expose data_dir though jmx (CASSANDRA-2770)
 * don't include tmp files as sstable when create cfs (CASSANDRA-2929)
 * log Java classpath on startup (CASSANDRA-2895)
 * keep gossipped version in sync with actual on migration coordinator 
   (CASSANDRA-2946)
 * use lazy initialization instead of class initialization in NodeId
   (CASSANDRA-2953)
 * check column family validity in nodetool repair (CASSANDRA-2933)
 * speedup bytes to hex conversions dramatically (CASSANDRA-2850)
 * Flush memtables on shutdown when durable writes are disabled 
   (CASSANDRA-2958)
 * improved POSIX compatibility of start scripts (CASsANDRA-2965)
 * add counter support to Hadoop InputFormat (CASSANDRA-2981)
 * fix bug where dirty commitlog segments were removed (and avoid keeping 
   segments with no post-flush activity permanently dirty) (CASSANDRA-2829)
 * fix throwing exception with batch mutation of counter super columns
   (CASSANDRA-2949)
 * ignore system tables during repair (CASSANDRA-2979)
 * throw exception when NTS is given replication_factor as an option
   (CASSANDRA-2960)
 * fix assertion error during compaction of counter CFs (CASSANDRA-2968)
 * avoid trying to create index names, when no index exists (CASSANDRA-2867)
 * don't sample the system table when choosing a bootstrap token
   (CASSANDRA-2825)
 * gossiper notifies of local state changes (CASSANDRA-2948)
 * add asynchronous and half-sync/half-async (hsha) thrift servers 
   (CASSANDRA-1405)
 * fix potential use of free'd native memory in SerializingCache 
   (CASSANDRA-2951)
 * prune index scan resultset back to original request for lazy
   resultset expansion case (CASSANDRA-2964)
 * (Hadoop) fail jobs when Cassandra node has failed but TaskTracker
    has not (CASSANDRA-2388)


0.8.2
 * CQL: 
   - include only one row per unique key for IN queries (CASSANDRA-2717)
   - respect client timestamp on full row deletions (CASSANDRA-2912)
 * improve thread-safety in StreamOutSession (CASSANDRA-2792)
 * allow deleting a row and updating indexed columns in it in the
   same mutation (CASSANDRA-2773)
 * Expose number of threads blocked on submitting memtable to flush
   in JMX (CASSANDRA-2817)
 * add ability to return "endpoints" to nodetool (CASSANDRA-2776)
 * Add support for multiple (comma-delimited) coordinator addresses
   to ColumnFamilyInputFormat (CASSANDRA-2807)
 * fix potential NPE while scheduling read repair for range slice
   (CASSANDRA-2823)
 * Fix race in SystemTable.getCurrentLocalNodeId (CASSANDRA-2824)
 * Correctly set default for replicate_on_write (CASSANDRA-2835)
 * improve nodetool compactionstats formatting (CASSANDRA-2844)
 * fix index-building status display (CASSANDRA-2853)
 * fix CLI perpetuating obsolete KsDef.replication_factor (CASSANDRA-2846)
 * improve cli treatment of multiline comments (CASSANDRA-2852)
 * handle row tombstones correctly in EchoedRow (CASSANDRA-2786)
 * add MessagingService.get[Recently]DroppedMessages and
   StorageService.getExceptionCount (CASSANDRA-2804)
 * fix possibility of spurious UnavailableException for LOCAL_QUORUM
   reads with dynamic snitch + read repair disabled (CASSANDRA-2870)
 * add ant-optional as dependence for the debian package (CASSANDRA-2164)
 * add option to specify limit for get_slice in the CLI (CASSANDRA-2646)
 * decrease HH page size (CASSANDRA-2832)
 * reset cli keyspace after dropping the current one (CASSANDRA-2763)
 * add KeyRange option to Hadoop inputformat (CASSANDRA-1125)
 * fix protocol versioning (CASSANDRA-2818, 2860)
 * support spaces in path to log4j configuration (CASSANDRA-2383)
 * avoid including inferred types in CF update (CASSANDRA-2809)
 * fix JMX bulkload call (CASSANDRA-2908)
 * fix updating KS with durable_writes=false (CASSANDRA-2907)
 * add simplified facade to SSTableWriter for bulk loading use
   (CASSANDRA-2911)
 * fix re-using index CF sstable names after drop/recreate (CASSANDRA-2872)
 * prepend CF to default index names (CASSANDRA-2903)
 * fix hint replay (CASSANDRA-2928)
 * Properly synchronize repair's merkle tree computation (CASSANDRA-2816)


0.8.1
 * CQL:
   - support for insert, delete in BATCH (CASSANDRA-2537)
   - support for IN to SELECT, UPDATE (CASSANDRA-2553)
   - timestamp support for INSERT, UPDATE, and BATCH (CASSANDRA-2555)
   - TTL support (CASSANDRA-2476)
   - counter support (CASSANDRA-2473)
   - ALTER COLUMNFAMILY (CASSANDRA-1709)
   - DROP INDEX (CASSANDRA-2617)
   - add SCHEMA/TABLE as aliases for KS/CF (CASSANDRA-2743)
   - server handles wait-for-schema-agreement (CASSANDRA-2756)
   - key alias support (CASSANDRA-2480)
 * add support for comparator parameters and a generic ReverseType
   (CASSANDRA-2355)
 * add CompositeType and DynamicCompositeType (CASSANDRA-2231)
 * optimize batches containing multiple updates to the same row
   (CASSANDRA-2583)
 * adjust hinted handoff page size to avoid OOM with large columns 
   (CASSANDRA-2652)
 * mark BRAF buffer invalid post-flush so we don't re-flush partial
   buffers again, especially on CL writes (CASSANDRA-2660)
 * add DROP INDEX support to CLI (CASSANDRA-2616)
 * don't perform HH to client-mode [storageproxy] nodes (CASSANDRA-2668)
 * Improve forceDeserialize/getCompactedRow encapsulation (CASSANDRA-2659)
 * Don't write CounterUpdateColumn to disk in tests (CASSANDRA-2650)
 * Add sstable bulk loading utility (CASSANDRA-1278)
 * avoid replaying hints to dropped columnfamilies (CASSANDRA-2685)
 * add placeholders for missing rows in range query pseudo-RR (CASSANDRA-2680)
 * remove no-op HHOM.renameHints (CASSANDRA-2693)
 * clone super columns to avoid modifying them during flush (CASSANDRA-2675)
 * allow writes to bypass the commitlog for certain keyspaces (CASSANDRA-2683)
 * avoid NPE when bypassing commitlog during memtable flush (CASSANDRA-2781)
 * Added support for making bootstrap retry if nodes flap (CASSANDRA-2644)
 * Added statusthrift to nodetool to report if thrift server is running (CASSANDRA-2722)
 * Fixed rows being cached if they do not exist (CASSANDRA-2723)
 * Support passing tableName and cfName to RowCacheProviders (CASSANDRA-2702)
 * close scrub file handles (CASSANDRA-2669)
 * throttle migration replay (CASSANDRA-2714)
 * optimize column serializer creation (CASSANDRA-2716)
 * Added support for making bootstrap retry if nodes flap (CASSANDRA-2644)
 * Added statusthrift to nodetool to report if thrift server is running
   (CASSANDRA-2722)
 * Fixed rows being cached if they do not exist (CASSANDRA-2723)
 * fix truncate/compaction race (CASSANDRA-2673)
 * workaround large resultsets causing large allocation retention
   by nio sockets (CASSANDRA-2654)
 * fix nodetool ring use with Ec2Snitch (CASSANDRA-2733)
 * fix removing columns and subcolumns that are supressed by a row or
   supercolumn tombstone during replica resolution (CASSANDRA-2590)
 * support sstable2json against snapshot sstables (CASSANDRA-2386)
 * remove active-pull schema requests (CASSANDRA-2715)
 * avoid marking entire list of sstables as actively being compacted
   in multithreaded compaction (CASSANDRA-2765)
 * seek back after deserializing a row to update cache with (CASSANDRA-2752)
 * avoid skipping rows in scrub for counter column family (CASSANDRA-2759)
 * fix ConcurrentModificationException in repair when dealing with 0.7 node
   (CASSANDRA-2767)
 * use threadsafe collections for StreamInSession (CASSANDRA-2766)
 * avoid infinite loop when creating merkle tree (CASSANDRA-2758)
 * avoids unmarking compacting sstable prematurely in cleanup (CASSANDRA-2769)
 * fix NPE when the commit log is bypassed (CASSANDRA-2718)
 * don't throw an exception in SS.isRPCServerRunning (CASSANDRA-2721)
 * make stress.jar executable (CASSANDRA-2744)
 * add daemon mode to java stress (CASSANDRA-2267)
 * expose the DC and rack of a node through JMX and nodetool ring (CASSANDRA-2531)
 * fix cache mbean getSize (CASSANDRA-2781)
 * Add Date, Float, Double, and Boolean types (CASSANDRA-2530)
 * Add startup flag to renew counter node id (CASSANDRA-2788)
 * add jamm agent to cassandra.bat (CASSANDRA-2787)
 * fix repair hanging if a neighbor has nothing to send (CASSANDRA-2797)
 * purge tombstone even if row is in only one sstable (CASSANDRA-2801)
 * Fix wrong purge of deleted cf during compaction (CASSANDRA-2786)
 * fix race that could result in Hadoop writer failing to throw an
   exception encountered after close() (CASSANDRA-2755)
 * fix scan wrongly throwing assertion error (CASSANDRA-2653)
 * Always use even distribution for merkle tree with RandomPartitionner
   (CASSANDRA-2841)
 * fix describeOwnership for OPP (CASSANDRA-2800)
 * ensure that string tokens do not contain commas (CASSANDRA-2762)


0.8.0-final
 * fix CQL grammar warning and cqlsh regression from CASSANDRA-2622
 * add ant generate-cql-html target (CASSANDRA-2526)
 * update CQL consistency levels (CASSANDRA-2566)
 * debian packaging fixes (CASSANDRA-2481, 2647)
 * fix UUIDType, IntegerType for direct buffers (CASSANDRA-2682, 2684)
 * switch to native Thrift for Hadoop map/reduce (CASSANDRA-2667)
 * fix StackOverflowError when building from eclipse (CASSANDRA-2687)
 * only provide replication_factor to strategy_options "help" for
   SimpleStrategy, OldNetworkTopologyStrategy (CASSANDRA-2678, 2713)
 * fix exception adding validators to non-string columns (CASSANDRA-2696)
 * avoid instantiating DatabaseDescriptor in JDBC (CASSANDRA-2694)
 * fix potential stack overflow during compaction (CASSANDRA-2626)
 * clone super columns to avoid modifying them during flush (CASSANDRA-2675)
 * reset underlying iterator in EchoedRow constructor (CASSANDRA-2653)


0.8.0-rc1
 * faster flushes and compaction from fixing excessively pessimistic 
   rebuffering in BRAF (CASSANDRA-2581)
 * fix returning null column values in the python cql driver (CASSANDRA-2593)
 * fix merkle tree splitting exiting early (CASSANDRA-2605)
 * snapshot_before_compaction directory name fix (CASSANDRA-2598)
 * Disable compaction throttling during bootstrap (CASSANDRA-2612) 
 * fix CQL treatment of > and < operators in range slices (CASSANDRA-2592)
 * fix potential double-application of counter updates on commitlog replay
   by moving replay position from header to sstable metadata (CASSANDRA-2419)
 * JDBC CQL driver exposes getColumn for access to timestamp
 * JDBC ResultSetMetadata properties added to AbstractType
 * r/m clustertool (CASSANDRA-2607)
 * add support for presenting row key as a column in CQL result sets 
   (CASSANDRA-2622)
 * Don't allow {LOCAL|EACH}_QUORUM unless strategy is NTS (CASSANDRA-2627)
 * validate keyspace strategy_options during CQL create (CASSANDRA-2624)
 * fix empty Result with secondary index when limit=1 (CASSANDRA-2628)
 * Fix regression where bootstrapping a node with no schema fails
   (CASSANDRA-2625)
 * Allow removing LocationInfo sstables (CASSANDRA-2632)
 * avoid attempting to replay mutations from dropped keyspaces (CASSANDRA-2631)
 * avoid using cached position of a key when GT is requested (CASSANDRA-2633)
 * fix counting bloom filter true positives (CASSANDRA-2637)
 * initialize local ep state prior to gossip startup if needed (CASSANDRA-2638)
 * fix counter increment lost after restart (CASSANDRA-2642)
 * add quote-escaping via backslash to CLI (CASSANDRA-2623)
 * fix pig example script (CASSANDRA-2487)
 * fix dynamic snitch race in adding latencies (CASSANDRA-2618)
 * Start/stop cassandra after more important services such as mdadm in
   debian packaging (CASSANDRA-2481)


0.8.0-beta2
 * fix NPE compacting index CFs (CASSANDRA-2528)
 * Remove checking all column families on startup for compaction candidates 
   (CASSANDRA-2444)
 * validate CQL create keyspace options (CASSANDRA-2525)
 * fix nodetool setcompactionthroughput (CASSANDRA-2550)
 * move	gossip heartbeat back to its own thread (CASSANDRA-2554)
 * validate cql TRUNCATE columnfamily before truncating (CASSANDRA-2570)
 * fix batch_mutate for mixed standard-counter mutations (CASSANDRA-2457)
 * disallow making schema changes to system keyspace (CASSANDRA-2563)
 * fix sending mutation messages multiple times (CASSANDRA-2557)
 * fix incorrect use of NBHM.size in ReadCallback that could cause
   reads to time out even when responses were received (CASSANDRA-2552)
 * trigger read repair correctly for LOCAL_QUORUM reads (CASSANDRA-2556)
 * Allow configuring the number of compaction thread (CASSANDRA-2558)
 * forceUserDefinedCompaction will attempt to compact what it is given
   even if the pessimistic estimate is that there is not enough disk space;
   automatic compactions will only compact 2 or more sstables (CASSANDRA-2575)
 * refuse to apply migrations with older timestamps than the current 
   schema (CASSANDRA-2536)
 * remove unframed Thrift transport option
 * include indexes in snapshots (CASSANDRA-2596)
 * improve ignoring of obsolete mutations in index maintenance (CASSANDRA-2401)
 * recognize attempt to drop just the index while leaving the column
   definition alone (CASSANDRA-2619)
  

0.8.0-beta1
 * remove Avro RPC support (CASSANDRA-926)
 * support for columns that act as incr/decr counters 
   (CASSANDRA-1072, 1937, 1944, 1936, 2101, 2093, 2288, 2105, 2384, 2236, 2342,
   2454)
 * CQL (CASSANDRA-1703, 1704, 1705, 1706, 1707, 1708, 1710, 1711, 1940, 
   2124, 2302, 2277, 2493)
 * avoid double RowMutation serialization on write path (CASSANDRA-1800)
 * make NetworkTopologyStrategy the default (CASSANDRA-1960)
 * configurable internode encryption (CASSANDRA-1567, 2152)
 * human readable column names in sstable2json output (CASSANDRA-1933)
 * change default JMX port to 7199 (CASSANDRA-2027)
 * backwards compatible internal messaging (CASSANDRA-1015)
 * atomic switch of memtables and sstables (CASSANDRA-2284)
 * add pluggable SeedProvider (CASSANDRA-1669)
 * Fix clustertool to not throw exception when calling get_endpoints (CASSANDRA-2437)
 * upgrade to thrift 0.6 (CASSANDRA-2412) 
 * repair works on a token range instead of full ring (CASSANDRA-2324)
 * purge tombstones from row cache (CASSANDRA-2305)
 * push replication_factor into strategy_options (CASSANDRA-1263)
 * give snapshots the same name on each node (CASSANDRA-1791)
 * remove "nodetool loadbalance" (CASSANDRA-2448)
 * multithreaded compaction (CASSANDRA-2191)
 * compaction throttling (CASSANDRA-2156)
 * add key type information and alias (CASSANDRA-2311, 2396)
 * cli no longer divides read_repair_chance by 100 (CASSANDRA-2458)
 * made CompactionInfo.getTaskType return an enum (CASSANDRA-2482)
 * add a server-wide cap on measured memtable memory usage and aggressively
   flush to keep under that threshold (CASSANDRA-2006)
 * add unified UUIDType (CASSANDRA-2233)
 * add off-heap row cache support (CASSANDRA-1969)


0.7.5
 * improvements/fixes to PIG driver (CASSANDRA-1618, CASSANDRA-2387,
   CASSANDRA-2465, CASSANDRA-2484)
 * validate index names (CASSANDRA-1761)
 * reduce contention on Table.flusherLock (CASSANDRA-1954)
 * try harder to detect failures during streaming, cleaning up temporary
   files more reliably (CASSANDRA-2088)
 * shut down server for OOM on a Thrift thread (CASSANDRA-2269)
 * fix tombstone handling in repair and sstable2json (CASSANDRA-2279)
 * preserve version when streaming data from old sstables (CASSANDRA-2283)
 * don't start repair if a neighboring node is marked as dead (CASSANDRA-2290)
 * purge tombstones from row cache (CASSANDRA-2305)
 * Avoid seeking when sstable2json exports the entire file (CASSANDRA-2318)
 * clear Built flag in system table when dropping an index (CASSANDRA-2320)
 * don't allow arbitrary argument for stress.java (CASSANDRA-2323)
 * validate values for index predicates in get_indexed_slice (CASSANDRA-2328)
 * queue secondary indexes for flush before the parent (CASSANDRA-2330)
 * allow job configuration to set the CL used in Hadoop jobs (CASSANDRA-2331)
 * add memtable_flush_queue_size defaulting to 4 (CASSANDRA-2333)
 * Allow overriding of initial_token, storage_port and rpc_port from system
   properties (CASSANDRA-2343)
 * fix comparator used for non-indexed secondary expressions in index scan
   (CASSANDRA-2347)
 * ensure size calculation and write phase of large-row compaction use
   the same threshold for TTL expiration (CASSANDRA-2349)
 * fix race when iterating CFs during add/drop (CASSANDRA-2350)
 * add ConsistencyLevel command to CLI (CASSANDRA-2354)
 * allow negative numbers in the cli (CASSANDRA-2358)
 * hard code serialVersionUID for tokens class (CASSANDRA-2361)
 * fix potential infinite loop in ByteBufferUtil.inputStream (CASSANDRA-2365)
 * fix encoding bugs in HintedHandoffManager, SystemTable when default
   charset is not UTF8 (CASSANDRA-2367)
 * avoids having removed node reappearing in Gossip (CASSANDRA-2371)
 * fix incorrect truncation of long to int when reading columns via block
   index (CASSANDRA-2376)
 * fix NPE during stream session (CASSANDRA-2377)
 * fix race condition that could leave orphaned data files when dropping CF or
   KS (CASSANDRA-2381)
 * fsync statistics component on write (CASSANDRA-2382)
 * fix duplicate results from CFS.scan (CASSANDRA-2406)
 * add IntegerType to CLI help (CASSANDRA-2414)
 * avoid caching token-only decoratedkeys (CASSANDRA-2416)
 * convert mmap assertion to if/throw so scrub can catch it (CASSANDRA-2417)
 * don't overwrite gc log (CASSANDR-2418)
 * invalidate row cache for streamed row to avoid inconsitencies
   (CASSANDRA-2420)
 * avoid copies in range/index scans (CASSANDRA-2425)
 * make sure we don't wipe data during cleanup if the node has not join
   the ring (CASSANDRA-2428)
 * Try harder to close files after compaction (CASSANDRA-2431)
 * re-set bootstrapped flag after move finishes (CASSANDRA-2435)
 * display validation_class in CLI 'describe keyspace' (CASSANDRA-2442)
 * make cleanup compactions cleanup the row cache (CASSANDRA-2451)
 * add column fields validation to scrub (CASSANDRA-2460)
 * use 64KB flush buffer instead of in_memory_compaction_limit (CASSANDRA-2463)
 * fix backslash substitutions in CLI (CASSANDRA-2492)
 * disable cache saving for system CFS (CASSANDRA-2502)
 * fixes for verifying destination availability under hinted conditions
   so UE can be thrown intead of timing out (CASSANDRA-2514)
 * fix update of validation class in column metadata (CASSANDRA-2512)
 * support LOCAL_QUORUM, EACH_QUORUM CLs outside of NTS (CASSANDRA-2516)
 * preserve version when streaming data from old sstables (CASSANDRA-2283)
 * fix backslash substitutions in CLI (CASSANDRA-2492)
 * count a row deletion as one operation towards memtable threshold 
   (CASSANDRA-2519)
 * support LOCAL_QUORUM, EACH_QUORUM CLs outside of NTS (CASSANDRA-2516)


0.7.4
 * add nodetool join command (CASSANDRA-2160)
 * fix secondary indexes on pre-existing or streamed data (CASSANDRA-2244)
 * initialize endpoint in gossiper earlier (CASSANDRA-2228)
 * add ability to write to Cassandra from Pig (CASSANDRA-1828)
 * add rpc_[min|max]_threads (CASSANDRA-2176)
 * add CL.TWO, CL.THREE (CASSANDRA-2013)
 * avoid exporting an un-requested row in sstable2json, when exporting 
   a key that does not exist (CASSANDRA-2168)
 * add incremental_backups option (CASSANDRA-1872)
 * add configurable row limit to Pig loadfunc (CASSANDRA-2276)
 * validate column values in batches as well as single-Column inserts
   (CASSANDRA-2259)
 * move sample schema from cassandra.yaml to schema-sample.txt,
   a cli scripts (CASSANDRA-2007)
 * avoid writing empty rows when scrubbing tombstoned rows (CASSANDRA-2296)
 * fix assertion error in range and index scans for CL < ALL
   (CASSANDRA-2282)
 * fix commitlog replay when flush position refers to data that didn't
   get synced before server died (CASSANDRA-2285)
 * fix fd leak in sstable2json with non-mmap'd i/o (CASSANDRA-2304)
 * reduce memory use during streaming of multiple sstables (CASSANDRA-2301)
 * purge tombstoned rows from cache after GCGraceSeconds (CASSANDRA-2305)
 * allow zero replicas in a NTS datacenter (CASSANDRA-1924)
 * make range queries respect snitch for local replicas (CASSANDRA-2286)
 * fix HH delivery when column index is larger than 2GB (CASSANDRA-2297)
 * make 2ary indexes use parent CF flush thresholds during initial build
   (CASSANDRA-2294)
 * update memtable_throughput to be a long (CASSANDRA-2158)


0.7.3
 * Keep endpoint state until aVeryLongTime (CASSANDRA-2115)
 * lower-latency read repair (CASSANDRA-2069)
 * add hinted_handoff_throttle_delay_in_ms option (CASSANDRA-2161)
 * fixes for cache save/load (CASSANDRA-2172, -2174)
 * Handle whole-row deletions in CFOutputFormat (CASSANDRA-2014)
 * Make memtable_flush_writers flush in parallel (CASSANDRA-2178)
 * Add compaction_preheat_key_cache option (CASSANDRA-2175)
 * refactor stress.py to have only one copy of the format string 
   used for creating row keys (CASSANDRA-2108)
 * validate index names for \w+ (CASSANDRA-2196)
 * Fix Cassandra cli to respect timeout if schema does not settle 
   (CASSANDRA-2187)
 * fix for compaction and cleanup writing old-format data into new-version 
   sstable (CASSANDRA-2211, -2216)
 * add nodetool scrub (CASSANDRA-2217, -2240)
 * fix sstable2json large-row pagination (CASSANDRA-2188)
 * fix EOFing on requests for the last bytes in a file (CASSANDRA-2213)
 * fix BufferedRandomAccessFile bugs (CASSANDRA-2218, -2241)
 * check for memtable flush_after_mins exceeded every 10s (CASSANDRA-2183)
 * fix cache saving on Windows (CASSANDRA-2207)
 * add validateSchemaAgreement call + synchronization to schema
   modification operations (CASSANDRA-2222)
 * fix for reversed slice queries on large rows (CASSANDRA-2212)
 * fat clients were writing local data (CASSANDRA-2223)
 * set DEFAULT_MEMTABLE_LIFETIME_IN_MINS to 24h
 * improve detection and cleanup of partially-written sstables 
   (CASSANDRA-2206)
 * fix supercolumn de/serialization when subcolumn comparator is different
   from supercolumn's (CASSANDRA-2104)
 * fix starting up on Windows when CASSANDRA_HOME contains whitespace
   (CASSANDRA-2237)
 * add [get|set][row|key]cacheSavePeriod to JMX (CASSANDRA-2100)
 * fix Hadoop ColumnFamilyOutputFormat dropping of mutations
   when batch fills up (CASSANDRA-2255)
 * move file deletions off of scheduledtasks executor (CASSANDRA-2253)


0.7.2
 * copy DecoratedKey.key when inserting into caches to avoid retaining
   a reference to the underlying buffer (CASSANDRA-2102)
 * format subcolumn names with subcomparator (CASSANDRA-2136)
 * fix column bloom filter deserialization (CASSANDRA-2165)


0.7.1
 * refactor MessageDigest creation code. (CASSANDRA-2107)
 * buffer network stack to avoid inefficient small TCP messages while avoiding
   the nagle/delayed ack problem (CASSANDRA-1896)
 * check log4j configuration for changes every 10s (CASSANDRA-1525, 1907)
 * more-efficient cross-DC replication (CASSANDRA-1530, -2051, -2138)
 * avoid polluting page cache with commitlog or sstable writes
   and seq scan operations (CASSANDRA-1470)
 * add RMI authentication options to nodetool (CASSANDRA-1921)
 * make snitches configurable at runtime (CASSANDRA-1374)
 * retry hadoop split requests on connection failure (CASSANDRA-1927)
 * implement describeOwnership for BOP, COPP (CASSANDRA-1928)
 * make read repair behave as expected for ConsistencyLevel > ONE
   (CASSANDRA-982, 2038)
 * distributed test harness (CASSANDRA-1859, 1964)
 * reduce flush lock contention (CASSANDRA-1930)
 * optimize supercolumn deserialization (CASSANDRA-1891)
 * fix CFMetaData.apply to only compare objects of the same class 
   (CASSANDRA-1962)
 * allow specifying specific SSTables to compact from JMX (CASSANDRA-1963)
 * fix race condition in MessagingService.targets (CASSANDRA-1959, 2094, 2081)
 * refuse to open sstables from a future version (CASSANDRA-1935)
 * zero-copy reads (CASSANDRA-1714)
 * fix copy bounds for word Text in wordcount demo (CASSANDRA-1993)
 * fixes for contrib/javautils (CASSANDRA-1979)
 * check more frequently for memtable expiration (CASSANDRA-2000)
 * fix writing SSTable column count statistics (CASSANDRA-1976)
 * fix streaming of multiple CFs during bootstrap (CASSANDRA-1992)
 * explicitly set JVM GC new generation size with -Xmn (CASSANDRA-1968)
 * add short options for CLI flags (CASSANDRA-1565)
 * make keyspace argument to "describe keyspace" in CLI optional
   when authenticated to keyspace already (CASSANDRA-2029)
 * added option to specify -Dcassandra.join_ring=false on startup
   to allow "warm spare" nodes or performing JMX maintenance before
   joining the ring (CASSANDRA-526)
 * log migrations at INFO (CASSANDRA-2028)
 * add CLI verbose option in file mode (CASSANDRA-2030)
 * add single-line "--" comments to CLI (CASSANDRA-2032)
 * message serialization tests (CASSANDRA-1923)
 * switch from ivy to maven-ant-tasks (CASSANDRA-2017)
 * CLI attempts to block for new schema to propagate (CASSANDRA-2044)
 * fix potential overflow in nodetool cfstats (CASSANDRA-2057)
 * add JVM shutdownhook to sync commitlog (CASSANDRA-1919)
 * allow nodes to be up without being part of  normal traffic (CASSANDRA-1951)
 * fix CLI "show keyspaces" with null options on NTS (CASSANDRA-2049)
 * fix possible ByteBuffer race conditions (CASSANDRA-2066)
 * reduce garbage generated by MessagingService to prevent load spikes
   (CASSANDRA-2058)
 * fix math in RandomPartitioner.describeOwnership (CASSANDRA-2071)
 * fix deletion of sstable non-data components (CASSANDRA-2059)
 * avoid blocking gossip while deleting handoff hints (CASSANDRA-2073)
 * ignore messages from newer versions, keep track of nodes in gossip 
   regardless of version (CASSANDRA-1970)
 * cache writing moved to CompactionManager to reduce i/o contention and
   updated to use non-cache-polluting writes (CASSANDRA-2053)
 * page through large rows when exporting to JSON (CASSANDRA-2041)
 * add flush_largest_memtables_at and reduce_cache_sizes_at options
   (CASSANDRA-2142)
 * add cli 'describe cluster' command (CASSANDRA-2127)
 * add cli support for setting username/password at 'connect' command 
   (CASSANDRA-2111)
 * add -D option to Stress.java to allow reading hosts from a file 
   (CASSANDRA-2149)
 * bound hints CF throughput between 32M and 256M (CASSANDRA-2148)
 * continue starting when invalid saved cache entries are encountered
   (CASSANDRA-2076)
 * add max_hint_window_in_ms option (CASSANDRA-1459)


0.7.0-final
 * fix offsets to ByteBuffer.get (CASSANDRA-1939)


0.7.0-rc4
 * fix cli crash after backgrounding (CASSANDRA-1875)
 * count timeouts in storageproxy latencies, and include latency 
   histograms in StorageProxyMBean (CASSANDRA-1893)
 * fix CLI get recognition of supercolumns (CASSANDRA-1899)
 * enable keepalive on intra-cluster sockets (CASSANDRA-1766)
 * count timeouts towards dynamicsnitch latencies (CASSANDRA-1905)
 * Expose index-building status in JMX + cli schema description
   (CASSANDRA-1871)
 * allow [LOCAL|EACH]_QUORUM to be used with non-NetworkTopology 
   replication Strategies
 * increased amount of index locks for faster commitlog replay
 * collect secondary index tombstones immediately (CASSANDRA-1914)
 * revert commitlog changes from #1780 (CASSANDRA-1917)
 * change RandomPartitioner min token to -1 to avoid collision w/
   tokens on actual nodes (CASSANDRA-1901)
 * examine the right nibble when validating TimeUUID (CASSANDRA-1910)
 * include secondary indexes in cleanup (CASSANDRA-1916)
 * CFS.scrubDataDirectories should also cleanup invalid secondary indexes
   (CASSANDRA-1904)
 * ability to disable/enable gossip on nodes to force them down
   (CASSANDRA-1108)


0.7.0-rc3
 * expose getNaturalEndpoints in StorageServiceMBean taking byte[]
   key; RMI cannot serialize ByteBuffer (CASSANDRA-1833)
 * infer org.apache.cassandra.locator for replication strategy classes
   when not otherwise specified
 * validation that generates less garbage (CASSANDRA-1814)
 * add TTL support to CLI (CASSANDRA-1838)
 * cli defaults to bytestype for subcomparator when creating
   column families (CASSANDRA-1835)
 * unregister index MBeans when index is dropped (CASSANDRA-1843)
 * make ByteBufferUtil.clone thread-safe (CASSANDRA-1847)
 * change exception for read requests during bootstrap from 
   InvalidRequest to Unavailable (CASSANDRA-1862)
 * respect row-level tombstones post-flush in range scans
   (CASSANDRA-1837)
 * ReadResponseResolver check digests against each other (CASSANDRA-1830)
 * return InvalidRequest when remove of subcolumn without supercolumn
   is requested (CASSANDRA-1866)
 * flush before repair (CASSANDRA-1748)
 * SSTableExport validates key order (CASSANDRA-1884)
 * large row support for SSTableExport (CASSANDRA-1867)
 * Re-cache hot keys post-compaction without hitting disk (CASSANDRA-1878)
 * manage read repair in coordinator instead of data source, to
   provide latency information to dynamic snitch (CASSANDRA-1873)


0.7.0-rc2
 * fix live-column-count of slice ranges including tombstoned supercolumn 
   with live subcolumn (CASSANDRA-1591)
 * rename o.a.c.internal.AntientropyStage -> AntiEntropyStage,
   o.a.c.request.Request_responseStage -> RequestResponseStage,
   o.a.c.internal.Internal_responseStage -> InternalResponseStage
 * add AbstractType.fromString (CASSANDRA-1767)
 * require index_type to be present when specifying index_name
   on ColumnDef (CASSANDRA-1759)
 * fix add/remove index bugs in CFMetadata (CASSANDRA-1768)
 * rebuild Strategy during system_update_keyspace (CASSANDRA-1762)
 * cli updates prompt to ... in continuation lines (CASSANDRA-1770)
 * support multiple Mutations per key in hadoop ColumnFamilyOutputFormat
   (CASSANDRA-1774)
 * improvements to Debian init script (CASSANDRA-1772)
 * use local classloader to check for version.properties (CASSANDRA-1778)
 * Validate that column names in column_metadata are valid for the
   defined comparator, and decode properly in cli (CASSANDRA-1773)
 * use cross-platform newlines in cli (CASSANDRA-1786)
 * add ExpiringColumn support to sstable import/export (CASSANDRA-1754)
 * add flush for each append to periodic commitlog mode; added
   periodic_without_flush option to disable this (CASSANDRA-1780)
 * close file handle used for post-flush truncate (CASSANDRA-1790)
 * various code cleanup (CASSANDRA-1793, -1794, -1795)
 * fix range queries against wrapped range (CASSANDRA-1781)
 * fix consistencylevel calculations for NetworkTopologyStrategy
   (CASSANDRA-1804)
 * cli support index type enum names (CASSANDRA-1810)
 * improved validation of column_metadata (CASSANDRA-1813)
 * reads at ConsistencyLevel > 1 throw UnavailableException
   immediately if insufficient live nodes exist (CASSANDRA-1803)
 * copy bytebuffers for local writes to avoid retaining the entire
   Thrift frame (CASSANDRA-1801)
 * fix NPE adding index to column w/o prior metadata (CASSANDRA-1764)
 * reduce fat client timeout (CASSANDRA-1730)
 * fix botched merge of CASSANDRA-1316


0.7.0-rc1
 * fix compaction and flush races with schema updates (CASSANDRA-1715)
 * add clustertool, config-converter, sstablekeys, and schematool 
   Windows .bat files (CASSANDRA-1723)
 * reject range queries received during bootstrap (CASSANDRA-1739)
 * fix wrapping-range queries on non-minimum token (CASSANDRA-1700)
 * add nodetool cfhistogram (CASSANDRA-1698)
 * limit repaired ranges to what the nodes have in common (CASSANDRA-1674)
 * index scan treats missing columns as not matching secondary
   expressions (CASSANDRA-1745)
 * Fix misuse of DataOutputBuffer.getData in AntiEntropyService
   (CASSANDRA-1729)
 * detect and warn when obsolete version of JNA is present (CASSANDRA-1760)
 * reduce fat client timeout (CASSANDRA-1730)
 * cleanup smallest CFs first to increase free temp space for larger ones
   (CASSANDRA-1811)
 * Update windows .bat files to work outside of main Cassandra
   directory (CASSANDRA-1713)
 * fix read repair regression from 0.6.7 (CASSANDRA-1727)
 * more-efficient read repair (CASSANDRA-1719)
 * fix hinted handoff replay (CASSANDRA-1656)
 * log type of dropped messages (CASSANDRA-1677)
 * upgrade to SLF4J 1.6.1
 * fix ByteBuffer bug in ExpiringColumn.updateDigest (CASSANDRA-1679)
 * fix IntegerType.getString (CASSANDRA-1681)
 * make -Djava.net.preferIPv4Stack=true the default (CASSANDRA-628)
 * add INTERNAL_RESPONSE verb to differentiate from responses related
   to client requests (CASSANDRA-1685)
 * log tpstats when dropping messages (CASSANDRA-1660)
 * include unreachable nodes in describeSchemaVersions (CASSANDRA-1678)
 * Avoid dropping messages off the client request path (CASSANDRA-1676)
 * fix jna errno reporting (CASSANDRA-1694)
 * add friendlier error for UnknownHostException on startup (CASSANDRA-1697)
 * include jna dependency in RPM package (CASSANDRA-1690)
 * add --skip-keys option to stress.py (CASSANDRA-1696)
 * improve cli handling of non-string keys and column names 
   (CASSANDRA-1701, -1693)
 * r/m extra subcomparator line in cli keyspaces output (CASSANDRA-1712)
 * add read repair chance to cli "show keyspaces"
 * upgrade to ConcurrentLinkedHashMap 1.1 (CASSANDRA-975)
 * fix index scan routing (CASSANDRA-1722)
 * fix tombstoning of supercolumns in range queries (CASSANDRA-1734)
 * clear endpoint cache after updating keyspace metadata (CASSANDRA-1741)
 * fix wrapping-range queries on non-minimum token (CASSANDRA-1700)
 * truncate includes secondary indexes (CASSANDRA-1747)
 * retain reference to PendingFile sstables (CASSANDRA-1749)
 * fix sstableimport regression (CASSANDRA-1753)
 * fix for bootstrap when no non-system tables are defined (CASSANDRA-1732)
 * handle replica unavailability in index scan (CASSANDRA-1755)
 * fix service initialization order deadlock (CASSANDRA-1756)
 * multi-line cli commands (CASSANDRA-1742)
 * fix race between snapshot and compaction (CASSANDRA-1736)
 * add listEndpointsPendingHints, deleteHintsForEndpoint JMX methods 
   (CASSANDRA-1551)


0.7.0-beta3
 * add strategy options to describe_keyspace output (CASSANDRA-1560)
 * log warning when using randomly generated token (CASSANDRA-1552)
 * re-organize JMX into .db, .net, .internal, .request (CASSANDRA-1217)
 * allow nodes to change IPs between restarts (CASSANDRA-1518)
 * remember ring state between restarts by default (CASSANDRA-1518)
 * flush index built flag so we can read it before log replay (CASSANDRA-1541)
 * lock row cache updates to prevent race condition (CASSANDRA-1293)
 * remove assertion causing rare (and harmless) error messages in
   commitlog (CASSANDRA-1330)
 * fix moving nodes with no keyspaces defined (CASSANDRA-1574)
 * fix unbootstrap when no data is present in a transfer range (CASSANDRA-1573)
 * take advantage of AVRO-495 to simplify our avro IDL (CASSANDRA-1436)
 * extend authorization hierarchy to column family (CASSANDRA-1554)
 * deletion support in secondary indexes (CASSANDRA-1571)
 * meaningful error message for invalid replication strategy class 
   (CASSANDRA-1566)
 * allow keyspace creation with RF > N (CASSANDRA-1428)
 * improve cli error handling (CASSANDRA-1580)
 * add cache save/load ability (CASSANDRA-1417, 1606, 1647)
 * add StorageService.getDrainProgress (CASSANDRA-1588)
 * Disallow bootstrap to an in-use token (CASSANDRA-1561)
 * Allow dynamic secondary index creation and destruction (CASSANDRA-1532)
 * log auto-guessed memtable thresholds (CASSANDRA-1595)
 * add ColumnDef support to cli (CASSANDRA-1583)
 * reduce index sample time by 75% (CASSANDRA-1572)
 * add cli support for column, strategy metadata (CASSANDRA-1578, 1612)
 * add cli support for schema modification (CASSANDRA-1584)
 * delete temp files on failed compactions (CASSANDRA-1596)
 * avoid blocking for dead nodes during removetoken (CASSANDRA-1605)
 * remove ConsistencyLevel.ZERO (CASSANDRA-1607)
 * expose in-progress compaction type in jmx (CASSANDRA-1586)
 * removed IClock & related classes from internals (CASSANDRA-1502)
 * fix removing tokens from SystemTable on decommission and removetoken
   (CASSANDRA-1609)
 * include CF metadata in cli 'show keyspaces' (CASSANDRA-1613)
 * switch from Properties to HashMap in PropertyFileSnitch to
   avoid synchronization bottleneck (CASSANDRA-1481)
 * PropertyFileSnitch configuration file renamed to 
   cassandra-topology.properties
 * add cli support for get_range_slices (CASSANDRA-1088, CASSANDRA-1619)
 * Make memtable flush thresholds per-CF instead of global 
   (CASSANDRA-1007, 1637)
 * add cli support for binary data without CfDef hints (CASSANDRA-1603)
 * fix building SSTable statistics post-stream (CASSANDRA-1620)
 * fix potential infinite loop in 2ary index queries (CASSANDRA-1623)
 * allow creating NTS keyspaces with no replicas configured (CASSANDRA-1626)
 * add jmx histogram of sstables accessed per read (CASSANDRA-1624)
 * remove system_rename_column_family and system_rename_keyspace from the
   client API until races can be fixed (CASSANDRA-1630, CASSANDRA-1585)
 * add cli sanity tests (CASSANDRA-1582)
 * update GC settings in cassandra.bat (CASSANDRA-1636)
 * cli support for index queries (CASSANDRA-1635)
 * cli support for updating schema memtable settings (CASSANDRA-1634)
 * cli --file option (CASSANDRA-1616)
 * reduce automatically chosen memtable sizes by 50% (CASSANDRA-1641)
 * move endpoint cache from snitch to strategy (CASSANDRA-1643)
 * fix commitlog recovery deleting the newly-created segment as well as
   the old ones (CASSANDRA-1644)
 * upgrade to Thrift 0.5 (CASSANDRA-1367)
 * renamed CL.DCQUORUM to LOCAL_QUORUM and DCQUORUMSYNC to EACH_QUORUM
 * cli truncate support (CASSANDRA-1653)
 * update GC settings in cassandra.bat (CASSANDRA-1636)
 * avoid logging when a node's ip/token is gossipped back to it (CASSANDRA-1666)


0.7-beta2
 * always use UTF-8 for hint keys (CASSANDRA-1439)
 * remove cassandra.yaml dependency from Hadoop and Pig (CASSADRA-1322)
 * expose CfDef metadata in describe_keyspaces (CASSANDRA-1363)
 * restore use of mmap_index_only option (CASSANDRA-1241)
 * dropping a keyspace with no column families generated an error 
   (CASSANDRA-1378)
 * rename RackAwareStrategy to OldNetworkTopologyStrategy, RackUnawareStrategy 
   to SimpleStrategy, DatacenterShardStrategy to NetworkTopologyStrategy,
   AbstractRackAwareSnitch to AbstractNetworkTopologySnitch (CASSANDRA-1392)
 * merge StorageProxy.mutate, mutateBlocking (CASSANDRA-1396)
 * faster UUIDType, LongType comparisons (CASSANDRA-1386, 1393)
 * fix setting read_repair_chance from CLI addColumnFamily (CASSANDRA-1399)
 * fix updates to indexed columns (CASSANDRA-1373)
 * fix race condition leaving to FileNotFoundException (CASSANDRA-1382)
 * fix sharded lock hash on index write path (CASSANDRA-1402)
 * add support for GT/E, LT/E in subordinate index clauses (CASSANDRA-1401)
 * cfId counter got out of sync when CFs were added (CASSANDRA-1403)
 * less chatty schema updates (CASSANDRA-1389)
 * rename column family mbeans. 'type' will now include either 
   'IndexColumnFamilies' or 'ColumnFamilies' depending on the CFS type.
   (CASSANDRA-1385)
 * disallow invalid keyspace and column family names. This includes name that
   matches a '^\w+' regex. (CASSANDRA-1377)
 * use JNA, if present, to take snapshots (CASSANDRA-1371)
 * truncate hints if starting 0.7 for the first time (CASSANDRA-1414)
 * fix FD leak in single-row slicepredicate queries (CASSANDRA-1416)
 * allow index expressions against columns that are not part of the 
   SlicePredicate (CASSANDRA-1410)
 * config-converter properly handles snitches and framed support 
   (CASSANDRA-1420)
 * remove keyspace argument from multiget_count (CASSANDRA-1422)
 * allow specifying cassandra.yaml location as (local or remote) URL
   (CASSANDRA-1126)
 * fix using DynamicEndpointSnitch with NetworkTopologyStrategy
   (CASSANDRA-1429)
 * Add CfDef.default_validation_class (CASSANDRA-891)
 * fix EstimatedHistogram.max (CASSANDRA-1413)
 * quorum read optimization (CASSANDRA-1622)
 * handle zero-length (or missing) rows during HH paging (CASSANDRA-1432)
 * include secondary indexes during schema migrations (CASSANDRA-1406)
 * fix commitlog header race during schema change (CASSANDRA-1435)
 * fix ColumnFamilyStoreMBeanIterator to use new type name (CASSANDRA-1433)
 * correct filename generated by xml->yaml converter (CASSANDRA-1419)
 * add CMSInitiatingOccupancyFraction=75 and UseCMSInitiatingOccupancyOnly
   to default JVM options
 * decrease jvm heap for cassandra-cli (CASSANDRA-1446)
 * ability to modify keyspaces and column family definitions on a live cluster
   (CASSANDRA-1285)
 * support for Hadoop Streaming [non-jvm map/reduce via stdin/out]
   (CASSANDRA-1368)
 * Move persistent sstable stats from the system table to an sstable component
   (CASSANDRA-1430)
 * remove failed bootstrap attempt from pending ranges when gossip times
   it out after 1h (CASSANDRA-1463)
 * eager-create tcp connections to other cluster members (CASSANDRA-1465)
 * enumerate stages and derive stage from message type instead of 
   transmitting separately (CASSANDRA-1465)
 * apply reversed flag during collation from different data sources
   (CASSANDRA-1450)
 * make failure to remove commitlog segment non-fatal (CASSANDRA-1348)
 * correct ordering of drain operations so CL.recover is no longer 
   necessary (CASSANDRA-1408)
 * removed keyspace from describe_splits method (CASSANDRA-1425)
 * rename check_schema_agreement to describe_schema_versions
   (CASSANDRA-1478)
 * fix QUORUM calculation for RF > 3 (CASSANDRA-1487)
 * remove tombstones during non-major compactions when bloom filter
   verifies that row does not exist in other sstables (CASSANDRA-1074)
 * nodes that coordinated a loadbalance in the past could not be seen by
   newly added nodes (CASSANDRA-1467)
 * exposed endpoint states (gossip details) via jmx (CASSANDRA-1467)
 * ensure that compacted sstables are not included when new readers are
   instantiated (CASSANDRA-1477)
 * by default, calculate heap size and memtable thresholds at runtime (CASSANDRA-1469)
 * fix races dealing with adding/dropping keyspaces and column families in
   rapid succession (CASSANDRA-1477)
 * clean up of Streaming system (CASSANDRA-1503, 1504, 1506)
 * add options to configure Thrift socket keepalive and buffer sizes (CASSANDRA-1426)
 * make contrib CassandraServiceDataCleaner recursive (CASSANDRA-1509)
 * min, max compaction threshold are configurable and persistent 
   per-ColumnFamily (CASSANDRA-1468)
 * fix replaying the last mutation in a commitlog unnecessarily 
   (CASSANDRA-1512)
 * invoke getDefaultUncaughtExceptionHandler from DTPE with the original
   exception rather than the ExecutionException wrapper (CASSANDRA-1226)
 * remove Clock from the Thrift (and Avro) API (CASSANDRA-1501)
 * Close intra-node sockets when connection is broken (CASSANDRA-1528)
 * RPM packaging spec file (CASSANDRA-786)
 * weighted request scheduler (CASSANDRA-1485)
 * treat expired columns as deleted (CASSANDRA-1539)
 * make IndexInterval configurable (CASSANDRA-1488)
 * add describe_snitch to Thrift API (CASSANDRA-1490)
 * MD5 authenticator compares plain text submitted password with MD5'd
   saved property, instead of vice versa (CASSANDRA-1447)
 * JMX MessagingService pending and completed counts (CASSANDRA-1533)
 * fix race condition processing repair responses (CASSANDRA-1511)
 * make repair blocking (CASSANDRA-1511)
 * create EndpointSnitchInfo and MBean to expose rack and DC (CASSANDRA-1491)
 * added option to contrib/word_count to output results back to Cassandra
   (CASSANDRA-1342)
 * rewrite Hadoop ColumnFamilyRecordWriter to pool connections, retry to
   multiple Cassandra nodes, and smooth impact on the Cassandra cluster
   by using smaller batch sizes (CASSANDRA-1434)
 * fix setting gc_grace_seconds via CLI (CASSANDRA-1549)
 * support TTL'd index values (CASSANDRA-1536)
 * make removetoken work like decommission (CASSANDRA-1216)
 * make cli comparator-aware and improve quote rules (CASSANDRA-1523,-1524)
 * make nodetool compact and cleanup blocking (CASSANDRA-1449)
 * add memtable, cache information to GCInspector logs (CASSANDRA-1558)
 * enable/disable HintedHandoff via JMX (CASSANDRA-1550)
 * Ignore stray files in the commit log directory (CASSANDRA-1547)
 * Disallow bootstrap to an in-use token (CASSANDRA-1561)


0.7-beta1
 * sstable versioning (CASSANDRA-389)
 * switched to slf4j logging (CASSANDRA-625)
 * add (optional) expiration time for column (CASSANDRA-699)
 * access levels for authentication/authorization (CASSANDRA-900)
 * add ReadRepairChance to CF definition (CASSANDRA-930)
 * fix heisenbug in system tests, especially common on OS X (CASSANDRA-944)
 * convert to byte[] keys internally and all public APIs (CASSANDRA-767)
 * ability to alter schema definitions on a live cluster (CASSANDRA-44)
 * renamed configuration file to cassandra.xml, and log4j.properties to
   log4j-server.properties, which must now be loaded from
   the classpath (which is how our scripts in bin/ have always done it)
   (CASSANDRA-971)
 * change get_count to require a SlicePredicate. create multi_get_count
   (CASSANDRA-744)
 * re-organized endpointsnitch implementations and added SimpleSnitch
   (CASSANDRA-994)
 * Added preload_row_cache option (CASSANDRA-946)
 * add CRC to commitlog header (CASSANDRA-999)
 * removed deprecated batch_insert and get_range_slice methods (CASSANDRA-1065)
 * add truncate thrift method (CASSANDRA-531)
 * http mini-interface using mx4j (CASSANDRA-1068)
 * optimize away copy of sliced row on memtable read path (CASSANDRA-1046)
 * replace constant-size 2GB mmaped segments and special casing for index 
   entries spanning segment boundaries, with SegmentedFile that computes 
   segments that always contain entire entries/rows (CASSANDRA-1117)
 * avoid reading large rows into memory during compaction (CASSANDRA-16)
 * added hadoop OutputFormat (CASSANDRA-1101)
 * efficient Streaming (no more anticompaction) (CASSANDRA-579)
 * split commitlog header into separate file and add size checksum to
   mutations (CASSANDRA-1179)
 * avoid allocating a new byte[] for each mutation on replay (CASSANDRA-1219)
 * revise HH schema to be per-endpoint (CASSANDRA-1142)
 * add joining/leaving status to nodetool ring (CASSANDRA-1115)
 * allow multiple repair sessions per node (CASSANDRA-1190)
 * optimize away MessagingService for local range queries (CASSANDRA-1261)
 * make framed transport the default so malformed requests can't OOM the 
   server (CASSANDRA-475)
 * significantly faster reads from row cache (CASSANDRA-1267)
 * take advantage of row cache during range queries (CASSANDRA-1302)
 * make GCGraceSeconds a per-ColumnFamily value (CASSANDRA-1276)
 * keep persistent row size and column count statistics (CASSANDRA-1155)
 * add IntegerType (CASSANDRA-1282)
 * page within a single row during hinted handoff (CASSANDRA-1327)
 * push DatacenterShardStrategy configuration into keyspace definition,
   eliminating datacenter.properties. (CASSANDRA-1066)
 * optimize forward slices starting with '' and single-index-block name 
   queries by skipping the column index (CASSANDRA-1338)
 * streaming refactor (CASSANDRA-1189)
 * faster comparison for UUID types (CASSANDRA-1043)
 * secondary index support (CASSANDRA-749 and subtasks)
 * make compaction buckets deterministic (CASSANDRA-1265)


0.6.6
 * Allow using DynamicEndpointSnitch with RackAwareStrategy (CASSANDRA-1429)
 * remove the remaining vestiges of the unfinished DatacenterShardStrategy 
   (replaced by NetworkTopologyStrategy in 0.7)
   

0.6.5
 * fix key ordering in range query results with RandomPartitioner
   and ConsistencyLevel > ONE (CASSANDRA-1145)
 * fix for range query starting with the wrong token range (CASSANDRA-1042)
 * page within a single row during hinted handoff (CASSANDRA-1327)
 * fix compilation on non-sun JDKs (CASSANDRA-1061)
 * remove String.trim() call on row keys in batch mutations (CASSANDRA-1235)
 * Log summary of dropped messages instead of spamming log (CASSANDRA-1284)
 * add dynamic endpoint snitch (CASSANDRA-981)
 * fix streaming for keyspaces with hyphens in their name (CASSANDRA-1377)
 * fix errors in hard-coded bloom filter optKPerBucket by computing it
   algorithmically (CASSANDRA-1220
 * remove message deserialization stage, and uncap read/write stages
   so slow reads/writes don't block gossip processing (CASSANDRA-1358)
 * add jmx port configuration to Debian package (CASSANDRA-1202)
 * use mlockall via JNA, if present, to prevent Linux from swapping
   out parts of the JVM (CASSANDRA-1214)


0.6.4
 * avoid queuing multiple hint deliveries for the same endpoint
   (CASSANDRA-1229)
 * better performance for and stricter checking of UTF8 column names
   (CASSANDRA-1232)
 * extend option to lower compaction priority to hinted handoff
   as well (CASSANDRA-1260)
 * log errors in gossip instead of re-throwing (CASSANDRA-1289)
 * avoid aborting commitlog replay prematurely if a flushed-but-
   not-removed commitlog segment is encountered (CASSANDRA-1297)
 * fix duplicate rows being read during mapreduce (CASSANDRA-1142)
 * failure detection wasn't closing command sockets (CASSANDRA-1221)
 * cassandra-cli.bat works on windows (CASSANDRA-1236)
 * pre-emptively drop requests that cannot be processed within RPCTimeout
   (CASSANDRA-685)
 * add ack to Binary write verb and update CassandraBulkLoader
   to wait for acks for each row (CASSANDRA-1093)
 * added describe_partitioner Thrift method (CASSANDRA-1047)
 * Hadoop jobs no longer require the Cassandra storage-conf.xml
   (CASSANDRA-1280, CASSANDRA-1047)
 * log thread pool stats when GC is excessive (CASSANDRA-1275)
 * remove gossip message size limit (CASSANDRA-1138)
 * parallelize local and remote reads during multiget, and respect snitch 
   when determining whether to do local read for CL.ONE (CASSANDRA-1317)
 * fix read repair to use requested consistency level on digest mismatch,
   rather than assuming QUORUM (CASSANDRA-1316)
 * process digest mismatch re-reads in parallel (CASSANDRA-1323)
 * switch hints CF comparator to BytesType (CASSANDRA-1274)


0.6.3
 * retry to make streaming connections up to 8 times. (CASSANDRA-1019)
 * reject describe_ring() calls on invalid keyspaces (CASSANDRA-1111)
 * fix cache size calculation for size of 100% (CASSANDRA-1129)
 * fix cache capacity only being recalculated once (CASSANDRA-1129)
 * remove hourly scan of all hints on the off chance that the gossiper
   missed a status change; instead, expose deliverHintsToEndpoint to JMX
   so it can be done manually, if necessary (CASSANDRA-1141)
 * don't reject reads at CL.ALL (CASSANDRA-1152)
 * reject deletions to supercolumns in CFs containing only standard
   columns (CASSANDRA-1139)
 * avoid preserving login information after client disconnects
   (CASSANDRA-1057)
 * prefer sun jdk to openjdk in debian init script (CASSANDRA-1174)
 * detect partioner config changes between restarts and fail fast 
   (CASSANDRA-1146)
 * use generation time to resolve node token reassignment disagreements
   (CASSANDRA-1118)
 * restructure the startup ordering of Gossiper and MessageService to avoid
   timing anomalies (CASSANDRA-1160)
 * detect incomplete commit log hearders (CASSANDRA-1119)
 * force anti-entropy service to stream files on the stream stage to avoid
   sending streams out of order (CASSANDRA-1169)
 * remove inactive stream managers after AES streams files (CASSANDRA-1169)
 * allow removing entire row through batch_mutate Deletion (CASSANDRA-1027)
 * add JMX metrics for row-level bloom filter false positives (CASSANDRA-1212)
 * added a redhat init script to contrib (CASSANDRA-1201)
 * use midpoint when bootstrapping a new machine into range with not
   much data yet instead of random token (CASSANDRA-1112)
 * kill server on OOM in executor stage as well as Thrift (CASSANDRA-1226)
 * remove opportunistic repairs, when two machines with overlapping replica
   responsibilities happen to finish major compactions of the same CF near
   the same time.  repairs are now fully manual (CASSANDRA-1190)
 * add ability to lower compaction priority (default is no change from 0.6.2)
   (CASSANDRA-1181)


0.6.2
 * fix contrib/word_count build. (CASSANDRA-992)
 * split CommitLogExecutorService into BatchCommitLogExecutorService and 
   PeriodicCommitLogExecutorService (CASSANDRA-1014)
 * add latency histograms to CFSMBean (CASSANDRA-1024)
 * make resolving timestamp ties deterministic by using value bytes
   as a tiebreaker (CASSANDRA-1039)
 * Add option to turn off Hinted Handoff (CASSANDRA-894)
 * fix windows startup (CASSANDRA-948)
 * make concurrent_reads, concurrent_writes configurable at runtime via JMX
   (CASSANDRA-1060)
 * disable GCInspector on non-Sun JVMs (CASSANDRA-1061)
 * fix tombstone handling in sstable rows with no other data (CASSANDRA-1063)
 * fix size of row in spanned index entries (CASSANDRA-1056)
 * install json2sstable, sstable2json, and sstablekeys to Debian package
 * StreamingService.StreamDestinations wouldn't empty itself after streaming
   finished (CASSANDRA-1076)
 * added Collections.shuffle(splits) before returning the splits in 
   ColumnFamilyInputFormat (CASSANDRA-1096)
 * do not recalculate cache capacity post-compaction if it's been manually 
   modified (CASSANDRA-1079)
 * better defaults for flush sorter + writer executor queue sizes
   (CASSANDRA-1100)
 * windows scripts for SSTableImport/Export (CASSANDRA-1051)
 * windows script for nodetool (CASSANDRA-1113)
 * expose PhiConvictThreshold (CASSANDRA-1053)
 * make repair of RF==1 a no-op (CASSANDRA-1090)
 * improve default JVM GC options (CASSANDRA-1014)
 * fix SlicePredicate serialization inside Hadoop jobs (CASSANDRA-1049)
 * close Thrift sockets in Hadoop ColumnFamilyRecordReader (CASSANDRA-1081)


0.6.1
 * fix NPE in sstable2json when no excluded keys are given (CASSANDRA-934)
 * keep the replica set constant throughout the read repair process
   (CASSANDRA-937)
 * allow querying getAllRanges with empty token list (CASSANDRA-933)
 * fix command line arguments inversion in clustertool (CASSANDRA-942)
 * fix race condition that could trigger a false-positive assertion
   during post-flush discard of old commitlog segments (CASSANDRA-936)
 * fix neighbor calculation for anti-entropy repair (CASSANDRA-924)
 * perform repair even for small entropy differences (CASSANDRA-924)
 * Use hostnames in CFInputFormat to allow Hadoop's naive string-based
   locality comparisons to work (CASSANDRA-955)
 * cache read-only BufferedRandomAccessFile length to avoid
   3 system calls per invocation (CASSANDRA-950)
 * nodes with IPv6 (and no IPv4) addresses could not join cluster
   (CASSANDRA-969)
 * Retrieve the correct number of undeleted columns, if any, from
   a supercolumn in a row that had been deleted previously (CASSANDRA-920)
 * fix index scans that cross the 2GB mmap boundaries for both mmap
   and standard i/o modes (CASSANDRA-866)
 * expose drain via nodetool (CASSANDRA-978)


0.6.0-RC1
 * JMX drain to flush memtables and run through commit log (CASSANDRA-880)
 * Bootstrapping can skip ranges under the right conditions (CASSANDRA-902)
 * fix merging row versions in range_slice for CL > ONE (CASSANDRA-884)
 * default write ConsistencyLeven chaned from ZERO to ONE
 * fix for index entries spanning mmap buffer boundaries (CASSANDRA-857)
 * use lexical comparison if time part of TimeUUIDs are the same 
   (CASSANDRA-907)
 * bound read, mutation, and response stages to fix possible OOM
   during log replay (CASSANDRA-885)
 * Use microseconds-since-epoch (UTC) in cli, instead of milliseconds
 * Treat batch_mutate Deletion with null supercolumn as "apply this predicate 
   to top level supercolumns" (CASSANDRA-834)
 * Streaming destination nodes do not update their JMX status (CASSANDRA-916)
 * Fix internal RPC timeout calculation (CASSANDRA-911)
 * Added Pig loadfunc to contrib/pig (CASSANDRA-910)


0.6.0-beta3
 * fix compaction bucketing bug (CASSANDRA-814)
 * update windows batch file (CASSANDRA-824)
 * deprecate KeysCachedFraction configuration directive in favor
   of KeysCached; move to unified-per-CF key cache (CASSANDRA-801)
 * add invalidateRowCache to ColumnFamilyStoreMBean (CASSANDRA-761)
 * send Handoff hints to natural locations to reduce load on
   remaining nodes in a failure scenario (CASSANDRA-822)
 * Add RowWarningThresholdInMB configuration option to warn before very 
   large rows get big enough to threaten node stability, and -x option to
   be able to remove them with sstable2json if the warning is unheeded
   until it's too late (CASSANDRA-843)
 * Add logging of GC activity (CASSANDRA-813)
 * fix ConcurrentModificationException in commitlog discard (CASSANDRA-853)
 * Fix hardcoded row count in Hadoop RecordReader (CASSANDRA-837)
 * Add a jmx status to the streaming service and change several DEBUG
   messages to INFO (CASSANDRA-845)
 * fix classpath in cassandra-cli.bat for Windows (CASSANDRA-858)
 * allow re-specifying host, port to cassandra-cli if invalid ones
   are first tried (CASSANDRA-867)
 * fix race condition handling rpc timeout in the coordinator
   (CASSANDRA-864)
 * Remove CalloutLocation and StagingFileDirectory from storage-conf files 
   since those settings are no longer used (CASSANDRA-878)
 * Parse a long from RowWarningThresholdInMB instead of an int (CASSANDRA-882)
 * Remove obsolete ControlPort code from DatabaseDescriptor (CASSANDRA-886)
 * move skipBytes side effect out of assert (CASSANDRA-899)
 * add "double getLoad" to StorageServiceMBean (CASSANDRA-898)
 * track row stats per CF at compaction time (CASSANDRA-870)
 * disallow CommitLogDirectory matching a DataFileDirectory (CASSANDRA-888)
 * default key cache size is 200k entries, changed from 10% (CASSANDRA-863)
 * add -Dcassandra-foreground=yes to cassandra.bat
 * exit if cluster name is changed unexpectedly (CASSANDRA-769)


0.6.0-beta1/beta2
 * add batch_mutate thrift command, deprecating batch_insert (CASSANDRA-336)
 * remove get_key_range Thrift API, deprecated in 0.5 (CASSANDRA-710)
 * add optional login() Thrift call for authentication (CASSANDRA-547)
 * support fat clients using gossiper and StorageProxy to perform
   replication in-process [jvm-only] (CASSANDRA-535)
 * support mmapped I/O for reads, on by default on 64bit JVMs 
   (CASSANDRA-408, CASSANDRA-669)
 * improve insert concurrency, particularly during Hinted Handoff
   (CASSANDRA-658)
 * faster network code (CASSANDRA-675)
 * stress.py moved to contrib (CASSANDRA-635)
 * row caching [must be explicitly enabled per-CF in config] (CASSANDRA-678)
 * present a useful measure of compaction progress in JMX (CASSANDRA-599)
 * add bin/sstablekeys (CASSNADRA-679)
 * add ConsistencyLevel.ANY (CASSANDRA-687)
 * make removetoken remove nodes from gossip entirely (CASSANDRA-644)
 * add ability to set cache sizes at runtime (CASSANDRA-708)
 * report latency and cache hit rate statistics with lifetime totals
   instead of average over the last minute (CASSANDRA-702)
 * support get_range_slice for RandomPartitioner (CASSANDRA-745)
 * per-keyspace replication factory and replication strategy (CASSANDRA-620)
 * track latency in microseconds (CASSANDRA-733)
 * add describe_ Thrift methods, deprecating get_string_property and 
   get_string_list_property
 * jmx interface for tracking operation mode and streams in general.
   (CASSANDRA-709)
 * keep memtables in sorted order to improve range query performance
   (CASSANDRA-799)
 * use while loop instead of recursion when trimming sstables compaction list 
   to avoid blowing stack in pathological cases (CASSANDRA-804)
 * basic Hadoop map/reduce support (CASSANDRA-342)


0.5.1
 * ensure all files for an sstable are streamed to the same directory.
   (CASSANDRA-716)
 * more accurate load estimate for bootstrapping (CASSANDRA-762)
 * tolerate dead or unavailable bootstrap target on write (CASSANDRA-731)
 * allow larger numbers of keys (> 140M) in a sstable bloom filter
   (CASSANDRA-790)
 * include jvm argument improvements from CASSANDRA-504 in debian package
 * change streaming chunk size to 32MB to accomodate Windows XP limitations
   (was 64MB) (CASSANDRA-795)
 * fix get_range_slice returning results in the wrong order (CASSANDRA-781)
 

0.5.0 final
 * avoid attempting to delete temporary bootstrap files twice (CASSANDRA-681)
 * fix bogus NaN in nodeprobe cfstats output (CASSANDRA-646)
 * provide a policy for dealing with single thread executors w/ a full queue
   (CASSANDRA-694)
 * optimize inner read in MessagingService, vastly improving multiple-node
   performance (CASSANDRA-675)
 * wait for table flush before streaming data back to a bootstrapping node.
   (CASSANDRA-696)
 * keep track of bootstrapping sources by table so that bootstrapping doesn't 
   give the indication of finishing early (CASSANDRA-673)


0.5.0 RC3
 * commit the correct version of the patch for CASSANDRA-663


0.5.0 RC2 (unreleased)
 * fix bugs in converting get_range_slice results to Thrift 
   (CASSANDRA-647, CASSANDRA-649)
 * expose java.util.concurrent.TimeoutException in StorageProxy methods
   (CASSANDRA-600)
 * TcpConnectionManager was holding on to disconnected connections, 
   giving the false indication they were being used. (CASSANDRA-651)
 * Remove duplicated write. (CASSANDRA-662)
 * Abort bootstrap if IP is already in the token ring (CASSANDRA-663)
 * increase default commitlog sync period, and wait for last sync to 
   finish before submitting another (CASSANDRA-668)


0.5.0 RC1
 * Fix potential NPE in get_range_slice (CASSANDRA-623)
 * add CRC32 to commitlog entries (CASSANDRA-605)
 * fix data streaming on windows (CASSANDRA-630)
 * GC compacted sstables after cleanup and compaction (CASSANDRA-621)
 * Speed up anti-entropy validation (CASSANDRA-629)
 * Fix anti-entropy assertion error (CASSANDRA-639)
 * Fix pending range conflicts when bootstapping or moving
   multiple nodes at once (CASSANDRA-603)
 * Handle obsolete gossip related to node movement in the case where
   one or more nodes is down when the movement occurs (CASSANDRA-572)
 * Include dead nodes in gossip to avoid a variety of problems
   and fix HH to removed nodes (CASSANDRA-634)
 * return an InvalidRequestException for mal-formed SlicePredicates
   (CASSANDRA-643)
 * fix bug determining closest neighbor for use in multiple datacenters
   (CASSANDRA-648)
 * Vast improvements in anticompaction speed (CASSANDRA-607)
 * Speed up log replay and writes by avoiding redundant serializations
   (CASSANDRA-652)


0.5.0 beta 2
 * Bootstrap improvements (several tickets)
 * add nodeprobe repair anti-entropy feature (CASSANDRA-193, CASSANDRA-520)
 * fix possibility of partition when many nodes restart at once
   in clusters with multiple seeds (CASSANDRA-150)
 * fix NPE in get_range_slice when no data is found (CASSANDRA-578)
 * fix potential NPE in hinted handoff (CASSANDRA-585)
 * fix cleanup of local "system" keyspace (CASSANDRA-576)
 * improve computation of cluster load balance (CASSANDRA-554)
 * added super column read/write, column count, and column/row delete to
   cassandra-cli (CASSANDRA-567, CASSANDRA-594)
 * fix returning live subcolumns of deleted supercolumns (CASSANDRA-583)
 * respect JAVA_HOME in bin/ scripts (several tickets)
 * add StorageService.initClient for fat clients on the JVM (CASSANDRA-535)
   (see contrib/client_only for an example of use)
 * make consistency_level functional in get_range_slice (CASSANDRA-568)
 * optimize key deserialization for RandomPartitioner (CASSANDRA-581)
 * avoid GCing tombstones except on major compaction (CASSANDRA-604)
 * increase failure conviction threshold, resulting in less nodes
   incorrectly (and temporarily) marked as down (CASSANDRA-610)
 * respect memtable thresholds during log replay (CASSANDRA-609)
 * support ConsistencyLevel.ALL on read (CASSANDRA-584)
 * add nodeprobe removetoken command (CASSANDRA-564)


0.5.0 beta
 * Allow multiple simultaneous flushes, improving flush throughput 
   on multicore systems (CASSANDRA-401)
 * Split up locks to improve write and read throughput on multicore systems
   (CASSANDRA-444, CASSANDRA-414)
 * More efficient use of memory during compaction (CASSANDRA-436)
 * autobootstrap option: when enabled, all non-seed nodes will attempt
   to bootstrap when started, until bootstrap successfully
   completes. -b option is removed.  (CASSANDRA-438)
 * Unless a token is manually specified in the configuration xml,
   a bootstraping node will use a token that gives it half the
   keys from the most-heavily-loaded node in the cluster,
   instead of generating a random token. 
   (CASSANDRA-385, CASSANDRA-517)
 * Miscellaneous bootstrap fixes (several tickets)
 * Ability to change a node's token even after it has data on it
   (CASSANDRA-541)
 * Ability to decommission a live node from the ring (CASSANDRA-435)
 * Semi-automatic loadbalancing via nodeprobe (CASSANDRA-192)
 * Add ability to set compaction thresholds at runtime via
   JMX / nodeprobe.  (CASSANDRA-465)
 * Add "comment" field to ColumnFamily definition. (CASSANDRA-481)
 * Additional JMX metrics (CASSANDRA-482)
 * JSON based export and import tools (several tickets)
 * Hinted Handoff fixes (several tickets)
 * Add key cache to improve read performance (CASSANDRA-423)
 * Simplified construction of custom ReplicationStrategy classes
   (CASSANDRA-497)
 * Graphical application (Swing) for ring integrity verification and 
   visualization was added to contrib (CASSANDRA-252)
 * Add DCQUORUM, DCQUORUMSYNC consistency levels and corresponding
   ReplicationStrategy / EndpointSnitch classes.  Experimental.
   (CASSANDRA-492)
 * Web client interface added to contrib (CASSANDRA-457)
 * More-efficient flush for Random, CollatedOPP partitioners 
   for normal writes (CASSANDRA-446) and bulk load (CASSANDRA-420)
 * Add MemtableFlushAfterMinutes, a global replacement for the old 
   per-CF FlushPeriodInMinutes setting (CASSANDRA-463)
 * optimizations to slice reading (CASSANDRA-350) and supercolumn
   queries (CASSANDRA-510)
 * force binding to given listenaddress for nodes with multiple
   interfaces (CASSANDRA-546)
 * stress.py benchmarking tool improvements (several tickets)
 * optimized replica placement code (CASSANDRA-525)
 * faster log replay on restart (CASSANDRA-539, CASSANDRA-540)
 * optimized local-node writes (CASSANDRA-558)
 * added get_range_slice, deprecating get_key_range (CASSANDRA-344)
 * expose TimedOutException to thrift (CASSANDRA-563)
 

0.4.2
 * Add validation disallowing null keys (CASSANDRA-486)
 * Fix race conditions in TCPConnectionManager (CASSANDRA-487)
 * Fix using non-utf8-aware comparison as a sanity check.
   (CASSANDRA-493)
 * Improve default garbage collector options (CASSANDRA-504)
 * Add "nodeprobe flush" (CASSANDRA-505)
 * remove NotFoundException from get_slice throws list (CASSANDRA-518)
 * fix get (not get_slice) of entire supercolumn (CASSANDRA-508)
 * fix null token during bootstrap (CASSANDRA-501)


0.4.1
 * Fix FlushPeriod columnfamily configuration regression
   (CASSANDRA-455)
 * Fix long column name support (CASSANDRA-460)
 * Fix for serializing a row that only contains tombstones
   (CASSANDRA-458)
 * Fix for discarding unneeded commitlog segments (CASSANDRA-459)
 * Add SnapshotBeforeCompaction configuration option (CASSANDRA-426)
 * Fix compaction abort under insufficient disk space (CASSANDRA-473)
 * Fix reading subcolumn slice from tombstoned CF (CASSANDRA-484)
 * Fix race condition in RVH causing occasional NPE (CASSANDRA-478)


0.4.0
 * fix get_key_range problems when a node is down (CASSANDRA-440)
   and add UnavailableException to more Thrift methods
 * Add example EndPointSnitch contrib code (several tickets)


0.4.0 RC2
 * fix SSTable generation clash during compaction (CASSANDRA-418)
 * reject method calls with null parameters (CASSANDRA-308)
 * properly order ranges in nodeprobe output (CASSANDRA-421)
 * fix logging of certain errors on executor threads (CASSANDRA-425)


0.4.0 RC1
 * Bootstrap feature is live; use -b on startup (several tickets)
 * Added multiget api (CASSANDRA-70)
 * fix Deadlock with SelectorManager.doProcess and TcpConnection.write
   (CASSANDRA-392)
 * remove key cache b/c of concurrency bugs in third-party
   CLHM library (CASSANDRA-405)
 * update non-major compaction logic to use two threshold values
   (CASSANDRA-407)
 * add periodic / batch commitlog sync modes (several tickets)
 * inline BatchMutation into batch_insert params (CASSANDRA-403)
 * allow setting the logging level at runtime via mbean (CASSANDRA-402)
 * change default comparator to BytesType (CASSANDRA-400)
 * add forwards-compatible ConsistencyLevel parameter to get_key_range
   (CASSANDRA-322)
 * r/m special case of blocking for local destination when writing with 
   ConsistencyLevel.ZERO (CASSANDRA-399)
 * Fixes to make BinaryMemtable [bulk load interface] useful (CASSANDRA-337);
   see contrib/bmt_example for an example of using it.
 * More JMX properties added (several tickets)
 * Thrift changes (several tickets)
    - Merged _super get methods with the normal ones; return values
      are now of ColumnOrSuperColumn.
    - Similarly, merged batch_insert_super into batch_insert.



0.4.0 beta
 * On-disk data format has changed to allow billions of keys/rows per
   node instead of only millions
 * Multi-keyspace support
 * Scan all sstables for all queries to avoid situations where
   different types of operation on the same ColumnFamily could
   disagree on what data was present
 * Snapshot support via JMX
 * Thrift API has changed a _lot_:
    - removed time-sorted CFs; instead, user-defined comparators
      may be defined on the column names, which are now byte arrays.
      Default comparators are provided for UTF8, Bytes, Ascii, Long (i64),
      and UUID types.
    - removed colon-delimited strings in thrift api in favor of explicit
      structs such as ColumnPath, ColumnParent, etc.  Also normalized
      thrift struct and argument naming.
    - Added columnFamily argument to get_key_range.
    - Change signature of get_slice to accept starting and ending
      columns as well as an offset.  (This allows use of indexes.)
      Added "ascending" flag to allow reasonably-efficient reverse
      scans as well.  Removed get_slice_by_range as redundant.
    - get_key_range operates on one CF at a time
    - changed `block` boolean on insert methods to ConsistencyLevel enum,
      with options of NONE, ONE, QUORUM, and ALL.
    - added similar consistency_level parameter to read methods
    - column-name-set slice with no names given now returns zero columns
      instead of all of them.  ("all" can run your server out of memory.
      use a range-based slice with a high max column count instead.)
 * Removed the web interface. Node information can now be obtained by 
   using the newly introduced nodeprobe utility.
 * More JMX stats
 * Remove magic values from internals (e.g. special key to indicate
   when to flush memtables)
 * Rename configuration "table" to "keyspace"
 * Moved to crash-only design; no more shutdown (just kill the process)
 * Lots of bug fixes

Full list of issues resolved in 0.4 is at https://issues.apache.org/jira/secure/IssueNavigator.jspa?reset=true&&pid=12310865&fixfor=12313862&resolution=1&sorter/field=issuekey&sorter/order=DESC


0.3.0 RC3
 * Fix potential deadlock under load in TCPConnection.
   (CASSANDRA-220)


0.3.0 RC2
 * Fix possible data loss when server is stopped after replaying
   log but before new inserts force memtable flush.
   (CASSANDRA-204)
 * Added BUGS file


0.3.0 RC1
 * Range queries on keys, including user-defined key collation
 * Remove support
 * Workarounds for a weird bug in JDK select/register that seems
   particularly common on VM environments. Cassandra should deploy
   fine on EC2 now
 * Much improved infrastructure: the beginnings of a decent test suite
   ("ant test" for unit tests; "nosetests" for system tests), code
   coverage reporting, etc.
 * Expanded node status reporting via JMX
 * Improved error reporting/logging on both server and client
 * Reduced memory footprint in default configuration
 * Combined blocking and non-blocking versions of insert APIs
 * Added FlushPeriodInMinutes configuration parameter to force
   flushing of infrequently-updated ColumnFamilies<|MERGE_RESOLUTION|>--- conflicted
+++ resolved
@@ -11,6 +11,7 @@
  * Fix UDT field selection with empty fields (CASSANDRA-7670)
  * Bogus deserialization of static cells from sstable (CASSANDRA-7684)
 Merged from 2.0:
+ * Remove duplicates from StorageService.getJoiningNodes (CASSANDRA-7478)
  * Clone token map outside of hot gossip loops (CASSANDRA-7758)
  * Fix MS expiring map timeout for Paxos messages (CASSANDRA-7752)
  * Do not flush on truncate if durable_writes is false (CASSANDRA-7750)
@@ -140,11 +141,7 @@
  * Track max/min timestamps for range tombstones (CASSANDRA-7647)
  * Fix NPE when listing saved caches dir (CASSANDRA-7632)
 Merged from 1.2:
-<<<<<<< HEAD
-=======
- * Remove duplicates from StorageService.getJoiningNodes (CASSANDRA-7478)
  * Clone token map outside of hot gossip loops (CASSANDRA-7758)
->>>>>>> 40deb911
  * Add stop method to EmbeddedCassandraService (CASSANDRA-7595)
  * Support connecting to ipv6 jmx with nodetool (CASSANDRA-7669)
  * Set gc_grace_seconds to seven days for system schema tables (CASSANDRA-7668)
