--- conflicted
+++ resolved
@@ -1,4 +1,3 @@
-<<<<<<< HEAD
 1.2-rc1
  * fix cqlsh rendering of blob fields (CASSANDRA-4970)
  * fix cqlsh DESCRIBE command (CASSANDRA-4913)
@@ -17,10 +16,7 @@
  * Use Stats.db when bulk loading if present (CASSANDRA-4957)
  * Skip repair on system_trace and keyspaces with RF=1 (CASSANDRA-4956)
 Merged from 1.1:
-=======
-1.1.7
  * fix CQL2 ALTER TABLE compaction_strategy_class altering (CASSANDRA-4965)
->>>>>>> e30519f3
  * reset getRangeSlice filter after finishing a row for get_paged_slice
    (CASSANDRA-4919)
  * expunge row cache post-truncate (CASSANDRA-4940)
