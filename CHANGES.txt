<<<<<<< HEAD
2.2.7
 * Add missing files to debian packages (CASSANDRA-11642)
 * Avoid calling Iterables::concat in loops during ModificationStatement::getFunctions (CASSANDRA-11621)
 * cqlsh: COPY FROM should use regular inserts for single statement batches and
          report errors correctly if workers processes crash on initialization (CASSANDRA-11474)
 * Always close cluster with connection in CqlRecordWriter (CASSANDRA-11553)
Merged from 2.1:
=======
2.1.15
 * Make cython optional in pylib/setup.py (CASSANDRA-11630)
>>>>>>> b25139f8
 * Change order of directory searching for cassandra.in.sh to favor local one (CASSANDRA-11628)
 * cqlsh COPY FROM fails with []{} chars in UDT/tuple fields/values (CASSANDRA-11633)
 * clqsh: COPY FROM throws TypeError with Cython extensions enabled (CASSANDRA-11574)
 * cqlsh: COPY FROM ignores NULL values in conversion (CASSANDRA-11549)
 * (cqlsh) Fix potential COPY deadlock when parent process is terminating child
   processes (CASSANDRA-11505)
 * Validate levels when building LeveledScanner to avoid overlaps with orphaned sstables (CASSANDRA-9935)


2.2.6
 * Allow only DISTINCT queries with partition keys restrictions (CASSANDRA-11339)
 * CqlConfigHelper no longer requires both a keystore and truststore to work (CASSANDRA-11532)
 * Make deprecated repair methods backward-compatible with previous notification service (CASSANDRA-11430)
 * IncomingStreamingConnection version check message wrong (CASSANDRA-11462)
 * DatabaseDescriptor should log stacktrace in case of Eception during seed provider creation (CASSANDRA-11312)
 * Use canonical path for directory in SSTable descriptor (CASSANDRA-10587)
 * Add cassandra-stress keystore option (CASSANDRA-9325)
 * Fix out-of-space error treatment in memtable flushing (CASSANDRA-11448).
 * Dont mark sstables as repairing with sub range repairs (CASSANDRA-11451)
 * Fix use of NullUpdater for 2i during compaction (CASSANDRA-11450)
 * Notify when sstables change after cancelling compaction (CASSANDRA-11373)
 * cqlsh: COPY FROM should check that explicit column names are valid (CASSANDRA-11333)
 * Add -Dcassandra.start_gossip startup option (CASSANDRA-10809)
 * Fix UTF8Validator.validate() for modified UTF-8 (CASSANDRA-10748)
 * Clarify that now() function is calculated on the coordinator node in CQL documentation (CASSANDRA-10900)
 * Fix bloom filter sizing with LCS (CASSANDRA-11344)
 * (cqlsh) Fix error when result is 0 rows with EXPAND ON (CASSANDRA-11092)
 * Fix intra-node serialization issue for multicolumn-restrictions (CASSANDRA-11196)
 * Non-obsoleting compaction operations over compressed files can impose rate limit on normal reads (CASSANDRA-11301)
 * Add missing newline at end of bin/cqlsh (CASSANDRA-11325)
 * Fix AE in nodetool cfstats (backport CASSANDRA-10859) (CASSANDRA-11297)
 * Unresolved hostname leads to replace being ignored (CASSANDRA-11210)
 * Fix filtering on non-primary key columns for thrift static column families
   (CASSANDRA-6377)
 * Only log yaml config once, at startup (CASSANDRA-11217)
 * Preserve order for preferred SSL cipher suites (CASSANDRA-11164)
 * Reference leak with parallel repairs on the same table (CASSANDRA-11215)
 * Range.compareTo() violates the contract of Comparable (CASSANDRA-11216)
 * Avoid NPE when serializing ErrorMessage with null message (CASSANDRA-11167)
 * Replacing an aggregate with a new version doesn't reset INITCOND (CASSANDRA-10840)
 * (cqlsh) cqlsh cannot be called through symlink (CASSANDRA-11037)
 * fix ohc and java-driver pom dependencies in build.xml (CASSANDRA-10793)
 * Protect from keyspace dropped during repair (CASSANDRA-11065)
 * Handle adding fields to a UDT in SELECT JSON and toJson() (CASSANDRA-11146)
 * Better error message for cleanup (CASSANDRA-10991)
 * cqlsh pg-style-strings broken if line ends with ';' (CASSANDRA-11123)
 * Use cloned TokenMetadata in size estimates to avoid race against membership check
   (CASSANDRA-10736)
 * Always persist upsampled index summaries (CASSANDRA-10512)
 * (cqlsh) Fix inconsistent auto-complete (CASSANDRA-10733)
 * Make SELECT JSON and toJson() threadsafe (CASSANDRA-11048)
 * Fix SELECT on tuple relations for mixed ASC/DESC clustering order (CASSANDRA-7281)
 * (cqlsh) Support utf-8/cp65001 encoding on Windows (CASSANDRA-11030)
 * Fix paging on DISTINCT queries repeats result when first row in partition changes
   (CASSANDRA-10010)
Merged from 2.1:
 * Checking if an unlogged batch is local is inefficient (CASSANDRA-11529)
 * Fix paging for COMPACT tables without clustering columns (CASSANDRA-11467)
 * Add a -j parameter to scrub/cleanup/upgradesstables to state how
   many threads to use (CASSANDRA-11179)
 * Backport CASSANDRA-10679 (CASSANDRA-9598)
 * Don't do defragmentation if reading from repaired sstables (CASSANDRA-10342)
 * Fix streaming_socket_timeout_in_ms not enforced (CASSANDRA-11286)
 * Avoid dropping message too quickly due to missing unit conversion (CASSANDRA-11302)
 * COPY FROM on large datasets: fix progress report and debug performance (CASSANDRA-11053)
 * InvalidateKeys should have a weak ref to key cache (CASSANDRA-11176)
 * Don't remove FailureDetector history on removeEndpoint (CASSANDRA-10371)
 * Only notify if repair status changed (CASSANDRA-11172)
 * Add partition key to TombstoneOverwhelmingException error message (CASSANDRA-10888)
 * Use logback setting for 'cassandra -v' command (CASSANDRA-10767)
 * Fix sstableloader to unthrottle streaming by default (CASSANDRA-9714)
 * Fix incorrect warning in 'nodetool status' (CASSANDRA-10176)
 * Properly release sstable ref when doing offline scrub (CASSANDRA-10697)
 * Improve nodetool status performance for large cluster (CASSANDRA-7238)
 * Gossiper#isEnabled is not thread safe (CASSANDRA-11116)
 * Avoid major compaction mixing repaired and unrepaired sstables in DTCS (CASSANDRA-11113)
 * Make it clear what DTCS timestamp_resolution is used for (CASSANDRA-11041)
 * test_bulk_round_trip_blogposts is failing occasionally (CASSANDRA-10938)
 * (cqlsh) Support timezone conversion using pytz (CASSANDRA-10397)
 * cqlsh: change default encoding to UTF-8 (CASSANDRA-11124)


2.2.5
 * maxPurgeableTimestamp needs to check memtables too (CASSANDRA-9949)
 * Apply change to compaction throughput in real time (CASSANDRA-10025)
 * Fix potential NPE on ORDER BY queries with IN (CASSANDRA-10955)
 * Avoid over-fetching during the page of range queries (CASSANDRA-8521)
 * Start L0 STCS-compactions even if there is a L0 -> L1 compaction
   going (CASSANDRA-10979)
 * Make UUID LSB unique per process (CASSANDRA-7925)
 * Avoid NPE when performing sstable tasks (scrub etc.) (CASSANDRA-10980)
 * Make sure client gets tombstone overwhelmed warning (CASSANDRA-9465)
 * Fix error streaming section more than 2GB (CASSANDRA-10961)
 * (cqlsh) Also apply --connect-timeout to control connection
   timeout (CASSANDRA-10959)
 * Histogram buckets exposed in jmx are sorted incorrectly (CASSANDRA-10975)
 * Enable GC logging by default (CASSANDRA-10140)
 * Optimize pending range computation (CASSANDRA-9258)
 * Skip commit log and saved cache directories in SSTable version startup check (CASSANDRA-10902)
 * drop/alter user should be case sensitive (CASSANDRA-10817)
 * jemalloc detection fails due to quoting issues in regexv (CASSANDRA-10946)
 * Support counter-columns for native aggregates (sum,avg,max,min) (CASSANDRA-9977)
 * (cqlsh) show correct column names for empty result sets (CASSANDRA-9813)
 * Add new types to Stress (CASSANDRA-9556)
 * Add property to allow listening on broadcast interface (CASSANDRA-9748)
 * Fix regression in split size on CqlInputFormat (CASSANDRA-10835)
 * Better handling of SSL connection errors inter-node (CASSANDRA-10816)
 * Disable reloading of GossipingPropertyFileSnitch (CASSANDRA-9474)
 * Verify tables in pseudo-system keyspaces at startup (CASSANDRA-10761)
 * (cqlsh) encode input correctly when saving history
Merged from 2.1:
 * Fix isJoined return true only after becoming cluster member (CASANDRA-11007)
 * Fix bad gossip generation seen in long-running clusters (CASSANDRA-10969)
 * Avoid NPE when incremental repair fails (CASSANDRA-10909)
 * Unmark sstables compacting once they are done in cleanup/scrub/upgradesstables (CASSANDRA-10829)
 * Allow simultaneous bootstrapping with strict consistency when no vnodes are used (CASSANDRA-11005)
 * Log a message when major compaction does not result in a single file (CASSANDRA-10847)
 * (cqlsh) fix cqlsh_copy_tests when vnodes are disabled (CASSANDRA-10997)
 * (cqlsh) Add request timeout option to cqlsh (CASSANDRA-10686)
 * Avoid AssertionError while submitting hint with LWT (CASSANDRA-10477)
 * If CompactionMetadata is not in stats file, use index summary instead (CASSANDRA-10676)
 * Retry sending gossip syn multiple times during shadow round (CASSANDRA-8072)
 * Fix pending range calculation during moves (CASSANDRA-10887)
 * Sane default (200Mbps) for inter-DC streaming througput (CASSANDRA-8708)
 * Match cassandra-loader options in COPY FROM (CASSANDRA-9303)
 * Fix binding to any address in CqlBulkRecordWriter (CASSANDRA-9309)
 * cqlsh fails to decode utf-8 characters for text typed columns (CASSANDRA-10875)
 * Log error when stream session fails (CASSANDRA-9294)
 * Fix bugs in commit log archiving startup behavior (CASSANDRA-10593)
 * (cqlsh) further optimise COPY FROM (CASSANDRA-9302)
 * Allow CREATE TABLE WITH ID (CASSANDRA-9179)
 * Make Stress compiles within eclipse (CASSANDRA-10807)
 * Cassandra Daemon should print JVM arguments (CASSANDRA-10764)
 * Allow cancellation of index summary redistribution (CASSANDRA-8805)
 * sstableloader will fail if there are collections in the schema tables (CASSANDRA-10700)
 * Disable reloading of GossipingPropertyFileSnitch (CASSANDRA-9474)
 * Fix Stress profile parsing on Windows (CASSANDRA-10808)


2.2.4
 * Show CQL help in cqlsh in web browser (CASSANDRA-7225)
 * Serialize on disk the proper SSTable compression ratio (CASSANDRA-10775)
 * Reject index queries while the index is building (CASSANDRA-8505)
 * CQL.textile syntax incorrectly includes optional keyspace for aggregate SFUNC and FINALFUNC (CASSANDRA-10747)
 * Fix JSON update with prepared statements (CASSANDRA-10631)
 * Don't do anticompaction after subrange repair (CASSANDRA-10422)
 * Fix SimpleDateType type compatibility (CASSANDRA-10027)
 * (Hadoop) fix splits calculation (CASSANDRA-10640)
 * (Hadoop) ensure that Cluster instances are always closed (CASSANDRA-10058)
 * (cqlsh) show partial trace if incomplete after max_trace_wait (CASSANDRA-7645)
 * Use most up-to-date version of schema for system tables (CASSANDRA-10652)
 * Deprecate memory_allocator in cassandra.yaml (CASSANDRA-10581,10628)
 * Expose phi values from failure detector via JMX and tweak debug
   and trace logging (CASSANDRA-9526)
 * Fix RangeNamesQueryPager (CASSANDRA-10509)
 * Deprecate Pig support (CASSANDRA-10542)
 * Reduce contention getting instances of CompositeType (CASSANDRA-10433)
 * Fix IllegalArgumentException in DataOutputBuffer.reallocate for large buffers (CASSANDRA-10592)
Merged from 2.1:
 * Fix incremental repair hang when replica is down (CASSANDRA-10288)
 * Avoid writing range tombstones after END_OF_ROW marker (CASSANDRA-10791)
 * Optimize the way we check if a token is repaired in anticompaction (CASSANDRA-10768)
 * Add proper error handling to stream receiver (CASSANDRA-10774)
 * Warn or fail when changing cluster topology live (CASSANDRA-10243)
 * Status command in debian/ubuntu init script doesn't work (CASSANDRA-10213)
 * Some DROP ... IF EXISTS incorrectly result in exceptions on non-existing KS (CASSANDRA-10658)
 * DeletionTime.compareTo wrong in rare cases (CASSANDRA-10749)
 * Force encoding when computing statement ids (CASSANDRA-10755)
 * Properly reject counters as map keys (CASSANDRA-10760)
 * Fix the sstable-needs-cleanup check (CASSANDRA-10740)
 * (cqlsh) Print column names before COPY operation (CASSANDRA-8935)
 * Make paging logic consistent between searcher impls (CASSANDRA-10683)
 * Fix CompressedInputStream for proper cleanup (CASSANDRA-10012)
 * (cqlsh) Support counters in COPY commands (CASSANDRA-9043)
 * Try next replica if not possible to connect to primary replica on
   ColumnFamilyRecordReader (CASSANDRA-2388)
 * Limit window size in DTCS (CASSANDRA-10280)
 * sstableloader does not use MAX_HEAP_SIZE env parameter (CASSANDRA-10188)
 * (cqlsh) Improve COPY TO performance and error handling (CASSANDRA-9304)
 * Don't remove level info when running upgradesstables (CASSANDRA-10692)
 * Create compression chunk for sending file only (CASSANDRA-10680)
 * Make buffered read size configurable (CASSANDRA-10249)
 * Forbid compact clustering column type changes in ALTER TABLE (CASSANDRA-8879)
 * Reject incremental repair with subrange repair (CASSANDRA-10422)
 * Add a nodetool command to refresh size_estimates (CASSANDRA-9579)
 * Shutdown compaction in drain to prevent leak (CASSANDRA-10079)
 * Invalidate cache after stream receive task is completed (CASSANDRA-10341)
 * Reject counter writes in CQLSSTableWriter (CASSANDRA-10258)
 * Remove superfluous COUNTER_MUTATION stage mapping (CASSANDRA-10605)
 * Improve json2sstable error reporting on nonexistent columns (CASSANDRA-10401)
 * (cqlsh) fix COPY using wrong variable name for time_format (CASSANDRA-10633)
 * Do not run SizeEstimatesRecorder if a node is not a member of the ring (CASSANDRA-9912)
 * Improve handling of dead nodes in gossip (CASSANDRA-10298)
 * Fix logback-tools.xml incorrectly configured for outputing to System.err
   (CASSANDRA-9937)
 * Fix streaming to catch exception so retry not fail (CASSANDRA-10557)
 * Add validation method to PerRowSecondaryIndex (CASSANDRA-10092)
 * Support encrypted and plain traffic on the same port (CASSANDRA-10559)
 * Do STCS in DTCS windows (CASSANDRA-10276)
 * Don't try to get ancestors from half-renamed sstables (CASSANDRA-10501)
 * Avoid repetition of JVM_OPTS in debian package (CASSANDRA-10251)
 * Fix potential NPE from handling result of SIM.highestSelectivityIndex (CASSANDRA-10550)
 * Fix paging issues with partitions containing only static columns data (CASSANDRA-10381)
 * Fix conditions on static columns (CASSANDRA-10264)
 * AssertionError: attempted to delete non-existing file CommitLog (CASSANDRA-10377)
 * (cqlsh) Distinguish negative and positive infinity in output (CASSANDRA-10523)
 * (cqlsh) allow custom time_format for COPY TO (CASSANDRA-8970)
 * Don't allow startup if the node's rack has changed (CASSANDRA-10242)
 * Fix sorting for queries with an IN condition on partition key columns (CASSANDRA-10363)


2.2.3
 * Avoid NoClassDefFoundError during DataDescriptor initialization on windows (CASSANDRA-10412)
 * Preserve case of quoted Role & User names (CASSANDRA-10394)
 * cqlsh pg-style-strings broken (CASSANDRA-10484)
 * Make Hadoop CF splits more polite to custom orderered partitioners (CASSANDRA-10400)
 * Fix the regression when using LIMIT with aggregates (CASSANDRA-10487)
Merged from 2.1:
 * Fix mmap file segment seeking to EOF (CASSANDRA-10478)
 * Allow LOCAL_JMX to be easily overridden (CASSANDRA-10275)
 * Mark nodes as dead even if they've already left (CASSANDRA-10205)
 * Update internal python driver used by cqlsh (CASSANDRA-10161, CASSANDRA-10507)


2.2.2
 * cqlsh prompt includes name of keyspace after failed `use` statement (CASSANDRA-10369)
 * Configurable page size in cqlsh (CASSANDRA-9855)
 * Defer default role manager setup until all nodes are on 2.2+ (CASSANDRA-9761)
 * Cancel transaction for sstables we wont redistribute index summary
   for (CASSANDRA-10270)
 * Handle missing RoleManager in config after upgrade to 2.2 (CASSANDRA-10209) 
 * Retry snapshot deletion after compaction and gc on Windows (CASSANDRA-10222)
 * Fix failure to start with space in directory path on Windows (CASSANDRA-10239)
 * Fix repair hang when snapshot failed (CASSANDRA-10057)
 * Fall back to 1/4 commitlog volume for commitlog_total_space on small disks
   (CASSANDRA-10199)
Merged from 2.1:
 * Bulk Loader API could not tolerate even node failure (CASSANDRA-10347)
 * Avoid misleading pushed notifications when multiple nodes
   share an rpc_address (CASSANDRA-10052)
 * Fix dropping undroppable when message queue is full (CASSANDRA-10113)
 * Fix potential ClassCastException during paging (CASSANDRA-10352)
 * Prevent ALTER TYPE from creating circular references (CASSANDRA-10339)
 * Fix cache handling of 2i and base tables (CASSANDRA-10155, 10359)
 * Fix NPE in nodetool compactionhistory (CASSANDRA-9758)
 * (Pig) support BulkOutputFormat as a URL parameter (CASSANDRA-7410)
 * BATCH statement is broken in cqlsh (CASSANDRA-10272)
 * Added configurable warning threshold for GC duration (CASSANDRA-8907)
 * (cqlsh) Make cqlsh PEP8 Compliant (CASSANDRA-10066)
 * (cqlsh) Fix error when starting cqlsh with --debug (CASSANDRA-10282)
 * Scrub, Cleanup and Upgrade do not unmark compacting until all operations
   have completed, regardless of the occurence of exceptions (CASSANDRA-10274)
 * Fix handling of streaming EOF (CASSANDRA-10206)
 * Only check KeyCache when it is enabled
 * Change streaming_socket_timeout_in_ms default to 1 hour (CASSANDRA-8611)
 * (cqlsh) update list of CQL keywords (CASSANDRA-9232)
 * Add nodetool gettraceprobability command (CASSANDRA-10234)
Merged from 2.0:
 * Fix rare race where older gossip states can be shadowed (CASSANDRA-10366)
 * Fix consolidating racks violating the RF contract (CASSANDRA-10238)
 * Disallow decommission when node is in drained state (CASSANDRA-8741)


2.2.1
 * Fix race during construction of commit log (CASSANDRA-10049)
 * Fix LeveledCompactionStrategyTest (CASSANDRA-9757)
 * Fix broken UnbufferedDataOutputStreamPlus.writeUTF (CASSANDRA-10203)
 * (cqlsh) add CLEAR command (CASSANDRA-10086)
 * Support string literals as Role names for compatibility (CASSANDRA-10135)
 * Allow count(*) and count(1) to be use as normal aggregation (CASSANDRA-10114)
 * An NPE is thrown if the column name is unknown for an IN relation (CASSANDRA-10043)
 * Apply commit_failure_policy to more errors on startup (CASSANDRA-9749)
 * Fix histogram overflow exception (CASSANDRA-9973)
 * Route gossip messages over dedicated socket (CASSANDRA-9237)
 * Add checksum to saved cache files (CASSANDRA-9265)
 * Log warning when using an aggregate without partition key (CASSANDRA-9737)
 * Avoid grouping sstables for anticompaction with DTCS (CASSANDRA-9900)
 * UDF / UDA execution time in trace (CASSANDRA-9723)
 * Fix broken internode SSL (CASSANDRA-9884)
Merged from 2.1:
 * Change streaming_socket_timeout_in_ms default to 1 hour (CASSANDRA-8611)
 * (cqlsh) update list of CQL keywords (CASSANDRA-9232)
 * Avoid race condition during read repair (CASSANDRA-9460)
 * (cqlsh) default load-from-file encoding to utf-8 (CASSANDRA-9898)
 * Avoid returning Permission.NONE when failing to query users table (CASSANDRA-10168)
 * (cqlsh) Allow encoding to be set through command line (CASSANDRA-10004)
 * Add new JMX methods to change local compaction strategy (CASSANDRA-9965)
 * Write hints for paxos commits (CASSANDRA-7342)
 * (cqlsh) Fix timestamps before 1970 on Windows, always
   use UTC for timestamp display (CASSANDRA-10000)
 * (cqlsh) Avoid overwriting new config file with old config
   when both exist (CASSANDRA-9777)
 * Release snapshot selfRef when doing snapshot repair (CASSANDRA-9998)
 * Cannot replace token does not exist - DN node removed as Fat Client (CASSANDRA-9871)
 * Fix handling of enable/disable autocompaction (CASSANDRA-9899)
 * Add consistency level to tracing ouput (CASSANDRA-9827)
 * Remove repair snapshot leftover on startup (CASSANDRA-7357)
 * Use random nodes for batch log when only 2 racks (CASSANDRA-8735)
 * Ensure atomicity inside thrift and stream session (CASSANDRA-7757)
 * Fix nodetool info error when the node is not joined (CASSANDRA-9031)
Merged from 2.0:
 * Make getFullyExpiredSSTables less expensive (CASSANDRA-9882)
 * Log when messages are dropped due to cross_node_timeout (CASSANDRA-9793)
 * Don't track hotness when opening from snapshot for validation (CASSANDRA-9382)


2.2.0
 * Allow the selection of columns together with aggregates (CASSANDRA-9767)
 * Fix cqlsh copy methods and other windows specific issues (CASSANDRA-9795)
 * Don't wrap byte arrays in SequentialWriter (CASSANDRA-9797)
 * sum() and avg() functions missing for smallint and tinyint types (CASSANDRA-9671)
 * Revert CASSANDRA-9542 (allow native functions in UDA) (CASSANDRA-9771)
Merged from 2.1:
 * Fix MarshalException when upgrading superColumn family (CASSANDRA-9582)
 * Fix broken logging for "empty" flushes in Memtable (CASSANDRA-9837)
 * Handle corrupt files on startup (CASSANDRA-9686)
 * Fix clientutil jar and tests (CASSANDRA-9760)
 * (cqlsh) Allow the SSL protocol version to be specified through the
   config file or environment variables (CASSANDRA-9544)
Merged from 2.0:
 * Add tool to find why expired sstables are not getting dropped (CASSANDRA-10015)
 * Remove erroneous pending HH tasks from tpstats/jmx (CASSANDRA-9129)
 * Don't cast expected bf size to an int (CASSANDRA-9959)
 * checkForEndpointCollision fails for legitimate collisions (CASSANDRA-9765)
 * Complete CASSANDRA-8448 fix (CASSANDRA-9519)
 * Don't include auth credentials in debug log (CASSANDRA-9682)
 * Can't transition from write survey to normal mode (CASSANDRA-9740)
 * Scrub (recover) sstables even when -Index.db is missing (CASSANDRA-9591)
 * Fix growing pending background compaction (CASSANDRA-9662)


2.2.0-rc2
 * Re-enable memory-mapped I/O on Windows (CASSANDRA-9658)
 * Warn when an extra-large partition is compacted (CASSANDRA-9643)
 * (cqlsh) Allow setting the initial connection timeout (CASSANDRA-9601)
 * BulkLoader has --transport-factory option but does not use it (CASSANDRA-9675)
 * Allow JMX over SSL directly from nodetool (CASSANDRA-9090)
 * Update cqlsh for UDFs (CASSANDRA-7556)
 * Change Windows kernel default timer resolution (CASSANDRA-9634)
 * Deprected sstable2json and json2sstable (CASSANDRA-9618)
 * Allow native functions in user-defined aggregates (CASSANDRA-9542)
 * Don't repair system_distributed by default (CASSANDRA-9621)
 * Fix mixing min, max, and count aggregates for blob type (CASSANRA-9622)
 * Rename class for DATE type in Java driver (CASSANDRA-9563)
 * Duplicate compilation of UDFs on coordinator (CASSANDRA-9475)
 * Fix connection leak in CqlRecordWriter (CASSANDRA-9576)
 * Mlockall before opening system sstables & remove boot_without_jna option (CASSANDRA-9573)
 * Add functions to convert timeuuid to date or time, deprecate dateOf and unixTimestampOf (CASSANDRA-9229)
 * Make sure we cancel non-compacting sstables from LifecycleTransaction (CASSANDRA-9566)
 * Fix deprecated repair JMX API (CASSANDRA-9570)
 * Add logback metrics (CASSANDRA-9378)
 * Update and refactor ant test/test-compression to run the tests in parallel (CASSANDRA-9583)
 * Fix upgrading to new directory for secondary index (CASSANDRA-9687)
Merged from 2.1:
 * (cqlsh) Fix bad check for CQL compatibility when DESCRIBE'ing
   COMPACT STORAGE tables with no clustering columns
 * Eliminate strong self-reference chains in sstable ref tidiers (CASSANDRA-9656)
 * Ensure StreamSession uses canonical sstable reader instances (CASSANDRA-9700) 
 * Ensure memtable book keeping is not corrupted in the event we shrink usage (CASSANDRA-9681)
 * Update internal python driver for cqlsh (CASSANDRA-9064)
 * Fix IndexOutOfBoundsException when inserting tuple with too many
   elements using the string literal notation (CASSANDRA-9559)
 * Enable describe on indices (CASSANDRA-7814)
 * Fix incorrect result for IN queries where column not found (CASSANDRA-9540)
 * ColumnFamilyStore.selectAndReference may block during compaction (CASSANDRA-9637)
 * Fix bug in cardinality check when compacting (CASSANDRA-9580)
 * Fix memory leak in Ref due to ConcurrentLinkedQueue.remove() behaviour (CASSANDRA-9549)
 * Make rebuild only run one at a time (CASSANDRA-9119)
Merged from 2.0:
 * Avoid NPE in AuthSuccess#decode (CASSANDRA-9727)
 * Add listen_address to system.local (CASSANDRA-9603)
 * Bug fixes to resultset metadata construction (CASSANDRA-9636)
 * Fix setting 'durable_writes' in ALTER KEYSPACE (CASSANDRA-9560)
 * Avoids ballot clash in Paxos (CASSANDRA-9649)
 * Improve trace messages for RR (CASSANDRA-9479)
 * Fix suboptimal secondary index selection when restricted
   clustering column is also indexed (CASSANDRA-9631)
 * (cqlsh) Add min_threshold to DTCS option autocomplete (CASSANDRA-9385)
 * Fix error message when attempting to create an index on a column
   in a COMPACT STORAGE table with clustering columns (CASSANDRA-9527)
 * 'WITH WITH' in alter keyspace statements causes NPE (CASSANDRA-9565)
 * Expose some internals of SelectStatement for inspection (CASSANDRA-9532)
 * ArrivalWindow should use primitives (CASSANDRA-9496)
 * Periodically submit background compaction tasks (CASSANDRA-9592)
 * Set HAS_MORE_PAGES flag to false when PagingState is null (CASSANDRA-9571)


2.2.0-rc1
 * Compressed commit log should measure compressed space used (CASSANDRA-9095)
 * Fix comparison bug in CassandraRoleManager#collectRoles (CASSANDRA-9551)
 * Add tinyint,smallint,time,date support for UDFs (CASSANDRA-9400)
 * Deprecates SSTableSimpleWriter and SSTableSimpleUnsortedWriter (CASSANDRA-9546)
 * Empty INITCOND treated as null in aggregate (CASSANDRA-9457)
 * Remove use of Cell in Thrift MapReduce classes (CASSANDRA-8609)
 * Integrate pre-release Java Driver 2.2-rc1, custom build (CASSANDRA-9493)
 * Clean up gossiper logic for old versions (CASSANDRA-9370)
 * Fix custom payload coding/decoding to match the spec (CASSANDRA-9515)
 * ant test-all results incomplete when parsed (CASSANDRA-9463)
 * Disallow frozen<> types in function arguments and return types for
   clarity (CASSANDRA-9411)
 * Static Analysis to warn on unsafe use of Autocloseable instances (CASSANDRA-9431)
 * Update commitlog archiving examples now that commitlog segments are
   not recycled (CASSANDRA-9350)
 * Extend Transactional API to sstable lifecycle management (CASSANDRA-8568)
 * (cqlsh) Add support for native protocol 4 (CASSANDRA-9399)
 * Ensure that UDF and UDAs are keyspace-isolated (CASSANDRA-9409)
 * Revert CASSANDRA-7807 (tracing completion client notifications) (CASSANDRA-9429)
 * Add ability to stop compaction by ID (CASSANDRA-7207)
 * Let CassandraVersion handle SNAPSHOT version (CASSANDRA-9438)
Merged from 2.1:
 * (cqlsh) Fix using COPY through SOURCE or -f (CASSANDRA-9083)
 * Fix occasional lack of `system` keyspace in schema tables (CASSANDRA-8487)
 * Use ProtocolError code instead of ServerError code for native protocol
   error responses to unsupported protocol versions (CASSANDRA-9451)
 * Default commitlog_sync_batch_window_in_ms changed to 2ms (CASSANDRA-9504)
 * Fix empty partition assertion in unsorted sstable writing tools (CASSANDRA-9071)
 * Ensure truncate without snapshot cannot produce corrupt responses (CASSANDRA-9388) 
 * Consistent error message when a table mixes counter and non-counter
   columns (CASSANDRA-9492)
 * Avoid getting unreadable keys during anticompaction (CASSANDRA-9508)
 * (cqlsh) Better float precision by default (CASSANDRA-9224)
 * Improve estimated row count (CASSANDRA-9107)
 * Optimize range tombstone memory footprint (CASSANDRA-8603)
 * Use configured gcgs in anticompaction (CASSANDRA-9397)
Merged from 2.0:
 * Don't accumulate more range than necessary in RangeTombstone.Tracker (CASSANDRA-9486)
 * Add broadcast and rpc addresses to system.local (CASSANDRA-9436)
 * Always mark sstable suspect when corrupted (CASSANDRA-9478)
 * Add database users and permissions to CQL3 documentation (CASSANDRA-7558)
 * Allow JVM_OPTS to be passed to standalone tools (CASSANDRA-5969)
 * Fix bad condition in RangeTombstoneList (CASSANDRA-9485)
 * Fix potential StackOverflow when setting CrcCheckChance over JMX (CASSANDRA-9488)
 * Fix null static columns in pages after the first, paged reversed
   queries (CASSANDRA-8502)
 * Fix counting cache serialization in request metrics (CASSANDRA-9466)
 * Add option not to validate atoms during scrub (CASSANDRA-9406)


2.2.0-beta1
 * Introduce Transactional API for internal state changes (CASSANDRA-8984)
 * Add a flag in cassandra.yaml to enable UDFs (CASSANDRA-9404)
 * Better support of null for UDF (CASSANDRA-8374)
 * Use ecj instead of javassist for UDFs (CASSANDRA-8241)
 * faster async logback configuration for tests (CASSANDRA-9376)
 * Add `smallint` and `tinyint` data types (CASSANDRA-8951)
 * Avoid thrift schema creation when native driver is used in stress tool (CASSANDRA-9374)
 * Make Functions.declared thread-safe
 * Add client warnings to native protocol v4 (CASSANDRA-8930)
 * Allow roles cache to be invalidated (CASSANDRA-8967)
 * Upgrade Snappy (CASSANDRA-9063)
 * Don't start Thrift rpc by default (CASSANDRA-9319)
 * Only stream from unrepaired sstables with incremental repair (CASSANDRA-8267)
 * Aggregate UDFs allow SFUNC return type to differ from STYPE if FFUNC specified (CASSANDRA-9321)
 * Remove Thrift dependencies in bundled tools (CASSANDRA-8358)
 * Disable memory mapping of hsperfdata file for JVM statistics (CASSANDRA-9242)
 * Add pre-startup checks to detect potential incompatibilities (CASSANDRA-8049)
 * Distinguish between null and unset in protocol v4 (CASSANDRA-7304)
 * Add user/role permissions for user-defined functions (CASSANDRA-7557)
 * Allow cassandra config to be updated to restart daemon without unloading classes (CASSANDRA-9046)
 * Don't initialize compaction writer before checking if iter is empty (CASSANDRA-9117)
 * Don't execute any functions at prepare-time (CASSANDRA-9037)
 * Share file handles between all instances of a SegmentedFile (CASSANDRA-8893)
 * Make it possible to major compact LCS (CASSANDRA-7272)
 * Make FunctionExecutionException extend RequestExecutionException
   (CASSANDRA-9055)
 * Add support for SELECT JSON, INSERT JSON syntax and new toJson(), fromJson()
   functions (CASSANDRA-7970)
 * Optimise max purgeable timestamp calculation in compaction (CASSANDRA-8920)
 * Constrain internode message buffer sizes, and improve IO class hierarchy (CASSANDRA-8670) 
 * New tool added to validate all sstables in a node (CASSANDRA-5791)
 * Push notification when tracing completes for an operation (CASSANDRA-7807)
 * Delay "node up" and "node added" notifications until native protocol server is started (CASSANDRA-8236)
 * Compressed Commit Log (CASSANDRA-6809)
 * Optimise IntervalTree (CASSANDRA-8988)
 * Add a key-value payload for third party usage (CASSANDRA-8553, 9212)
 * Bump metrics-reporter-config dependency for metrics 3.0 (CASSANDRA-8149)
 * Partition intra-cluster message streams by size, not type (CASSANDRA-8789)
 * Add WriteFailureException to native protocol, notify coordinator of
   write failures (CASSANDRA-8592)
 * Convert SequentialWriter to nio (CASSANDRA-8709)
 * Add role based access control (CASSANDRA-7653, 8650, 7216, 8760, 8849, 8761, 8850)
 * Record client ip address in tracing sessions (CASSANDRA-8162)
 * Indicate partition key columns in response metadata for prepared
   statements (CASSANDRA-7660)
 * Merge UUIDType and TimeUUIDType parse logic (CASSANDRA-8759)
 * Avoid memory allocation when searching index summary (CASSANDRA-8793)
 * Optimise (Time)?UUIDType Comparisons (CASSANDRA-8730)
 * Make CRC32Ex into a separate maven dependency (CASSANDRA-8836)
 * Use preloaded jemalloc w/ Unsafe (CASSANDRA-8714, 9197)
 * Avoid accessing partitioner through StorageProxy (CASSANDRA-8244, 8268)
 * Upgrade Metrics library and remove depricated metrics (CASSANDRA-5657)
 * Serializing Row cache alternative, fully off heap (CASSANDRA-7438)
 * Duplicate rows returned when in clause has repeated values (CASSANDRA-6706)
 * Make CassandraException unchecked, extend RuntimeException (CASSANDRA-8560)
 * Support direct buffer decompression for reads (CASSANDRA-8464)
 * DirectByteBuffer compatible LZ4 methods (CASSANDRA-7039)
 * Group sstables for anticompaction correctly (CASSANDRA-8578)
 * Add ReadFailureException to native protocol, respond
   immediately when replicas encounter errors while handling
   a read request (CASSANDRA-7886)
 * Switch CommitLogSegment from RandomAccessFile to nio (CASSANDRA-8308)
 * Allow mixing token and partition key restrictions (CASSANDRA-7016)
 * Support index key/value entries on map collections (CASSANDRA-8473)
 * Modernize schema tables (CASSANDRA-8261)
 * Support for user-defined aggregation functions (CASSANDRA-8053)
 * Fix NPE in SelectStatement with empty IN values (CASSANDRA-8419)
 * Refactor SelectStatement, return IN results in natural order instead
   of IN value list order and ignore duplicate values in partition key IN restrictions (CASSANDRA-7981)
 * Support UDTs, tuples, and collections in user-defined
   functions (CASSANDRA-7563)
 * Fix aggregate fn results on empty selection, result column name,
   and cqlsh parsing (CASSANDRA-8229)
 * Mark sstables as repaired after full repair (CASSANDRA-7586)
 * Extend Descriptor to include a format value and refactor reader/writer
   APIs (CASSANDRA-7443)
 * Integrate JMH for microbenchmarks (CASSANDRA-8151)
 * Keep sstable levels when bootstrapping (CASSANDRA-7460)
 * Add Sigar library and perform basic OS settings check on startup (CASSANDRA-7838)
 * Support for aggregation functions (CASSANDRA-4914)
 * Remove cassandra-cli (CASSANDRA-7920)
 * Accept dollar quoted strings in CQL (CASSANDRA-7769)
 * Make assassinate a first class command (CASSANDRA-7935)
 * Support IN clause on any partition key column (CASSANDRA-7855)
 * Support IN clause on any clustering column (CASSANDRA-4762)
 * Improve compaction logging (CASSANDRA-7818)
 * Remove YamlFileNetworkTopologySnitch (CASSANDRA-7917)
 * Do anticompaction in groups (CASSANDRA-6851)
 * Support user-defined functions (CASSANDRA-7395, 7526, 7562, 7740, 7781, 7929,
   7924, 7812, 8063, 7813, 7708)
 * Permit configurable timestamps with cassandra-stress (CASSANDRA-7416)
 * Move sstable RandomAccessReader to nio2, which allows using the
   FILE_SHARE_DELETE flag on Windows (CASSANDRA-4050)
 * Remove CQL2 (CASSANDRA-5918)
 * Optimize fetching multiple cells by name (CASSANDRA-6933)
 * Allow compilation in java 8 (CASSANDRA-7028)
 * Make incremental repair default (CASSANDRA-7250)
 * Enable code coverage thru JaCoCo (CASSANDRA-7226)
 * Switch external naming of 'column families' to 'tables' (CASSANDRA-4369) 
 * Shorten SSTable path (CASSANDRA-6962)
 * Use unsafe mutations for most unit tests (CASSANDRA-6969)
 * Fix race condition during calculation of pending ranges (CASSANDRA-7390)
 * Fail on very large batch sizes (CASSANDRA-8011)
 * Improve concurrency of repair (CASSANDRA-6455, 8208, 9145)
 * Select optimal CRC32 implementation at runtime (CASSANDRA-8614)
 * Evaluate MurmurHash of Token once per query (CASSANDRA-7096)
 * Generalize progress reporting (CASSANDRA-8901)
 * Resumable bootstrap streaming (CASSANDRA-8838, CASSANDRA-8942)
 * Allow scrub for secondary index (CASSANDRA-5174)
 * Save repair data to system table (CASSANDRA-5839)
 * fix nodetool names that reference column families (CASSANDRA-8872)
 Merged from 2.1:
 * Warn on misuse of unlogged batches (CASSANDRA-9282)
 * Failure detector detects and ignores local pauses (CASSANDRA-9183)
 * Add utility class to support for rate limiting a given log statement (CASSANDRA-9029)
 * Add missing consistency levels to cassandra-stess (CASSANDRA-9361)
 * Fix commitlog getCompletedTasks to not increment (CASSANDRA-9339)
 * Fix for harmless exceptions logged as ERROR (CASSANDRA-8564)
 * Delete processed sstables in sstablesplit/sstableupgrade (CASSANDRA-8606)
 * Improve sstable exclusion from partition tombstones (CASSANDRA-9298)
 * Validate the indexed column rather than the cell's contents for 2i (CASSANDRA-9057)
 * Add support for top-k custom 2i queries (CASSANDRA-8717)
 * Fix error when dropping table during compaction (CASSANDRA-9251)
 * cassandra-stress supports validation operations over user profiles (CASSANDRA-8773)
 * Add support for rate limiting log messages (CASSANDRA-9029)
 * Log the partition key with tombstone warnings (CASSANDRA-8561)
 * Reduce runWithCompactionsDisabled poll interval to 1ms (CASSANDRA-9271)
 * Fix PITR commitlog replay (CASSANDRA-9195)
 * GCInspector logs very different times (CASSANDRA-9124)
 * Fix deleting from an empty list (CASSANDRA-9198)
 * Update tuple and collection types that use a user-defined type when that UDT
   is modified (CASSANDRA-9148, CASSANDRA-9192)
 * Use higher timeout for prepair and snapshot in repair (CASSANDRA-9261)
 * Fix anticompaction blocking ANTI_ENTROPY stage (CASSANDRA-9151)
 * Repair waits for anticompaction to finish (CASSANDRA-9097)
 * Fix streaming not holding ref when stream error (CASSANDRA-9295)
 * Fix canonical view returning early opened SSTables (CASSANDRA-9396)
Merged from 2.0:
 * (cqlsh) Add LOGIN command to switch users (CASSANDRA-7212)
 * Clone SliceQueryFilter in AbstractReadCommand implementations (CASSANDRA-8940)
 * Push correct protocol notification for DROP INDEX (CASSANDRA-9310)
 * token-generator - generated tokens too long (CASSANDRA-9300)
 * Fix counting of tombstones for TombstoneOverwhelmingException (CASSANDRA-9299)
 * Fix ReconnectableSnitch reconnecting to peers during upgrade (CASSANDRA-6702)
 * Include keyspace and table name in error log for collections over the size
   limit (CASSANDRA-9286)
 * Avoid potential overlap in LCS with single-partition sstables (CASSANDRA-9322)
 * Log warning message when a table is queried before the schema has fully
   propagated (CASSANDRA-9136)
 * Overload SecondaryIndex#indexes to accept the column definition (CASSANDRA-9314)
 * (cqlsh) Add SERIAL and LOCAL_SERIAL consistency levels (CASSANDRA-8051)
 * Fix index selection during rebuild with certain table layouts (CASSANDRA-9281)
 * Fix partition-level-delete-only workload accounting (CASSANDRA-9194)
 * Allow scrub to handle corrupted compressed chunks (CASSANDRA-9140)
 * Fix assertion error when resetlocalschema is run during repair (CASSANDRA-9249)
 * Disable single sstable tombstone compactions for DTCS by default (CASSANDRA-9234)
 * IncomingTcpConnection thread is not named (CASSANDRA-9262)
 * Close incoming connections when MessagingService is stopped (CASSANDRA-9238)
 * Fix streaming hang when retrying (CASSANDRA-9132)


2.1.5
 * Re-add deprecated cold_reads_to_omit param for backwards compat (CASSANDRA-9203)
 * Make anticompaction visible in compactionstats (CASSANDRA-9098)
 * Improve nodetool getendpoints documentation about the partition
   key parameter (CASSANDRA-6458)
 * Don't check other keyspaces for schema changes when an user-defined
   type is altered (CASSANDRA-9187)
 * Add generate-idea-files target to build.xml (CASSANDRA-9123)
 * Allow takeColumnFamilySnapshot to take a list of tables (CASSANDRA-8348)
 * Limit major sstable operations to their canonical representation (CASSANDRA-8669)
 * cqlsh: Add tests for INSERT and UPDATE tab completion (CASSANDRA-9125)
 * cqlsh: quote column names when needed in COPY FROM inserts (CASSANDRA-9080)
 * Do not load read meter for offline operations (CASSANDRA-9082)
 * cqlsh: Make CompositeType data readable (CASSANDRA-8919)
 * cqlsh: Fix display of triggers (CASSANDRA-9081)
 * Fix NullPointerException when deleting or setting an element by index on
   a null list collection (CASSANDRA-9077)
 * Buffer bloom filter serialization (CASSANDRA-9066)
 * Fix anti-compaction target bloom filter size (CASSANDRA-9060)
 * Make FROZEN and TUPLE unreserved keywords in CQL (CASSANDRA-9047)
 * Prevent AssertionError from SizeEstimatesRecorder (CASSANDRA-9034)
 * Avoid overwriting index summaries for sstables with an older format that
   does not support downsampling; rebuild summaries on startup when this
   is detected (CASSANDRA-8993)
 * Fix potential data loss in CompressedSequentialWriter (CASSANDRA-8949)
 * Make PasswordAuthenticator number of hashing rounds configurable (CASSANDRA-8085)
 * Fix AssertionError when binding nested collections in DELETE (CASSANDRA-8900)
 * Check for overlap with non-early sstables in LCS (CASSANDRA-8739)
 * Only calculate max purgable timestamp if we have to (CASSANDRA-8914)
 * (cqlsh) Greatly improve performance of COPY FROM (CASSANDRA-8225)
 * IndexSummary effectiveIndexInterval is now a guideline, not a rule (CASSANDRA-8993)
 * Use correct bounds for page cache eviction of compressed files (CASSANDRA-8746)
 * SSTableScanner enforces its bounds (CASSANDRA-8946)
 * Cleanup cell equality (CASSANDRA-8947)
 * Introduce intra-cluster message coalescing (CASSANDRA-8692)
 * DatabaseDescriptor throws NPE when rpc_interface is used (CASSANDRA-8839)
 * Don't check if an sstable is live for offline compactions (CASSANDRA-8841)
 * Don't set clientMode in SSTableLoader (CASSANDRA-8238)
 * Fix SSTableRewriter with disabled early open (CASSANDRA-8535)
 * Fix cassandra-stress so it respects the CL passed in user mode (CASSANDRA-8948)
 * Fix rare NPE in ColumnDefinition#hasIndexOption() (CASSANDRA-8786)
 * cassandra-stress reports per-operation statistics, plus misc (CASSANDRA-8769)
 * Add SimpleDate (cql date) and Time (cql time) types (CASSANDRA-7523)
 * Use long for key count in cfstats (CASSANDRA-8913)
 * Make SSTableRewriter.abort() more robust to failure (CASSANDRA-8832)
 * Remove cold_reads_to_omit from STCS (CASSANDRA-8860)
 * Make EstimatedHistogram#percentile() use ceil instead of floor (CASSANDRA-8883)
 * Fix top partitions reporting wrong cardinality (CASSANDRA-8834)
 * Fix rare NPE in KeyCacheSerializer (CASSANDRA-8067)
 * Pick sstables for validation as late as possible inc repairs (CASSANDRA-8366)
 * Fix commitlog getPendingTasks to not increment (CASSANDRA-8862)
 * Fix parallelism adjustment in range and secondary index queries
   when the first fetch does not satisfy the limit (CASSANDRA-8856)
 * Check if the filtered sstables is non-empty in STCS (CASSANDRA-8843)
 * Upgrade java-driver used for cassandra-stress (CASSANDRA-8842)
 * Fix CommitLog.forceRecycleAllSegments() memory access error (CASSANDRA-8812)
 * Improve assertions in Memory (CASSANDRA-8792)
 * Fix SSTableRewriter cleanup (CASSANDRA-8802)
 * Introduce SafeMemory for CompressionMetadata.Writer (CASSANDRA-8758)
 * 'nodetool info' prints exception against older node (CASSANDRA-8796)
 * Ensure SSTableReader.last corresponds exactly with the file end (CASSANDRA-8750)
 * Make SSTableWriter.openEarly more robust and obvious (CASSANDRA-8747)
 * Enforce SSTableReader.first/last (CASSANDRA-8744)
 * Cleanup SegmentedFile API (CASSANDRA-8749)
 * Avoid overlap with early compaction replacement (CASSANDRA-8683)
 * Safer Resource Management++ (CASSANDRA-8707)
 * Write partition size estimates into a system table (CASSANDRA-7688)
 * cqlsh: Fix keys() and full() collection indexes in DESCRIBE output
   (CASSANDRA-8154)
 * Show progress of streaming in nodetool netstats (CASSANDRA-8886)
 * IndexSummaryBuilder utilises offheap memory, and shares data between
   each IndexSummary opened from it (CASSANDRA-8757)
 * markCompacting only succeeds if the exact SSTableReader instances being 
   marked are in the live set (CASSANDRA-8689)
 * cassandra-stress support for varint (CASSANDRA-8882)
 * Fix Adler32 digest for compressed sstables (CASSANDRA-8778)
 * Add nodetool statushandoff/statusbackup (CASSANDRA-8912)
 * Use stdout for progress and stats in sstableloader (CASSANDRA-8982)
 * Correctly identify 2i datadir from older versions (CASSANDRA-9116)
Merged from 2.0:
 * Ignore gossip SYNs after shutdown (CASSANDRA-9238)
 * Avoid overflow when calculating max sstable size in LCS (CASSANDRA-9235)
 * Make sstable blacklisting work with compression (CASSANDRA-9138)
 * Do not attempt to rebuild indexes if no index accepts any column (CASSANDRA-9196)
 * Don't initiate snitch reconnection for dead states (CASSANDRA-7292)
 * Fix ArrayIndexOutOfBoundsException in CQLSSTableWriter (CASSANDRA-8978)
 * Add shutdown gossip state to prevent timeouts during rolling restarts (CASSANDRA-8336)
 * Fix running with java.net.preferIPv6Addresses=true (CASSANDRA-9137)
 * Fix failed bootstrap/replace attempts being persisted in system.peers (CASSANDRA-9180)
 * Flush system.IndexInfo after marking index built (CASSANDRA-9128)
 * Fix updates to min/max_compaction_threshold through cassandra-cli
   (CASSANDRA-8102)
 * Don't include tmp files when doing offline relevel (CASSANDRA-9088)
 * Use the proper CAS WriteType when finishing a previous round during Paxos
   preparation (CASSANDRA-8672)
 * Avoid race in cancelling compactions (CASSANDRA-9070)
 * More aggressive check for expired sstables in DTCS (CASSANDRA-8359)
 * Fix ignored index_interval change in ALTER TABLE statements (CASSANDRA-7976)
 * Do more aggressive compaction in old time windows in DTCS (CASSANDRA-8360)
 * java.lang.AssertionError when reading saved cache (CASSANDRA-8740)
 * "disk full" when running cleanup (CASSANDRA-9036)
 * Lower logging level from ERROR to DEBUG when a scheduled schema pull
   cannot be completed due to a node being down (CASSANDRA-9032)
 * Fix MOVED_NODE client event (CASSANDRA-8516)
 * Allow overriding MAX_OUTSTANDING_REPLAY_COUNT (CASSANDRA-7533)
 * Fix malformed JMX ObjectName containing IPv6 addresses (CASSANDRA-9027)
 * (cqlsh) Allow increasing CSV field size limit through
   cqlshrc config option (CASSANDRA-8934)
 * Stop logging range tombstones when exceeding the threshold
   (CASSANDRA-8559)
 * Fix NullPointerException when nodetool getendpoints is run
   against invalid keyspaces or tables (CASSANDRA-8950)
 * Allow specifying the tmp dir (CASSANDRA-7712)
 * Improve compaction estimated tasks estimation (CASSANDRA-8904)
 * Fix duplicate up/down messages sent to native clients (CASSANDRA-7816)
 * Expose commit log archive status via JMX (CASSANDRA-8734)
 * Provide better exceptions for invalid replication strategy parameters
   (CASSANDRA-8909)
 * Fix regression in mixed single and multi-column relation support for
   SELECT statements (CASSANDRA-8613)
 * Add ability to limit number of native connections (CASSANDRA-8086)
 * Fix CQLSSTableWriter throwing exception and spawning threads
   (CASSANDRA-8808)
 * Fix MT mismatch between empty and GC-able data (CASSANDRA-8979)
 * Fix incorrect validation when snapshotting single table (CASSANDRA-8056)
 * Add offline tool to relevel sstables (CASSANDRA-8301)
 * Preserve stream ID for more protocol errors (CASSANDRA-8848)
 * Fix combining token() function with multi-column relations on
   clustering columns (CASSANDRA-8797)
 * Make CFS.markReferenced() resistant to bad refcounting (CASSANDRA-8829)
 * Fix StreamTransferTask abort/complete bad refcounting (CASSANDRA-8815)
 * Fix AssertionError when querying a DESC clustering ordered
   table with ASC ordering and paging (CASSANDRA-8767)
 * AssertionError: "Memory was freed" when running cleanup (CASSANDRA-8716)
 * Make it possible to set max_sstable_age to fractional days (CASSANDRA-8406)
 * Fix some multi-column relations with indexes on some clustering
   columns (CASSANDRA-8275)
 * Fix memory leak in SSTableSimple*Writer and SSTableReader.validate()
   (CASSANDRA-8748)
 * Throw OOM if allocating memory fails to return a valid pointer (CASSANDRA-8726)
 * Fix SSTableSimpleUnsortedWriter ConcurrentModificationException (CASSANDRA-8619)
 * 'nodetool info' prints exception against older node (CASSANDRA-8796)
 * Ensure SSTableSimpleUnsortedWriter.close() terminates if
   disk writer has crashed (CASSANDRA-8807)


2.1.4
 * Bind JMX to localhost unless explicitly configured otherwise (CASSANDRA-9085)


2.1.3
 * Fix HSHA/offheap_objects corruption (CASSANDRA-8719)
 * Upgrade libthrift to 0.9.2 (CASSANDRA-8685)
 * Don't use the shared ref in sstableloader (CASSANDRA-8704)
 * Purge internal prepared statements if related tables or
   keyspaces are dropped (CASSANDRA-8693)
 * (cqlsh) Handle unicode BOM at start of files (CASSANDRA-8638)
 * Stop compactions before exiting offline tools (CASSANDRA-8623)
 * Update tools/stress/README.txt to match current behaviour (CASSANDRA-7933)
 * Fix schema from Thrift conversion with empty metadata (CASSANDRA-8695)
 * Safer Resource Management (CASSANDRA-7705)
 * Make sure we compact highly overlapping cold sstables with
   STCS (CASSANDRA-8635)
 * rpc_interface and listen_interface generate NPE on startup when specified
   interface doesn't exist (CASSANDRA-8677)
 * Fix ArrayIndexOutOfBoundsException in nodetool cfhistograms (CASSANDRA-8514)
 * Switch from yammer metrics for nodetool cf/proxy histograms (CASSANDRA-8662)
 * Make sure we don't add tmplink files to the compaction
   strategy (CASSANDRA-8580)
 * (cqlsh) Handle maps with blob keys (CASSANDRA-8372)
 * (cqlsh) Handle DynamicCompositeType schemas correctly (CASSANDRA-8563)
 * Duplicate rows returned when in clause has repeated values (CASSANDRA-6706)
 * Add tooling to detect hot partitions (CASSANDRA-7974)
 * Fix cassandra-stress user-mode truncation of partition generation (CASSANDRA-8608)
 * Only stream from unrepaired sstables during inc repair (CASSANDRA-8267)
 * Don't allow starting multiple inc repairs on the same sstables (CASSANDRA-8316)
 * Invalidate prepared BATCH statements when related tables
   or keyspaces are dropped (CASSANDRA-8652)
 * Fix missing results in secondary index queries on collections
   with ALLOW FILTERING (CASSANDRA-8421)
 * Expose EstimatedHistogram metrics for range slices (CASSANDRA-8627)
 * (cqlsh) Escape clqshrc passwords properly (CASSANDRA-8618)
 * Fix NPE when passing wrong argument in ALTER TABLE statement (CASSANDRA-8355)
 * Pig: Refactor and deprecate CqlStorage (CASSANDRA-8599)
 * Don't reuse the same cleanup strategy for all sstables (CASSANDRA-8537)
 * Fix case-sensitivity of index name on CREATE and DROP INDEX
   statements (CASSANDRA-8365)
 * Better detection/logging for corruption in compressed sstables (CASSANDRA-8192)
 * Use the correct repairedAt value when closing writer (CASSANDRA-8570)
 * (cqlsh) Handle a schema mismatch being detected on startup (CASSANDRA-8512)
 * Properly calculate expected write size during compaction (CASSANDRA-8532)
 * Invalidate affected prepared statements when a table's columns
   are altered (CASSANDRA-7910)
 * Stress - user defined writes should populate sequentally (CASSANDRA-8524)
 * Fix regression in SSTableRewriter causing some rows to become unreadable 
   during compaction (CASSANDRA-8429)
 * Run major compactions for repaired/unrepaired in parallel (CASSANDRA-8510)
 * (cqlsh) Fix compression options in DESCRIBE TABLE output when compression
   is disabled (CASSANDRA-8288)
 * (cqlsh) Fix DESCRIBE output after keyspaces are altered (CASSANDRA-7623)
 * Make sure we set lastCompactedKey correctly (CASSANDRA-8463)
 * (cqlsh) Fix output of CONSISTENCY command (CASSANDRA-8507)
 * (cqlsh) Fixed the handling of LIST statements (CASSANDRA-8370)
 * Make sstablescrub check leveled manifest again (CASSANDRA-8432)
 * Check first/last keys in sstable when giving out positions (CASSANDRA-8458)
 * Disable mmap on Windows (CASSANDRA-6993)
 * Add missing ConsistencyLevels to cassandra-stress (CASSANDRA-8253)
 * Add auth support to cassandra-stress (CASSANDRA-7985)
 * Fix ArrayIndexOutOfBoundsException when generating error message
   for some CQL syntax errors (CASSANDRA-8455)
 * Scale memtable slab allocation logarithmically (CASSANDRA-7882)
 * cassandra-stress simultaneous inserts over same seed (CASSANDRA-7964)
 * Reduce cassandra-stress sampling memory requirements (CASSANDRA-7926)
 * Ensure memtable flush cannot expire commit log entries from its future (CASSANDRA-8383)
 * Make read "defrag" async to reclaim memtables (CASSANDRA-8459)
 * Remove tmplink files for offline compactions (CASSANDRA-8321)
 * Reduce maxHintsInProgress (CASSANDRA-8415)
 * BTree updates may call provided update function twice (CASSANDRA-8018)
 * Release sstable references after anticompaction (CASSANDRA-8386)
 * Handle abort() in SSTableRewriter properly (CASSANDRA-8320)
 * Centralize shared executors (CASSANDRA-8055)
 * Fix filtering for CONTAINS (KEY) relations on frozen collection
   clustering columns when the query is restricted to a single
   partition (CASSANDRA-8203)
 * Do more aggressive entire-sstable TTL expiry checks (CASSANDRA-8243)
 * Add more log info if readMeter is null (CASSANDRA-8238)
 * add check of the system wall clock time at startup (CASSANDRA-8305)
 * Support for frozen collections (CASSANDRA-7859)
 * Fix overflow on histogram computation (CASSANDRA-8028)
 * Have paxos reuse the timestamp generation of normal queries (CASSANDRA-7801)
 * Fix incremental repair not remove parent session on remote (CASSANDRA-8291)
 * Improve JBOD disk utilization (CASSANDRA-7386)
 * Log failed host when preparing incremental repair (CASSANDRA-8228)
 * Force config client mode in CQLSSTableWriter (CASSANDRA-8281)
 * Fix sstableupgrade throws exception (CASSANDRA-8688)
 * Fix hang when repairing empty keyspace (CASSANDRA-8694)
Merged from 2.0:
 * Fix IllegalArgumentException in dynamic snitch (CASSANDRA-8448)
 * Add support for UPDATE ... IF EXISTS (CASSANDRA-8610)
 * Fix reversal of list prepends (CASSANDRA-8733)
 * Prevent non-zero default_time_to_live on tables with counters
   (CASSANDRA-8678)
 * Fix SSTableSimpleUnsortedWriter ConcurrentModificationException
   (CASSANDRA-8619)
 * Round up time deltas lower than 1ms in BulkLoader (CASSANDRA-8645)
 * Add batch remove iterator to ABSC (CASSANDRA-8414, 8666)
 * Round up time deltas lower than 1ms in BulkLoader (CASSANDRA-8645)
 * Fix isClientMode check in Keyspace (CASSANDRA-8687)
 * Use more efficient slice size for querying internal secondary
   index tables (CASSANDRA-8550)
 * Fix potentially returning deleted rows with range tombstone (CASSANDRA-8558)
 * Check for available disk space before starting a compaction (CASSANDRA-8562)
 * Fix DISTINCT queries with LIMITs or paging when some partitions
   contain only tombstones (CASSANDRA-8490)
 * Introduce background cache refreshing to permissions cache
   (CASSANDRA-8194)
 * Fix race condition in StreamTransferTask that could lead to
   infinite loops and premature sstable deletion (CASSANDRA-7704)
 * Add an extra version check to MigrationTask (CASSANDRA-8462)
 * Ensure SSTableWriter cleans up properly after failure (CASSANDRA-8499)
 * Increase bf true positive count on key cache hit (CASSANDRA-8525)
 * Move MeteredFlusher to its own thread (CASSANDRA-8485)
 * Fix non-distinct results in DISTNCT queries on static columns when
   paging is enabled (CASSANDRA-8087)
 * Move all hints related tasks to hints internal executor (CASSANDRA-8285)
 * Fix paging for multi-partition IN queries (CASSANDRA-8408)
 * Fix MOVED_NODE topology event never being emitted when a node
   moves its token (CASSANDRA-8373)
 * Fix validation of indexes in COMPACT tables (CASSANDRA-8156)
 * Avoid StackOverflowError when a large list of IN values
   is used for a clustering column (CASSANDRA-8410)
 * Fix NPE when writetime() or ttl() calls are wrapped by
   another function call (CASSANDRA-8451)
 * Fix NPE after dropping a keyspace (CASSANDRA-8332)
 * Fix error message on read repair timeouts (CASSANDRA-7947)
 * Default DTCS base_time_seconds changed to 60 (CASSANDRA-8417)
 * Refuse Paxos operation with more than one pending endpoint (CASSANDRA-8346, 8640)
 * Throw correct exception when trying to bind a keyspace or table
   name (CASSANDRA-6952)
 * Make HHOM.compact synchronized (CASSANDRA-8416)
 * cancel latency-sampling task when CF is dropped (CASSANDRA-8401)
 * don't block SocketThread for MessagingService (CASSANDRA-8188)
 * Increase quarantine delay on replacement (CASSANDRA-8260)
 * Expose off-heap memory usage stats (CASSANDRA-7897)
 * Ignore Paxos commits for truncated tables (CASSANDRA-7538)
 * Validate size of indexed column values (CASSANDRA-8280)
 * Make LCS split compaction results over all data directories (CASSANDRA-8329)
 * Fix some failing queries that use multi-column relations
   on COMPACT STORAGE tables (CASSANDRA-8264)
 * Fix InvalidRequestException with ORDER BY (CASSANDRA-8286)
 * Disable SSLv3 for POODLE (CASSANDRA-8265)
 * Fix millisecond timestamps in Tracing (CASSANDRA-8297)
 * Include keyspace name in error message when there are insufficient
   live nodes to stream from (CASSANDRA-8221)
 * Avoid overlap in L1 when L0 contains many nonoverlapping
   sstables (CASSANDRA-8211)
 * Improve PropertyFileSnitch logging (CASSANDRA-8183)
 * Add DC-aware sequential repair (CASSANDRA-8193)
 * Use live sstables in snapshot repair if possible (CASSANDRA-8312)
 * Fix hints serialized size calculation (CASSANDRA-8587)


2.1.2
 * (cqlsh) parse_for_table_meta errors out on queries with undefined
   grammars (CASSANDRA-8262)
 * (cqlsh) Fix SELECT ... TOKEN() function broken in C* 2.1.1 (CASSANDRA-8258)
 * Fix Cassandra crash when running on JDK8 update 40 (CASSANDRA-8209)
 * Optimize partitioner tokens (CASSANDRA-8230)
 * Improve compaction of repaired/unrepaired sstables (CASSANDRA-8004)
 * Make cache serializers pluggable (CASSANDRA-8096)
 * Fix issues with CONTAINS (KEY) queries on secondary indexes
   (CASSANDRA-8147)
 * Fix read-rate tracking of sstables for some queries (CASSANDRA-8239)
 * Fix default timestamp in QueryOptions (CASSANDRA-8246)
 * Set socket timeout when reading remote version (CASSANDRA-8188)
 * Refactor how we track live size (CASSANDRA-7852)
 * Make sure unfinished compaction files are removed (CASSANDRA-8124)
 * Fix shutdown when run as Windows service (CASSANDRA-8136)
 * Fix DESCRIBE TABLE with custom indexes (CASSANDRA-8031)
 * Fix race in RecoveryManagerTest (CASSANDRA-8176)
 * Avoid IllegalArgumentException while sorting sstables in
   IndexSummaryManager (CASSANDRA-8182)
 * Shutdown JVM on file descriptor exhaustion (CASSANDRA-7579)
 * Add 'die' policy for commit log and disk failure (CASSANDRA-7927)
 * Fix installing as service on Windows (CASSANDRA-8115)
 * Fix CREATE TABLE for CQL2 (CASSANDRA-8144)
 * Avoid boxing in ColumnStats min/max trackers (CASSANDRA-8109)
Merged from 2.0:
 * Correctly handle non-text column names in cql3 (CASSANDRA-8178)
 * Fix deletion for indexes on primary key columns (CASSANDRA-8206)
 * Add 'nodetool statusgossip' (CASSANDRA-8125)
 * Improve client notification that nodes are ready for requests (CASSANDRA-7510)
 * Handle negative timestamp in writetime method (CASSANDRA-8139)
 * Pig: Remove errant LIMIT clause in CqlNativeStorage (CASSANDRA-8166)
 * Throw ConfigurationException when hsha is used with the default
   rpc_max_threads setting of 'unlimited' (CASSANDRA-8116)
 * Allow concurrent writing of the same table in the same JVM using
   CQLSSTableWriter (CASSANDRA-7463)
 * Fix totalDiskSpaceUsed calculation (CASSANDRA-8205)


2.1.1
 * Fix spin loop in AtomicSortedColumns (CASSANDRA-7546)
 * Dont notify when replacing tmplink files (CASSANDRA-8157)
 * Fix validation with multiple CONTAINS clause (CASSANDRA-8131)
 * Fix validation of collections in TriggerExecutor (CASSANDRA-8146)
 * Fix IllegalArgumentException when a list of IN values containing tuples
   is passed as a single arg to a prepared statement with the v1 or v2
   protocol (CASSANDRA-8062)
 * Fix ClassCastException in DISTINCT query on static columns with
   query paging (CASSANDRA-8108)
 * Fix NPE on null nested UDT inside a set (CASSANDRA-8105)
 * Fix exception when querying secondary index on set items or map keys
   when some clustering columns are specified (CASSANDRA-8073)
 * Send proper error response when there is an error during native
   protocol message decode (CASSANDRA-8118)
 * Gossip should ignore generation numbers too far in the future (CASSANDRA-8113)
 * Fix NPE when creating a table with frozen sets, lists (CASSANDRA-8104)
 * Fix high memory use due to tracking reads on incrementally opened sstable
   readers (CASSANDRA-8066)
 * Fix EXECUTE request with skipMetadata=false returning no metadata
   (CASSANDRA-8054)
 * Allow concurrent use of CQLBulkOutputFormat (CASSANDRA-7776)
 * Shutdown JVM on OOM (CASSANDRA-7507)
 * Upgrade netty version and enable epoll event loop (CASSANDRA-7761)
 * Don't duplicate sstables smaller than split size when using
   the sstablesplitter tool (CASSANDRA-7616)
 * Avoid re-parsing already prepared statements (CASSANDRA-7923)
 * Fix some Thrift slice deletions and updates of COMPACT STORAGE
   tables with some clustering columns omitted (CASSANDRA-7990)
 * Fix filtering for CONTAINS on sets (CASSANDRA-8033)
 * Properly track added size (CASSANDRA-7239)
 * Allow compilation in java 8 (CASSANDRA-7208)
 * Fix Assertion error on RangeTombstoneList diff (CASSANDRA-8013)
 * Release references to overlapping sstables during compaction (CASSANDRA-7819)
 * Send notification when opening compaction results early (CASSANDRA-8034)
 * Make native server start block until properly bound (CASSANDRA-7885)
 * (cqlsh) Fix IPv6 support (CASSANDRA-7988)
 * Ignore fat clients when checking for endpoint collision (CASSANDRA-7939)
 * Make sstablerepairedset take a list of files (CASSANDRA-7995)
 * (cqlsh) Tab completeion for indexes on map keys (CASSANDRA-7972)
 * (cqlsh) Fix UDT field selection in select clause (CASSANDRA-7891)
 * Fix resource leak in event of corrupt sstable
 * (cqlsh) Add command line option for cqlshrc file path (CASSANDRA-7131)
 * Provide visibility into prepared statements churn (CASSANDRA-7921, CASSANDRA-7930)
 * Invalidate prepared statements when their keyspace or table is
   dropped (CASSANDRA-7566)
 * cassandra-stress: fix support for NetworkTopologyStrategy (CASSANDRA-7945)
 * Fix saving caches when a table is dropped (CASSANDRA-7784)
 * Add better error checking of new stress profile (CASSANDRA-7716)
 * Use ThreadLocalRandom and remove FBUtilities.threadLocalRandom (CASSANDRA-7934)
 * Prevent operator mistakes due to simultaneous bootstrap (CASSANDRA-7069)
 * cassandra-stress supports whitelist mode for node config (CASSANDRA-7658)
 * GCInspector more closely tracks GC; cassandra-stress and nodetool report it (CASSANDRA-7916)
 * nodetool won't output bogus ownership info without a keyspace (CASSANDRA-7173)
 * Add human readable option to nodetool commands (CASSANDRA-5433)
 * Don't try to set repairedAt on old sstables (CASSANDRA-7913)
 * Add metrics for tracking PreparedStatement use (CASSANDRA-7719)
 * (cqlsh) tab-completion for triggers (CASSANDRA-7824)
 * (cqlsh) Support for query paging (CASSANDRA-7514)
 * (cqlsh) Show progress of COPY operations (CASSANDRA-7789)
 * Add syntax to remove multiple elements from a map (CASSANDRA-6599)
 * Support non-equals conditions in lightweight transactions (CASSANDRA-6839)
 * Add IF [NOT] EXISTS to create/drop triggers (CASSANDRA-7606)
 * (cqlsh) Display the current logged-in user (CASSANDRA-7785)
 * (cqlsh) Don't ignore CTRL-C during COPY FROM execution (CASSANDRA-7815)
 * (cqlsh) Order UDTs according to cross-type dependencies in DESCRIBE
   output (CASSANDRA-7659)
 * (cqlsh) Fix handling of CAS statement results (CASSANDRA-7671)
 * (cqlsh) COPY TO/FROM improvements (CASSANDRA-7405)
 * Support list index operations with conditions (CASSANDRA-7499)
 * Add max live/tombstoned cells to nodetool cfstats output (CASSANDRA-7731)
 * Validate IPv6 wildcard addresses properly (CASSANDRA-7680)
 * (cqlsh) Error when tracing query (CASSANDRA-7613)
 * Avoid IOOBE when building SyntaxError message snippet (CASSANDRA-7569)
 * SSTableExport uses correct validator to create string representation of partition
   keys (CASSANDRA-7498)
 * Avoid NPEs when receiving type changes for an unknown keyspace (CASSANDRA-7689)
 * Add support for custom 2i validation (CASSANDRA-7575)
 * Pig support for hadoop CqlInputFormat (CASSANDRA-6454)
 * Add duration mode to cassandra-stress (CASSANDRA-7468)
 * Add listen_interface and rpc_interface options (CASSANDRA-7417)
 * Improve schema merge performance (CASSANDRA-7444)
 * Adjust MT depth based on # of partition validating (CASSANDRA-5263)
 * Optimise NativeCell comparisons (CASSANDRA-6755)
 * Configurable client timeout for cqlsh (CASSANDRA-7516)
 * Include snippet of CQL query near syntax error in messages (CASSANDRA-7111)
 * Make repair -pr work with -local (CASSANDRA-7450)
 * Fix error in sstableloader with -cph > 1 (CASSANDRA-8007)
 * Fix snapshot repair error on indexed tables (CASSANDRA-8020)
 * Do not exit nodetool repair when receiving JMX NOTIF_LOST (CASSANDRA-7909)
 * Stream to private IP when available (CASSANDRA-8084)
Merged from 2.0:
 * Reject conditions on DELETE unless full PK is given (CASSANDRA-6430)
 * Properly reject the token function DELETE (CASSANDRA-7747)
 * Force batchlog replay before decommissioning a node (CASSANDRA-7446)
 * Fix hint replay with many accumulated expired hints (CASSANDRA-6998)
 * Fix duplicate results in DISTINCT queries on static columns with query
   paging (CASSANDRA-8108)
 * Add DateTieredCompactionStrategy (CASSANDRA-6602)
 * Properly validate ascii and utf8 string literals in CQL queries (CASSANDRA-8101)
 * (cqlsh) Fix autocompletion for alter keyspace (CASSANDRA-8021)
 * Create backup directories for commitlog archiving during startup (CASSANDRA-8111)
 * Reduce totalBlockFor() for LOCAL_* consistency levels (CASSANDRA-8058)
 * Fix merging schemas with re-dropped keyspaces (CASSANDRA-7256)
 * Fix counters in supercolumns during live upgrades from 1.2 (CASSANDRA-7188)
 * Notify DT subscribers when a column family is truncated (CASSANDRA-8088)
 * Add sanity check of $JAVA on startup (CASSANDRA-7676)
 * Schedule fat client schema pull on join (CASSANDRA-7993)
 * Don't reset nodes' versions when closing IncomingTcpConnections
   (CASSANDRA-7734)
 * Record the real messaging version in all cases in OutboundTcpConnection
   (CASSANDRA-8057)
 * SSL does not work in cassandra-cli (CASSANDRA-7899)
 * Fix potential exception when using ReversedType in DynamicCompositeType
   (CASSANDRA-7898)
 * Better validation of collection values (CASSANDRA-7833)
 * Track min/max timestamps correctly (CASSANDRA-7969)
 * Fix possible overflow while sorting CL segments for replay (CASSANDRA-7992)
 * Increase nodetool Xmx (CASSANDRA-7956)
 * Archive any commitlog segments present at startup (CASSANDRA-6904)
 * CrcCheckChance should adjust based on live CFMetadata not 
   sstable metadata (CASSANDRA-7978)
 * token() should only accept columns in the partitioning
   key order (CASSANDRA-6075)
 * Add method to invalidate permission cache via JMX (CASSANDRA-7977)
 * Allow propagating multiple gossip states atomically (CASSANDRA-6125)
 * Log exceptions related to unclean native protocol client disconnects
   at DEBUG or INFO (CASSANDRA-7849)
 * Allow permissions cache to be set via JMX (CASSANDRA-7698)
 * Include schema_triggers CF in readable system resources (CASSANDRA-7967)
 * Fix RowIndexEntry to report correct serializedSize (CASSANDRA-7948)
 * Make CQLSSTableWriter sync within partitions (CASSANDRA-7360)
 * Potentially use non-local replicas in CqlConfigHelper (CASSANDRA-7906)
 * Explicitly disallow mixing multi-column and single-column
   relations on clustering columns (CASSANDRA-7711)
 * Better error message when condition is set on PK column (CASSANDRA-7804)
 * Don't send schema change responses and events for no-op DDL
   statements (CASSANDRA-7600)
 * (Hadoop) fix cluster initialisation for a split fetching (CASSANDRA-7774)
 * Throw InvalidRequestException when queries contain relations on entire
   collection columns (CASSANDRA-7506)
 * (cqlsh) enable CTRL-R history search with libedit (CASSANDRA-7577)
 * (Hadoop) allow ACFRW to limit nodes to local DC (CASSANDRA-7252)
 * (cqlsh) cqlsh should automatically disable tracing when selecting
   from system_traces (CASSANDRA-7641)
 * (Hadoop) Add CqlOutputFormat (CASSANDRA-6927)
 * Don't depend on cassandra config for nodetool ring (CASSANDRA-7508)
 * (cqlsh) Fix failing cqlsh formatting tests (CASSANDRA-7703)
 * Fix IncompatibleClassChangeError from hadoop2 (CASSANDRA-7229)
 * Add 'nodetool sethintedhandoffthrottlekb' (CASSANDRA-7635)
 * (cqlsh) Add tab-completion for CREATE/DROP USER IF [NOT] EXISTS (CASSANDRA-7611)
 * Catch errors when the JVM pulls the rug out from GCInspector (CASSANDRA-5345)
 * cqlsh fails when version number parts are not int (CASSANDRA-7524)
 * Fix NPE when table dropped during streaming (CASSANDRA-7946)
 * Fix wrong progress when streaming uncompressed (CASSANDRA-7878)
 * Fix possible infinite loop in creating repair range (CASSANDRA-7983)
 * Fix unit in nodetool for streaming throughput (CASSANDRA-7375)
Merged from 1.2:
 * Don't index tombstones (CASSANDRA-7828)
 * Improve PasswordAuthenticator default super user setup (CASSANDRA-7788)


2.1.0
 * (cqlsh) Removed "ALTER TYPE <name> RENAME TO <name>" from tab-completion
   (CASSANDRA-7895)
 * Fixed IllegalStateException in anticompaction (CASSANDRA-7892)
 * cqlsh: DESCRIBE support for frozen UDTs, tuples (CASSANDRA-7863)
 * Avoid exposing internal classes over JMX (CASSANDRA-7879)
 * Add null check for keys when freezing collection (CASSANDRA-7869)
 * Improve stress workload realism (CASSANDRA-7519)
Merged from 2.0:
 * Configure system.paxos with LeveledCompactionStrategy (CASSANDRA-7753)
 * Fix ALTER clustering column type from DateType to TimestampType when
   using DESC clustering order (CASSANRDA-7797)
 * Throw EOFException if we run out of chunks in compressed datafile
   (CASSANDRA-7664)
 * Fix PRSI handling of CQL3 row markers for row cleanup (CASSANDRA-7787)
 * Fix dropping collection when it's the last regular column (CASSANDRA-7744)
 * Make StreamReceiveTask thread safe and gc friendly (CASSANDRA-7795)
 * Validate empty cell names from counter updates (CASSANDRA-7798)
Merged from 1.2:
 * Don't allow compacted sstables to be marked as compacting (CASSANDRA-7145)
 * Track expired tombstones (CASSANDRA-7810)


2.1.0-rc7
 * Add frozen keyword and require UDT to be frozen (CASSANDRA-7857)
 * Track added sstable size correctly (CASSANDRA-7239)
 * (cqlsh) Fix case insensitivity (CASSANDRA-7834)
 * Fix failure to stream ranges when moving (CASSANDRA-7836)
 * Correctly remove tmplink files (CASSANDRA-7803)
 * (cqlsh) Fix column name formatting for functions, CAS operations,
   and UDT field selections (CASSANDRA-7806)
 * (cqlsh) Fix COPY FROM handling of null/empty primary key
   values (CASSANDRA-7792)
 * Fix ordering of static cells (CASSANDRA-7763)
Merged from 2.0:
 * Forbid re-adding dropped counter columns (CASSANDRA-7831)
 * Fix CFMetaData#isThriftCompatible() for PK-only tables (CASSANDRA-7832)
 * Always reject inequality on the partition key without token()
   (CASSANDRA-7722)
 * Always send Paxos commit to all replicas (CASSANDRA-7479)
 * Make disruptor_thrift_server invocation pool configurable (CASSANDRA-7594)
 * Make repair no-op when RF=1 (CASSANDRA-7864)


2.1.0-rc6
 * Fix OOM issue from netty caching over time (CASSANDRA-7743)
 * json2sstable couldn't import JSON for CQL table (CASSANDRA-7477)
 * Invalidate all caches on table drop (CASSANDRA-7561)
 * Skip strict endpoint selection for ranges if RF == nodes (CASSANRA-7765)
 * Fix Thrift range filtering without 2ary index lookups (CASSANDRA-7741)
 * Add tracing entries about concurrent range requests (CASSANDRA-7599)
 * (cqlsh) Fix DESCRIBE for NTS keyspaces (CASSANDRA-7729)
 * Remove netty buffer ref-counting (CASSANDRA-7735)
 * Pass mutated cf to index updater for use by PRSI (CASSANDRA-7742)
 * Include stress yaml example in release and deb (CASSANDRA-7717)
 * workaround for netty issue causing corrupted data off the wire (CASSANDRA-7695)
 * cqlsh DESC CLUSTER fails retrieving ring information (CASSANDRA-7687)
 * Fix binding null values inside UDT (CASSANDRA-7685)
 * Fix UDT field selection with empty fields (CASSANDRA-7670)
 * Bogus deserialization of static cells from sstable (CASSANDRA-7684)
 * Fix NPE on compaction leftover cleanup for dropped table (CASSANDRA-7770)
Merged from 2.0:
 * Fix race condition in StreamTransferTask that could lead to
   infinite loops and premature sstable deletion (CASSANDRA-7704)
 * (cqlsh) Wait up to 10 sec for a tracing session (CASSANDRA-7222)
 * Fix NPE in FileCacheService.sizeInBytes (CASSANDRA-7756)
 * Remove duplicates from StorageService.getJoiningNodes (CASSANDRA-7478)
 * Clone token map outside of hot gossip loops (CASSANDRA-7758)
 * Fix MS expiring map timeout for Paxos messages (CASSANDRA-7752)
 * Do not flush on truncate if durable_writes is false (CASSANDRA-7750)
 * Give CRR a default input_cql Statement (CASSANDRA-7226)
 * Better error message when adding a collection with the same name
   than a previously dropped one (CASSANDRA-6276)
 * Fix validation when adding static columns (CASSANDRA-7730)
 * (Thrift) fix range deletion of supercolumns (CASSANDRA-7733)
 * Fix potential AssertionError in RangeTombstoneList (CASSANDRA-7700)
 * Validate arguments of blobAs* functions (CASSANDRA-7707)
 * Fix potential AssertionError with 2ndary indexes (CASSANDRA-6612)
 * Avoid logging CompactionInterrupted at ERROR (CASSANDRA-7694)
 * Minor leak in sstable2jon (CASSANDRA-7709)
 * Add cassandra.auto_bootstrap system property (CASSANDRA-7650)
 * Update java driver (for hadoop) (CASSANDRA-7618)
 * Remove CqlPagingRecordReader/CqlPagingInputFormat (CASSANDRA-7570)
 * Support connecting to ipv6 jmx with nodetool (CASSANDRA-7669)


2.1.0-rc5
 * Reject counters inside user types (CASSANDRA-7672)
 * Switch to notification-based GCInspector (CASSANDRA-7638)
 * (cqlsh) Handle nulls in UDTs and tuples correctly (CASSANDRA-7656)
 * Don't use strict consistency when replacing (CASSANDRA-7568)
 * Fix min/max cell name collection on 2.0 SSTables with range
   tombstones (CASSANDRA-7593)
 * Tolerate min/max cell names of different lengths (CASSANDRA-7651)
 * Filter cached results correctly (CASSANDRA-7636)
 * Fix tracing on the new SEPExecutor (CASSANDRA-7644)
 * Remove shuffle and taketoken (CASSANDRA-7601)
 * Clean up Windows batch scripts (CASSANDRA-7619)
 * Fix native protocol drop user type notification (CASSANDRA-7571)
 * Give read access to system.schema_usertypes to all authenticated users
   (CASSANDRA-7578)
 * (cqlsh) Fix cqlsh display when zero rows are returned (CASSANDRA-7580)
 * Get java version correctly when JAVA_TOOL_OPTIONS is set (CASSANDRA-7572)
 * Fix NPE when dropping index from non-existent keyspace, AssertionError when
   dropping non-existent index with IF EXISTS (CASSANDRA-7590)
 * Fix sstablelevelresetter hang (CASSANDRA-7614)
 * (cqlsh) Fix deserialization of blobs (CASSANDRA-7603)
 * Use "keyspace updated" schema change message for UDT changes in v1 and
   v2 protocols (CASSANDRA-7617)
 * Fix tracing of range slices and secondary index lookups that are local
   to the coordinator (CASSANDRA-7599)
 * Set -Dcassandra.storagedir for all tool shell scripts (CASSANDRA-7587)
 * Don't swap max/min col names when mutating sstable metadata (CASSANDRA-7596)
 * (cqlsh) Correctly handle paged result sets (CASSANDRA-7625)
 * (cqlsh) Improve waiting for a trace to complete (CASSANDRA-7626)
 * Fix tracing of concurrent range slices and 2ary index queries (CASSANDRA-7626)
 * Fix scrub against collection type (CASSANDRA-7665)
Merged from 2.0:
 * Set gc_grace_seconds to seven days for system schema tables (CASSANDRA-7668)
 * SimpleSeedProvider no longer caches seeds forever (CASSANDRA-7663)
 * Always flush on truncate (CASSANDRA-7511)
 * Fix ReversedType(DateType) mapping to native protocol (CASSANDRA-7576)
 * Always merge ranges owned by a single node (CASSANDRA-6930)
 * Track max/min timestamps for range tombstones (CASSANDRA-7647)
 * Fix NPE when listing saved caches dir (CASSANDRA-7632)


2.1.0-rc4
 * Fix word count hadoop example (CASSANDRA-7200)
 * Updated memtable_cleanup_threshold and memtable_flush_writers defaults 
   (CASSANDRA-7551)
 * (Windows) fix startup when WMI memory query fails (CASSANDRA-7505)
 * Anti-compaction proceeds if any part of the repair failed (CASSANDRA-7521)
 * Add missing table name to DROP INDEX responses and notifications (CASSANDRA-7539)
 * Bump CQL version to 3.2.0 and update CQL documentation (CASSANDRA-7527)
 * Fix configuration error message when running nodetool ring (CASSANDRA-7508)
 * Support conditional updates, tuple type, and the v3 protocol in cqlsh (CASSANDRA-7509)
 * Handle queries on multiple secondary index types (CASSANDRA-7525)
 * Fix cqlsh authentication with v3 native protocol (CASSANDRA-7564)
 * Fix NPE when unknown prepared statement ID is used (CASSANDRA-7454)
Merged from 2.0:
 * (Windows) force range-based repair to non-sequential mode (CASSANDRA-7541)
 * Fix range merging when DES scores are zero (CASSANDRA-7535)
 * Warn when SSL certificates have expired (CASSANDRA-7528)
 * Fix error when doing reversed queries with static columns (CASSANDRA-7490)
Merged from 1.2:
 * Set correct stream ID on responses when non-Exception Throwables
   are thrown while handling native protocol messages (CASSANDRA-7470)


2.1.0-rc3
 * Consider expiry when reconciling otherwise equal cells (CASSANDRA-7403)
 * Introduce CQL support for stress tool (CASSANDRA-6146)
 * Fix ClassCastException processing expired messages (CASSANDRA-7496)
 * Fix prepared marker for collections inside UDT (CASSANDRA-7472)
 * Remove left-over populate_io_cache_on_flush and replicate_on_write
   uses (CASSANDRA-7493)
 * (Windows) handle spaces in path names (CASSANDRA-7451)
 * Ensure writes have completed after dropping a table, before recycling
   commit log segments (CASSANDRA-7437)
 * Remove left-over rows_per_partition_to_cache (CASSANDRA-7493)
 * Fix error when CONTAINS is used with a bind marker (CASSANDRA-7502)
 * Properly reject unknown UDT field (CASSANDRA-7484)
Merged from 2.0:
 * Fix CC#collectTimeOrderedData() tombstone optimisations (CASSANDRA-7394)
 * Support DISTINCT for static columns and fix behaviour when DISTINC is
   not use (CASSANDRA-7305).
 * Workaround JVM NPE on JMX bind failure (CASSANDRA-7254)
 * Fix race in FileCacheService RemovalListener (CASSANDRA-7278)
 * Fix inconsistent use of consistencyForCommit that allowed LOCAL_QUORUM
   operations to incorrect become full QUORUM (CASSANDRA-7345)
 * Properly handle unrecognized opcodes and flags (CASSANDRA-7440)
 * (Hadoop) close CqlRecordWriter clients when finished (CASSANDRA-7459)
 * Commit disk failure policy (CASSANDRA-7429)
 * Make sure high level sstables get compacted (CASSANDRA-7414)
 * Fix AssertionError when using empty clustering columns and static columns
   (CASSANDRA-7455)
 * Add option to disable STCS in L0 (CASSANDRA-6621)
 * Upgrade to snappy-java 1.0.5.2 (CASSANDRA-7476)


2.1.0-rc2
 * Fix heap size calculation for CompoundSparseCellName and 
   CompoundSparseCellName.WithCollection (CASSANDRA-7421)
 * Allow counter mutations in UNLOGGED batches (CASSANDRA-7351)
 * Modify reconcile logic to always pick a tombstone over a counter cell
   (CASSANDRA-7346)
 * Avoid incremental compaction on Windows (CASSANDRA-7365)
 * Fix exception when querying a composite-keyed table with a collection index
   (CASSANDRA-7372)
 * Use node's host id in place of counter ids (CASSANDRA-7366)
 * Fix error when doing reversed queries with static columns (CASSANDRA-7490)
 * Backport CASSANDRA-6747 (CASSANDRA-7560)
 * Track max/min timestamps for range tombstones (CASSANDRA-7647)
 * Fix NPE when listing saved caches dir (CASSANDRA-7632)
 * Fix sstableloader unable to connect encrypted node (CASSANDRA-7585)
Merged from 1.2:
 * Clone token map outside of hot gossip loops (CASSANDRA-7758)
 * Add stop method to EmbeddedCassandraService (CASSANDRA-7595)
 * Support connecting to ipv6 jmx with nodetool (CASSANDRA-7669)
 * Set gc_grace_seconds to seven days for system schema tables (CASSANDRA-7668)
 * SimpleSeedProvider no longer caches seeds forever (CASSANDRA-7663)
 * Set correct stream ID on responses when non-Exception Throwables
   are thrown while handling native protocol messages (CASSANDRA-7470)
 * Fix row size miscalculation in LazilyCompactedRow (CASSANDRA-7543)
 * Fix race in background compaction check (CASSANDRA-7745)
 * Don't clear out range tombstones during compaction (CASSANDRA-7808)


2.1.0-rc1
 * Revert flush directory (CASSANDRA-6357)
 * More efficient executor service for fast operations (CASSANDRA-4718)
 * Move less common tools into a new cassandra-tools package (CASSANDRA-7160)
 * Support more concurrent requests in native protocol (CASSANDRA-7231)
 * Add tab-completion to debian nodetool packaging (CASSANDRA-6421)
 * Change concurrent_compactors defaults (CASSANDRA-7139)
 * Add PowerShell Windows launch scripts (CASSANDRA-7001)
 * Make commitlog archive+restore more robust (CASSANDRA-6974)
 * Fix marking commitlogsegments clean (CASSANDRA-6959)
 * Add snapshot "manifest" describing files included (CASSANDRA-6326)
 * Parallel streaming for sstableloader (CASSANDRA-3668)
 * Fix bugs in supercolumns handling (CASSANDRA-7138)
 * Fix ClassClassException on composite dense tables (CASSANDRA-7112)
 * Cleanup and optimize collation and slice iterators (CASSANDRA-7107)
 * Upgrade NBHM lib (CASSANDRA-7128)
 * Optimize netty server (CASSANDRA-6861)
 * Fix repair hang when given CF does not exist (CASSANDRA-7189)
 * Allow c* to be shutdown in an embedded mode (CASSANDRA-5635)
 * Add server side batching to native transport (CASSANDRA-5663)
 * Make batchlog replay asynchronous (CASSANDRA-6134)
 * remove unused classes (CASSANDRA-7197)
 * Limit user types to the keyspace they are defined in (CASSANDRA-6643)
 * Add validate method to CollectionType (CASSANDRA-7208)
 * New serialization format for UDT values (CASSANDRA-7209, CASSANDRA-7261)
 * Fix nodetool netstats (CASSANDRA-7270)
 * Fix potential ClassCastException in HintedHandoffManager (CASSANDRA-7284)
 * Use prepared statements internally (CASSANDRA-6975)
 * Fix broken paging state with prepared statement (CASSANDRA-7120)
 * Fix IllegalArgumentException in CqlStorage (CASSANDRA-7287)
 * Allow nulls/non-existant fields in UDT (CASSANDRA-7206)
 * Add Thrift MultiSliceRequest (CASSANDRA-6757, CASSANDRA-7027)
 * Handle overlapping MultiSlices (CASSANDRA-7279)
 * Fix DataOutputTest on Windows (CASSANDRA-7265)
 * Embedded sets in user defined data-types are not updating (CASSANDRA-7267)
 * Add tuple type to CQL/native protocol (CASSANDRA-7248)
 * Fix CqlPagingRecordReader on tables with few rows (CASSANDRA-7322)
Merged from 2.0:
 * Copy compaction options to make sure they are reloaded (CASSANDRA-7290)
 * Add option to do more aggressive tombstone compactions (CASSANDRA-6563)
 * Don't try to compact already-compacting files in HHOM (CASSANDRA-7288)
 * Always reallocate buffers in HSHA (CASSANDRA-6285)
 * (Hadoop) support authentication in CqlRecordReader (CASSANDRA-7221)
 * (Hadoop) Close java driver Cluster in CQLRR.close (CASSANDRA-7228)
 * Warn when 'USING TIMESTAMP' is used on a CAS BATCH (CASSANDRA-7067)
 * return all cpu values from BackgroundActivityMonitor.readAndCompute (CASSANDRA-7183)
 * Correctly delete scheduled range xfers (CASSANDRA-7143)
 * return all cpu values from BackgroundActivityMonitor.readAndCompute (CASSANDRA-7183)  
 * reduce garbage creation in calculatePendingRanges (CASSANDRA-7191)
 * fix c* launch issues on Russian os's due to output of linux 'free' cmd (CASSANDRA-6162)
 * Fix disabling autocompaction (CASSANDRA-7187)
 * Fix potential NumberFormatException when deserializing IntegerType (CASSANDRA-7088)
 * cqlsh can't tab-complete disabling compaction (CASSANDRA-7185)
 * cqlsh: Accept and execute CQL statement(s) from command-line parameter (CASSANDRA-7172)
 * Fix IllegalStateException in CqlPagingRecordReader (CASSANDRA-7198)
 * Fix the InvertedIndex trigger example (CASSANDRA-7211)
 * Add --resolve-ip option to 'nodetool ring' (CASSANDRA-7210)
 * reduce garbage on codec flag deserialization (CASSANDRA-7244) 
 * Fix duplicated error messages on directory creation error at startup (CASSANDRA-5818)
 * Proper null handle for IF with map element access (CASSANDRA-7155)
 * Improve compaction visibility (CASSANDRA-7242)
 * Correctly delete scheduled range xfers (CASSANDRA-7143)
 * Make batchlog replica selection rack-aware (CASSANDRA-6551)
 * Fix CFMetaData#getColumnDefinitionFromColumnName() (CASSANDRA-7074)
 * Fix writetime/ttl functions for static columns (CASSANDRA-7081)
 * Suggest CTRL-C or semicolon after three blank lines in cqlsh (CASSANDRA-7142)
 * Fix 2ndary index queries with DESC clustering order (CASSANDRA-6950)
 * Invalid key cache entries on DROP (CASSANDRA-6525)
 * Fix flapping RecoveryManagerTest (CASSANDRA-7084)
 * Add missing iso8601 patterns for date strings (CASSANDRA-6973)
 * Support selecting multiple rows in a partition using IN (CASSANDRA-6875)
 * Add authentication support to shuffle (CASSANDRA-6484)
 * Swap local and global default read repair chances (CASSANDRA-7320)
 * Add conditional CREATE/DROP USER support (CASSANDRA-7264)
 * Cqlsh counts non-empty lines for "Blank lines" warning (CASSANDRA-7325)
Merged from 1.2:
 * Add Cloudstack snitch (CASSANDRA-7147)
 * Update system.peers correctly when relocating tokens (CASSANDRA-7126)
 * Add Google Compute Engine snitch (CASSANDRA-7132)
 * remove duplicate query for local tokens (CASSANDRA-7182)
 * exit CQLSH with error status code if script fails (CASSANDRA-6344)
 * Fix bug with some IN queries missig results (CASSANDRA-7105)
 * Fix availability validation for LOCAL_ONE CL (CASSANDRA-7319)
 * Hint streaming can cause decommission to fail (CASSANDRA-7219)


2.1.0-beta2
 * Increase default CL space to 8GB (CASSANDRA-7031)
 * Add range tombstones to read repair digests (CASSANDRA-6863)
 * Fix BTree.clear for large updates (CASSANDRA-6943)
 * Fail write instead of logging a warning when unable to append to CL
   (CASSANDRA-6764)
 * Eliminate possibility of CL segment appearing twice in active list 
   (CASSANDRA-6557)
 * Apply DONTNEED fadvise to commitlog segments (CASSANDRA-6759)
 * Switch CRC component to Adler and include it for compressed sstables 
   (CASSANDRA-4165)
 * Allow cassandra-stress to set compaction strategy options (CASSANDRA-6451)
 * Add broadcast_rpc_address option to cassandra.yaml (CASSANDRA-5899)
 * Auto reload GossipingPropertyFileSnitch config (CASSANDRA-5897)
 * Fix overflow of memtable_total_space_in_mb (CASSANDRA-6573)
 * Fix ABTC NPE and apply update function correctly (CASSANDRA-6692)
 * Allow nodetool to use a file or prompt for password (CASSANDRA-6660)
 * Fix AIOOBE when concurrently accessing ABSC (CASSANDRA-6742)
 * Fix assertion error in ALTER TYPE RENAME (CASSANDRA-6705)
 * Scrub should not always clear out repaired status (CASSANDRA-5351)
 * Improve handling of range tombstone for wide partitions (CASSANDRA-6446)
 * Fix ClassCastException for compact table with composites (CASSANDRA-6738)
 * Fix potentially repairing with wrong nodes (CASSANDRA-6808)
 * Change caching option syntax (CASSANDRA-6745)
 * Fix stress to do proper counter reads (CASSANDRA-6835)
 * Fix help message for stress counter_write (CASSANDRA-6824)
 * Fix stress smart Thrift client to pick servers correctly (CASSANDRA-6848)
 * Add logging levels (minimal, normal or verbose) to stress tool (CASSANDRA-6849)
 * Fix race condition in Batch CLE (CASSANDRA-6860)
 * Improve cleanup/scrub/upgradesstables failure handling (CASSANDRA-6774)
 * ByteBuffer write() methods for serializing sstables (CASSANDRA-6781)
 * Proper compare function for CollectionType (CASSANDRA-6783)
 * Update native server to Netty 4 (CASSANDRA-6236)
 * Fix off-by-one error in stress (CASSANDRA-6883)
 * Make OpOrder AutoCloseable (CASSANDRA-6901)
 * Remove sync repair JMX interface (CASSANDRA-6900)
 * Add multiple memory allocation options for memtables (CASSANDRA-6689, 6694)
 * Remove adjusted op rate from stress output (CASSANDRA-6921)
 * Add optimized CF.hasColumns() implementations (CASSANDRA-6941)
 * Serialize batchlog mutations with the version of the target node
   (CASSANDRA-6931)
 * Optimize CounterColumn#reconcile() (CASSANDRA-6953)
 * Properly remove 1.2 sstable support in 2.1 (CASSANDRA-6869)
 * Lock counter cells, not partitions (CASSANDRA-6880)
 * Track presence of legacy counter shards in sstables (CASSANDRA-6888)
 * Ensure safe resource cleanup when replacing sstables (CASSANDRA-6912)
 * Add failure handler to async callback (CASSANDRA-6747)
 * Fix AE when closing SSTable without releasing reference (CASSANDRA-7000)
 * Clean up IndexInfo on keyspace/table drops (CASSANDRA-6924)
 * Only snapshot relative SSTables when sequential repair (CASSANDRA-7024)
 * Require nodetool rebuild_index to specify index names (CASSANDRA-7038)
 * fix cassandra stress errors on reads with native protocol (CASSANDRA-7033)
 * Use OpOrder to guard sstable references for reads (CASSANDRA-6919)
 * Preemptive opening of compaction result (CASSANDRA-6916)
 * Multi-threaded scrub/cleanup/upgradesstables (CASSANDRA-5547)
 * Optimize cellname comparison (CASSANDRA-6934)
 * Native protocol v3 (CASSANDRA-6855)
 * Optimize Cell liveness checks and clean up Cell (CASSANDRA-7119)
 * Support consistent range movements (CASSANDRA-2434)
 * Display min timestamp in sstablemetadata viewer (CASSANDRA-6767)
Merged from 2.0:
 * Avoid race-prone second "scrub" of system keyspace (CASSANDRA-6797)
 * Pool CqlRecordWriter clients by inetaddress rather than Range
   (CASSANDRA-6665)
 * Fix compaction_history timestamps (CASSANDRA-6784)
 * Compare scores of full replica ordering in DES (CASSANDRA-6683)
 * fix CME in SessionInfo updateProgress affecting netstats (CASSANDRA-6577)
 * Allow repairing between specific replicas (CASSANDRA-6440)
 * Allow per-dc enabling of hints (CASSANDRA-6157)
 * Add compatibility for Hadoop 0.2.x (CASSANDRA-5201)
 * Fix EstimatedHistogram races (CASSANDRA-6682)
 * Failure detector correctly converts initial value to nanos (CASSANDRA-6658)
 * Add nodetool taketoken to relocate vnodes (CASSANDRA-4445)
 * Expose bulk loading progress over JMX (CASSANDRA-4757)
 * Correctly handle null with IF conditions and TTL (CASSANDRA-6623)
 * Account for range/row tombstones in tombstone drop
   time histogram (CASSANDRA-6522)
 * Stop CommitLogSegment.close() from calling sync() (CASSANDRA-6652)
 * Make commitlog failure handling configurable (CASSANDRA-6364)
 * Avoid overlaps in LCS (CASSANDRA-6688)
 * Improve support for paginating over composites (CASSANDRA-4851)
 * Fix count(*) queries in a mixed cluster (CASSANDRA-6707)
 * Improve repair tasks(snapshot, differencing) concurrency (CASSANDRA-6566)
 * Fix replaying pre-2.0 commit logs (CASSANDRA-6714)
 * Add static columns to CQL3 (CASSANDRA-6561)
 * Optimize single partition batch statements (CASSANDRA-6737)
 * Disallow post-query re-ordering when paging (CASSANDRA-6722)
 * Fix potential paging bug with deleted columns (CASSANDRA-6748)
 * Fix NPE on BulkLoader caused by losing StreamEvent (CASSANDRA-6636)
 * Fix truncating compression metadata (CASSANDRA-6791)
 * Add CMSClassUnloadingEnabled JVM option (CASSANDRA-6541)
 * Catch memtable flush exceptions during shutdown (CASSANDRA-6735)
 * Fix upgradesstables NPE for non-CF-based indexes (CASSANDRA-6645)
 * Fix UPDATE updating PRIMARY KEY columns implicitly (CASSANDRA-6782)
 * Fix IllegalArgumentException when updating from 1.2 with SuperColumns
   (CASSANDRA-6733)
 * FBUtilities.singleton() should use the CF comparator (CASSANDRA-6778)
 * Fix CQLSStableWriter.addRow(Map<String, Object>) (CASSANDRA-6526)
 * Fix HSHA server introducing corrupt data (CASSANDRA-6285)
 * Fix CAS conditions for COMPACT STORAGE tables (CASSANDRA-6813)
 * Starting threads in OutboundTcpConnectionPool constructor causes race conditions (CASSANDRA-7177)
 * Allow overriding cassandra-rackdc.properties file (CASSANDRA-7072)
 * Set JMX RMI port to 7199 (CASSANDRA-7087)
 * Use LOCAL_QUORUM for data reads at LOCAL_SERIAL (CASSANDRA-6939)
 * Log a warning for large batches (CASSANDRA-6487)
 * Put nodes in hibernate when join_ring is false (CASSANDRA-6961)
 * Avoid early loading of non-system keyspaces before compaction-leftovers 
   cleanup at startup (CASSANDRA-6913)
 * Restrict Windows to parallel repairs (CASSANDRA-6907)
 * (Hadoop) Allow manually specifying start/end tokens in CFIF (CASSANDRA-6436)
 * Fix NPE in MeteredFlusher (CASSANDRA-6820)
 * Fix race processing range scan responses (CASSANDRA-6820)
 * Allow deleting snapshots from dropped keyspaces (CASSANDRA-6821)
 * Add uuid() function (CASSANDRA-6473)
 * Omit tombstones from schema digests (CASSANDRA-6862)
 * Include correct consistencyLevel in LWT timeout (CASSANDRA-6884)
 * Lower chances for losing new SSTables during nodetool refresh and
   ColumnFamilyStore.loadNewSSTables (CASSANDRA-6514)
 * Add support for DELETE ... IF EXISTS to CQL3 (CASSANDRA-5708)
 * Update hadoop_cql3_word_count example (CASSANDRA-6793)
 * Fix handling of RejectedExecution in sync Thrift server (CASSANDRA-6788)
 * Log more information when exceeding tombstone_warn_threshold (CASSANDRA-6865)
 * Fix truncate to not abort due to unreachable fat clients (CASSANDRA-6864)
 * Fix schema concurrency exceptions (CASSANDRA-6841)
 * Fix leaking validator FH in StreamWriter (CASSANDRA-6832)
 * Fix saving triggers to schema (CASSANDRA-6789)
 * Fix trigger mutations when base mutation list is immutable (CASSANDRA-6790)
 * Fix accounting in FileCacheService to allow re-using RAR (CASSANDRA-6838)
 * Fix static counter columns (CASSANDRA-6827)
 * Restore expiring->deleted (cell) compaction optimization (CASSANDRA-6844)
 * Fix CompactionManager.needsCleanup (CASSANDRA-6845)
 * Correctly compare BooleanType values other than 0 and 1 (CASSANDRA-6779)
 * Read message id as string from earlier versions (CASSANDRA-6840)
 * Properly use the Paxos consistency for (non-protocol) batch (CASSANDRA-6837)
 * Add paranoid disk failure option (CASSANDRA-6646)
 * Improve PerRowSecondaryIndex performance (CASSANDRA-6876)
 * Extend triggers to support CAS updates (CASSANDRA-6882)
 * Static columns with IF NOT EXISTS don't always work as expected (CASSANDRA-6873)
 * Fix paging with SELECT DISTINCT (CASSANDRA-6857)
 * Fix UnsupportedOperationException on CAS timeout (CASSANDRA-6923)
 * Improve MeteredFlusher handling of MF-unaffected column families
   (CASSANDRA-6867)
 * Add CqlRecordReader using native pagination (CASSANDRA-6311)
 * Add QueryHandler interface (CASSANDRA-6659)
 * Track liveRatio per-memtable, not per-CF (CASSANDRA-6945)
 * Make sure upgradesstables keeps sstable level (CASSANDRA-6958)
 * Fix LIMIT with static columns (CASSANDRA-6956)
 * Fix clash with CQL column name in thrift validation (CASSANDRA-6892)
 * Fix error with super columns in mixed 1.2-2.0 clusters (CASSANDRA-6966)
 * Fix bad skip of sstables on slice query with composite start/finish (CASSANDRA-6825)
 * Fix unintended update with conditional statement (CASSANDRA-6893)
 * Fix map element access in IF (CASSANDRA-6914)
 * Avoid costly range calculations for range queries on system keyspaces
   (CASSANDRA-6906)
 * Fix SSTable not released if stream session fails (CASSANDRA-6818)
 * Avoid build failure due to ANTLR timeout (CASSANDRA-6991)
 * Queries on compact tables can return more rows that requested (CASSANDRA-7052)
 * USING TIMESTAMP for batches does not work (CASSANDRA-7053)
 * Fix performance regression from CASSANDRA-5614 (CASSANDRA-6949)
 * Ensure that batchlog and hint timeouts do not produce hints (CASSANDRA-7058)
 * Merge groupable mutations in TriggerExecutor#execute() (CASSANDRA-7047)
 * Plug holes in resource release when wiring up StreamSession (CASSANDRA-7073)
 * Re-add parameter columns to tracing session (CASSANDRA-6942)
 * Preserves CQL metadata when updating table from thrift (CASSANDRA-6831)
Merged from 1.2:
 * Fix nodetool display with vnodes (CASSANDRA-7082)
 * Add UNLOGGED, COUNTER options to BATCH documentation (CASSANDRA-6816)
 * add extra SSL cipher suites (CASSANDRA-6613)
 * fix nodetool getsstables for blob PK (CASSANDRA-6803)
 * Fix BatchlogManager#deleteBatch() use of millisecond timestamps
   (CASSANDRA-6822)
 * Continue assassinating even if the endpoint vanishes (CASSANDRA-6787)
 * Schedule schema pulls on change (CASSANDRA-6971)
 * Non-droppable verbs shouldn't be dropped from OTC (CASSANDRA-6980)
 * Shutdown batchlog executor in SS#drain() (CASSANDRA-7025)
 * Fix batchlog to account for CF truncation records (CASSANDRA-6999)
 * Fix CQLSH parsing of functions and BLOB literals (CASSANDRA-7018)
 * Properly load trustore in the native protocol (CASSANDRA-6847)
 * Always clean up references in SerializingCache (CASSANDRA-6994)
 * Don't shut MessagingService down when replacing a node (CASSANDRA-6476)
 * fix npe when doing -Dcassandra.fd_initial_value_ms (CASSANDRA-6751)


2.1.0-beta1
 * Add flush directory distinct from compaction directories (CASSANDRA-6357)
 * Require JNA by default (CASSANDRA-6575)
 * add listsnapshots command to nodetool (CASSANDRA-5742)
 * Introduce AtomicBTreeColumns (CASSANDRA-6271, 6692)
 * Multithreaded commitlog (CASSANDRA-3578)
 * allocate fixed index summary memory pool and resample cold index summaries 
   to use less memory (CASSANDRA-5519)
 * Removed multithreaded compaction (CASSANDRA-6142)
 * Parallelize fetching rows for low-cardinality indexes (CASSANDRA-1337)
 * change logging from log4j to logback (CASSANDRA-5883)
 * switch to LZ4 compression for internode communication (CASSANDRA-5887)
 * Stop using Thrift-generated Index* classes internally (CASSANDRA-5971)
 * Remove 1.2 network compatibility code (CASSANDRA-5960)
 * Remove leveled json manifest migration code (CASSANDRA-5996)
 * Remove CFDefinition (CASSANDRA-6253)
 * Use AtomicIntegerFieldUpdater in RefCountedMemory (CASSANDRA-6278)
 * User-defined types for CQL3 (CASSANDRA-5590)
 * Use of o.a.c.metrics in nodetool (CASSANDRA-5871, 6406)
 * Batch read from OTC's queue and cleanup (CASSANDRA-1632)
 * Secondary index support for collections (CASSANDRA-4511, 6383)
 * SSTable metadata(Stats.db) format change (CASSANDRA-6356)
 * Push composites support in the storage engine
   (CASSANDRA-5417, CASSANDRA-6520)
 * Add snapshot space used to cfstats (CASSANDRA-6231)
 * Add cardinality estimator for key count estimation (CASSANDRA-5906)
 * CF id is changed to be non-deterministic. Data dir/key cache are created
   uniquely for CF id (CASSANDRA-5202)
 * New counters implementation (CASSANDRA-6504)
 * Replace UnsortedColumns, EmptyColumns, TreeMapBackedSortedColumns with new
   ArrayBackedSortedColumns (CASSANDRA-6630, CASSANDRA-6662, CASSANDRA-6690)
 * Add option to use row cache with a given amount of rows (CASSANDRA-5357)
 * Avoid repairing already repaired data (CASSANDRA-5351)
 * Reject counter updates with USING TTL/TIMESTAMP (CASSANDRA-6649)
 * Replace index_interval with min/max_index_interval (CASSANDRA-6379)
 * Lift limitation that order by columns must be selected for IN queries (CASSANDRA-4911)


2.0.5
 * Reduce garbage generated by bloom filter lookups (CASSANDRA-6609)
 * Add ks.cf names to tombstone logging (CASSANDRA-6597)
 * Use LOCAL_QUORUM for LWT operations at LOCAL_SERIAL (CASSANDRA-6495)
 * Wait for gossip to settle before accepting client connections (CASSANDRA-4288)
 * Delete unfinished compaction incrementally (CASSANDRA-6086)
 * Allow specifying custom secondary index options in CQL3 (CASSANDRA-6480)
 * Improve replica pinning for cache efficiency in DES (CASSANDRA-6485)
 * Fix LOCAL_SERIAL from thrift (CASSANDRA-6584)
 * Don't special case received counts in CAS timeout exceptions (CASSANDRA-6595)
 * Add support for 2.1 global counter shards (CASSANDRA-6505)
 * Fix NPE when streaming connection is not yet established (CASSANDRA-6210)
 * Avoid rare duplicate read repair triggering (CASSANDRA-6606)
 * Fix paging discardFirst (CASSANDRA-6555)
 * Fix ArrayIndexOutOfBoundsException in 2ndary index query (CASSANDRA-6470)
 * Release sstables upon rebuilding 2i (CASSANDRA-6635)
 * Add AbstractCompactionStrategy.startup() method (CASSANDRA-6637)
 * SSTableScanner may skip rows during cleanup (CASSANDRA-6638)
 * sstables from stalled repair sessions can resurrect deleted data (CASSANDRA-6503)
 * Switch stress to use ITransportFactory (CASSANDRA-6641)
 * Fix IllegalArgumentException during prepare (CASSANDRA-6592)
 * Fix possible loss of 2ndary index entries during compaction (CASSANDRA-6517)
 * Fix direct Memory on architectures that do not support unaligned long access
   (CASSANDRA-6628)
 * Let scrub optionally skip broken counter partitions (CASSANDRA-5930)
Merged from 1.2:
 * fsync compression metadata (CASSANDRA-6531)
 * Validate CF existence on execution for prepared statement (CASSANDRA-6535)
 * Add ability to throttle batchlog replay (CASSANDRA-6550)
 * Fix executing LOCAL_QUORUM with SimpleStrategy (CASSANDRA-6545)
 * Avoid StackOverflow when using large IN queries (CASSANDRA-6567)
 * Nodetool upgradesstables includes secondary indexes (CASSANDRA-6598)
 * Paginate batchlog replay (CASSANDRA-6569)
 * skip blocking on streaming during drain (CASSANDRA-6603)
 * Improve error message when schema doesn't match loaded sstable (CASSANDRA-6262)
 * Add properties to adjust FD initial value and max interval (CASSANDRA-4375)
 * Fix preparing with batch and delete from collection (CASSANDRA-6607)
 * Fix ABSC reverse iterator's remove() method (CASSANDRA-6629)
 * Handle host ID conflicts properly (CASSANDRA-6615)
 * Move handling of migration event source to solve bootstrap race. (CASSANDRA-6648)
 * Make sure compaction throughput value doesn't overflow with int math (CASSANDRA-6647)


2.0.4
 * Allow removing snapshots of no-longer-existing CFs (CASSANDRA-6418)
 * add StorageService.stopDaemon() (CASSANDRA-4268)
 * add IRE for invalid CF supplied to get_count (CASSANDRA-5701)
 * add client encryption support to sstableloader (CASSANDRA-6378)
 * Fix accept() loop for SSL sockets post-shutdown (CASSANDRA-6468)
 * Fix size-tiered compaction in LCS L0 (CASSANDRA-6496)
 * Fix assertion failure in filterColdSSTables (CASSANDRA-6483)
 * Fix row tombstones in larger-than-memory compactions (CASSANDRA-6008)
 * Fix cleanup ClassCastException (CASSANDRA-6462)
 * Reduce gossip memory use by interning VersionedValue strings (CASSANDRA-6410)
 * Allow specifying datacenters to participate in a repair (CASSANDRA-6218)
 * Fix divide-by-zero in PCI (CASSANDRA-6403)
 * Fix setting last compacted key in the wrong level for LCS (CASSANDRA-6284)
 * Add millisecond precision formats to the timestamp parser (CASSANDRA-6395)
 * Expose a total memtable size metric for a CF (CASSANDRA-6391)
 * cqlsh: handle symlinks properly (CASSANDRA-6425)
 * Fix potential infinite loop when paging query with IN (CASSANDRA-6464)
 * Fix assertion error in AbstractQueryPager.discardFirst (CASSANDRA-6447)
 * Fix streaming older SSTable yields unnecessary tombstones (CASSANDRA-6527)
Merged from 1.2:
 * Improved error message on bad properties in DDL queries (CASSANDRA-6453)
 * Randomize batchlog candidates selection (CASSANDRA-6481)
 * Fix thundering herd on endpoint cache invalidation (CASSANDRA-6345, 6485)
 * Improve batchlog write performance with vnodes (CASSANDRA-6488)
 * cqlsh: quote single quotes in strings inside collections (CASSANDRA-6172)
 * Improve gossip performance for typical messages (CASSANDRA-6409)
 * Throw IRE if a prepared statement has more markers than supported 
   (CASSANDRA-5598)
 * Expose Thread metrics for the native protocol server (CASSANDRA-6234)
 * Change snapshot response message verb to INTERNAL to avoid dropping it 
   (CASSANDRA-6415)
 * Warn when collection read has > 65K elements (CASSANDRA-5428)
 * Fix cache persistence when both row and key cache are enabled 
   (CASSANDRA-6413)
 * (Hadoop) add describe_local_ring (CASSANDRA-6268)
 * Fix handling of concurrent directory creation failure (CASSANDRA-6459)
 * Allow executing CREATE statements multiple times (CASSANDRA-6471)
 * Don't send confusing info with timeouts (CASSANDRA-6491)
 * Don't resubmit counter mutation runnables internally (CASSANDRA-6427)
 * Don't drop local mutations without a hint (CASSANDRA-6510)
 * Don't allow null max_hint_window_in_ms (CASSANDRA-6419)
 * Validate SliceRange start and finish lengths (CASSANDRA-6521)


2.0.3
 * Fix FD leak on slice read path (CASSANDRA-6275)
 * Cancel read meter task when closing SSTR (CASSANDRA-6358)
 * free off-heap IndexSummary during bulk (CASSANDRA-6359)
 * Recover from IOException in accept() thread (CASSANDRA-6349)
 * Improve Gossip tolerance of abnormally slow tasks (CASSANDRA-6338)
 * Fix trying to hint timed out counter writes (CASSANDRA-6322)
 * Allow restoring specific columnfamilies from archived CL (CASSANDRA-4809)
 * Avoid flushing compaction_history after each operation (CASSANDRA-6287)
 * Fix repair assertion error when tombstones expire (CASSANDRA-6277)
 * Skip loading corrupt key cache (CASSANDRA-6260)
 * Fixes for compacting larger-than-memory rows (CASSANDRA-6274)
 * Compact hottest sstables first and optionally omit coldest from
   compaction entirely (CASSANDRA-6109)
 * Fix modifying column_metadata from thrift (CASSANDRA-6182)
 * cqlsh: fix LIST USERS output (CASSANDRA-6242)
 * Add IRequestSink interface (CASSANDRA-6248)
 * Update memtable size while flushing (CASSANDRA-6249)
 * Provide hooks around CQL2/CQL3 statement execution (CASSANDRA-6252)
 * Require Permission.SELECT for CAS updates (CASSANDRA-6247)
 * New CQL-aware SSTableWriter (CASSANDRA-5894)
 * Reject CAS operation when the protocol v1 is used (CASSANDRA-6270)
 * Correctly throw error when frame too large (CASSANDRA-5981)
 * Fix serialization bug in PagedRange with 2ndary indexes (CASSANDRA-6299)
 * Fix CQL3 table validation in Thrift (CASSANDRA-6140)
 * Fix bug missing results with IN clauses (CASSANDRA-6327)
 * Fix paging with reversed slices (CASSANDRA-6343)
 * Set minTimestamp correctly to be able to drop expired sstables (CASSANDRA-6337)
 * Support NaN and Infinity as float literals (CASSANDRA-6003)
 * Remove RF from nodetool ring output (CASSANDRA-6289)
 * Fix attempting to flush empty rows (CASSANDRA-6374)
 * Fix potential out of bounds exception when paging (CASSANDRA-6333)
Merged from 1.2:
 * Optimize FD phi calculation (CASSANDRA-6386)
 * Improve initial FD phi estimate when starting up (CASSANDRA-6385)
 * Don't list CQL3 table in CLI describe even if named explicitely 
   (CASSANDRA-5750)
 * Invalidate row cache when dropping CF (CASSANDRA-6351)
 * add non-jamm path for cached statements (CASSANDRA-6293)
 * add windows bat files for shell commands (CASSANDRA-6145)
 * Require logging in for Thrift CQL2/3 statement preparation (CASSANDRA-6254)
 * restrict max_num_tokens to 1536 (CASSANDRA-6267)
 * Nodetool gets default JMX port from cassandra-env.sh (CASSANDRA-6273)
 * make calculatePendingRanges asynchronous (CASSANDRA-6244)
 * Remove blocking flushes in gossip thread (CASSANDRA-6297)
 * Fix potential socket leak in connectionpool creation (CASSANDRA-6308)
 * Allow LOCAL_ONE/LOCAL_QUORUM to work with SimpleStrategy (CASSANDRA-6238)
 * cqlsh: handle 'null' as session duration (CASSANDRA-6317)
 * Fix json2sstable handling of range tombstones (CASSANDRA-6316)
 * Fix missing one row in reverse query (CASSANDRA-6330)
 * Fix reading expired row value from row cache (CASSANDRA-6325)
 * Fix AssertionError when doing set element deletion (CASSANDRA-6341)
 * Make CL code for the native protocol match the one in C* 2.0
   (CASSANDRA-6347)
 * Disallow altering CQL3 table from thrift (CASSANDRA-6370)
 * Fix size computation of prepared statement (CASSANDRA-6369)


2.0.2
 * Update FailureDetector to use nanontime (CASSANDRA-4925)
 * Fix FileCacheService regressions (CASSANDRA-6149)
 * Never return WriteTimeout for CL.ANY (CASSANDRA-6132)
 * Fix race conditions in bulk loader (CASSANDRA-6129)
 * Add configurable metrics reporting (CASSANDRA-4430)
 * drop queries exceeding a configurable number of tombstones (CASSANDRA-6117)
 * Track and persist sstable read activity (CASSANDRA-5515)
 * Fixes for speculative retry (CASSANDRA-5932, CASSANDRA-6194)
 * Improve memory usage of metadata min/max column names (CASSANDRA-6077)
 * Fix thrift validation refusing row markers on CQL3 tables (CASSANDRA-6081)
 * Fix insertion of collections with CAS (CASSANDRA-6069)
 * Correctly send metadata on SELECT COUNT (CASSANDRA-6080)
 * Track clients' remote addresses in ClientState (CASSANDRA-6070)
 * Create snapshot dir if it does not exist when migrating
   leveled manifest (CASSANDRA-6093)
 * make sequential nodetool repair the default (CASSANDRA-5950)
 * Add more hooks for compaction strategy implementations (CASSANDRA-6111)
 * Fix potential NPE on composite 2ndary indexes (CASSANDRA-6098)
 * Delete can potentially be skipped in batch (CASSANDRA-6115)
 * Allow alter keyspace on system_traces (CASSANDRA-6016)
 * Disallow empty column names in cql (CASSANDRA-6136)
 * Use Java7 file-handling APIs and fix file moving on Windows (CASSANDRA-5383)
 * Save compaction history to system keyspace (CASSANDRA-5078)
 * Fix NPE if StorageService.getOperationMode() is executed before full startup (CASSANDRA-6166)
 * CQL3: support pre-epoch longs for TimestampType (CASSANDRA-6212)
 * Add reloadtriggers command to nodetool (CASSANDRA-4949)
 * cqlsh: ignore empty 'value alias' in DESCRIBE (CASSANDRA-6139)
 * Fix sstable loader (CASSANDRA-6205)
 * Reject bootstrapping if the node already exists in gossip (CASSANDRA-5571)
 * Fix NPE while loading paxos state (CASSANDRA-6211)
 * cqlsh: add SHOW SESSION <tracing-session> command (CASSANDRA-6228)
Merged from 1.2:
 * (Hadoop) Require CFRR batchSize to be at least 2 (CASSANDRA-6114)
 * Add a warning for small LCS sstable size (CASSANDRA-6191)
 * Add ability to list specific KS/CF combinations in nodetool cfstats (CASSANDRA-4191)
 * Mark CF clean if a mutation raced the drop and got it marked dirty (CASSANDRA-5946)
 * Add a LOCAL_ONE consistency level (CASSANDRA-6202)
 * Limit CQL prepared statement cache by size instead of count (CASSANDRA-6107)
 * Tracing should log write failure rather than raw exceptions (CASSANDRA-6133)
 * lock access to TM.endpointToHostIdMap (CASSANDRA-6103)
 * Allow estimated memtable size to exceed slab allocator size (CASSANDRA-6078)
 * Start MeteredFlusher earlier to prevent OOM during CL replay (CASSANDRA-6087)
 * Avoid sending Truncate command to fat clients (CASSANDRA-6088)
 * Allow where clause conditions to be in parenthesis (CASSANDRA-6037)
 * Do not open non-ssl storage port if encryption option is all (CASSANDRA-3916)
 * Move batchlog replay to its own executor (CASSANDRA-6079)
 * Add tombstone debug threshold and histogram (CASSANDRA-6042, 6057)
 * Enable tcp keepalive on incoming connections (CASSANDRA-4053)
 * Fix fat client schema pull NPE (CASSANDRA-6089)
 * Fix memtable flushing for indexed tables (CASSANDRA-6112)
 * Fix skipping columns with multiple slices (CASSANDRA-6119)
 * Expose connected thrift + native client counts (CASSANDRA-5084)
 * Optimize auth setup (CASSANDRA-6122)
 * Trace index selection (CASSANDRA-6001)
 * Update sstablesPerReadHistogram to use biased sampling (CASSANDRA-6164)
 * Log UnknownColumnfamilyException when closing socket (CASSANDRA-5725)
 * Properly error out on CREATE INDEX for counters table (CASSANDRA-6160)
 * Handle JMX notification failure for repair (CASSANDRA-6097)
 * (Hadoop) Fetch no more than 128 splits in parallel (CASSANDRA-6169)
 * stress: add username/password authentication support (CASSANDRA-6068)
 * Fix indexed queries with row cache enabled on parent table (CASSANDRA-5732)
 * Fix compaction race during columnfamily drop (CASSANDRA-5957)
 * Fix validation of empty column names for compact tables (CASSANDRA-6152)
 * Skip replaying mutations that pass CRC but fail to deserialize (CASSANDRA-6183)
 * Rework token replacement to use replace_address (CASSANDRA-5916)
 * Fix altering column types (CASSANDRA-6185)
 * cqlsh: fix CREATE/ALTER WITH completion (CASSANDRA-6196)
 * add windows bat files for shell commands (CASSANDRA-6145)
 * Fix potential stack overflow during range tombstones insertion (CASSANDRA-6181)
 * (Hadoop) Make LOCAL_ONE the default consistency level (CASSANDRA-6214)


2.0.1
 * Fix bug that could allow reading deleted data temporarily (CASSANDRA-6025)
 * Improve memory use defaults (CASSANDRA-6059)
 * Make ThriftServer more easlly extensible (CASSANDRA-6058)
 * Remove Hadoop dependency from ITransportFactory (CASSANDRA-6062)
 * add file_cache_size_in_mb setting (CASSANDRA-5661)
 * Improve error message when yaml contains invalid properties (CASSANDRA-5958)
 * Improve leveled compaction's ability to find non-overlapping L0 compactions
   to work on concurrently (CASSANDRA-5921)
 * Notify indexer of columns shadowed by range tombstones (CASSANDRA-5614)
 * Log Merkle tree stats (CASSANDRA-2698)
 * Switch from crc32 to adler32 for compressed sstable checksums (CASSANDRA-5862)
 * Improve offheap memcpy performance (CASSANDRA-5884)
 * Use a range aware scanner for cleanup (CASSANDRA-2524)
 * Cleanup doesn't need to inspect sstables that contain only local data
   (CASSANDRA-5722)
 * Add ability for CQL3 to list partition keys (CASSANDRA-4536)
 * Improve native protocol serialization (CASSANDRA-5664)
 * Upgrade Thrift to 0.9.1 (CASSANDRA-5923)
 * Require superuser status for adding triggers (CASSANDRA-5963)
 * Make standalone scrubber handle old and new style leveled manifest
   (CASSANDRA-6005)
 * Fix paxos bugs (CASSANDRA-6012, 6013, 6023)
 * Fix paged ranges with multiple replicas (CASSANDRA-6004)
 * Fix potential AssertionError during tracing (CASSANDRA-6041)
 * Fix NPE in sstablesplit (CASSANDRA-6027)
 * Migrate pre-2.0 key/value/column aliases to system.schema_columns
   (CASSANDRA-6009)
 * Paging filter empty rows too agressively (CASSANDRA-6040)
 * Support variadic parameters for IN clauses (CASSANDRA-4210)
 * cqlsh: return the result of CAS writes (CASSANDRA-5796)
 * Fix validation of IN clauses with 2ndary indexes (CASSANDRA-6050)
 * Support named bind variables in CQL (CASSANDRA-6033)
Merged from 1.2:
 * Allow cache-keys-to-save to be set at runtime (CASSANDRA-5980)
 * Avoid second-guessing out-of-space state (CASSANDRA-5605)
 * Tuning knobs for dealing with large blobs and many CFs (CASSANDRA-5982)
 * (Hadoop) Fix CQLRW for thrift tables (CASSANDRA-6002)
 * Fix possible divide-by-zero in HHOM (CASSANDRA-5990)
 * Allow local batchlog writes for CL.ANY (CASSANDRA-5967)
 * Upgrade metrics-core to version 2.2.0 (CASSANDRA-5947)
 * Fix CqlRecordWriter with composite keys (CASSANDRA-5949)
 * Add snitch, schema version, cluster, partitioner to JMX (CASSANDRA-5881)
 * Allow disabling SlabAllocator (CASSANDRA-5935)
 * Make user-defined compaction JMX blocking (CASSANDRA-4952)
 * Fix streaming does not transfer wrapped range (CASSANDRA-5948)
 * Fix loading index summary containing empty key (CASSANDRA-5965)
 * Correctly handle limits in CompositesSearcher (CASSANDRA-5975)
 * Pig: handle CQL collections (CASSANDRA-5867)
 * Pass the updated cf to the PRSI index() method (CASSANDRA-5999)
 * Allow empty CQL3 batches (as no-op) (CASSANDRA-5994)
 * Support null in CQL3 functions (CASSANDRA-5910)
 * Replace the deprecated MapMaker with CacheLoader (CASSANDRA-6007)
 * Add SSTableDeletingNotification to DataTracker (CASSANDRA-6010)
 * Fix snapshots in use get deleted during snapshot repair (CASSANDRA-6011)
 * Move hints and exception count to o.a.c.metrics (CASSANDRA-6017)
 * Fix memory leak in snapshot repair (CASSANDRA-6047)
 * Fix sstable2sjon for CQL3 tables (CASSANDRA-5852)


2.0.0
 * Fix thrift validation when inserting into CQL3 tables (CASSANDRA-5138)
 * Fix periodic memtable flushing behavior with clean memtables (CASSANDRA-5931)
 * Fix dateOf() function for pre-2.0 timestamp columns (CASSANDRA-5928)
 * Fix SSTable unintentionally loads BF when opened for batch (CASSANDRA-5938)
 * Add stream session progress to JMX (CASSANDRA-4757)
 * Fix NPE during CAS operation (CASSANDRA-5925)
Merged from 1.2:
 * Fix getBloomFilterDiskSpaceUsed for AlwaysPresentFilter (CASSANDRA-5900)
 * Don't announce schema version until we've loaded the changes locally
   (CASSANDRA-5904)
 * Fix to support off heap bloom filters size greater than 2 GB (CASSANDRA-5903)
 * Properly handle parsing huge map and set literals (CASSANDRA-5893)


2.0.0-rc2
 * enable vnodes by default (CASSANDRA-5869)
 * fix CAS contention timeout (CASSANDRA-5830)
 * fix HsHa to respect max frame size (CASSANDRA-4573)
 * Fix (some) 2i on composite components omissions (CASSANDRA-5851)
 * cqlsh: add DESCRIBE FULL SCHEMA variant (CASSANDRA-5880)
Merged from 1.2:
 * Correctly validate sparse composite cells in scrub (CASSANDRA-5855)
 * Add KeyCacheHitRate metric to CF metrics (CASSANDRA-5868)
 * cqlsh: add support for multiline comments (CASSANDRA-5798)
 * Handle CQL3 SELECT duplicate IN restrictions on clustering columns
   (CASSANDRA-5856)


2.0.0-rc1
 * improve DecimalSerializer performance (CASSANDRA-5837)
 * fix potential spurious wakeup in AsyncOneResponse (CASSANDRA-5690)
 * fix schema-related trigger issues (CASSANDRA-5774)
 * Better validation when accessing CQL3 table from thrift (CASSANDRA-5138)
 * Fix assertion error during repair (CASSANDRA-5801)
 * Fix range tombstone bug (CASSANDRA-5805)
 * DC-local CAS (CASSANDRA-5797)
 * Add a native_protocol_version column to the system.local table (CASSANRDA-5819)
 * Use index_interval from cassandra.yaml when upgraded (CASSANDRA-5822)
 * Fix buffer underflow on socket close (CASSANDRA-5792)
Merged from 1.2:
 * Fix reading DeletionTime from 1.1-format sstables (CASSANDRA-5814)
 * cqlsh: add collections support to COPY (CASSANDRA-5698)
 * retry important messages for any IOException (CASSANDRA-5804)
 * Allow empty IN relations in SELECT/UPDATE/DELETE statements (CASSANDRA-5626)
 * cqlsh: fix crashing on Windows due to libedit detection (CASSANDRA-5812)
 * fix bulk-loading compressed sstables (CASSANDRA-5820)
 * (Hadoop) fix quoting in CqlPagingRecordReader and CqlRecordWriter 
   (CASSANDRA-5824)
 * update default LCS sstable size to 160MB (CASSANDRA-5727)
 * Allow compacting 2Is via nodetool (CASSANDRA-5670)
 * Hex-encode non-String keys in OPP (CASSANDRA-5793)
 * nodetool history logging (CASSANDRA-5823)
 * (Hadoop) fix support for Thrift tables in CqlPagingRecordReader 
   (CASSANDRA-5752)
 * add "all time blocked" to StatusLogger output (CASSANDRA-5825)
 * Future-proof inter-major-version schema migrations (CASSANDRA-5845)
 * (Hadoop) add CqlPagingRecordReader support for ReversedType in Thrift table
   (CASSANDRA-5718)
 * Add -no-snapshot option to scrub (CASSANDRA-5891)
 * Fix to support off heap bloom filters size greater than 2 GB (CASSANDRA-5903)
 * Properly handle parsing huge map and set literals (CASSANDRA-5893)
 * Fix LCS L0 compaction may overlap in L1 (CASSANDRA-5907)
 * New sstablesplit tool to split large sstables offline (CASSANDRA-4766)
 * Fix potential deadlock in native protocol server (CASSANDRA-5926)
 * Disallow incompatible type change in CQL3 (CASSANDRA-5882)
Merged from 1.1:
 * Correctly validate sparse composite cells in scrub (CASSANDRA-5855)


2.0.0-beta2
 * Replace countPendingHints with Hints Created metric (CASSANDRA-5746)
 * Allow nodetool with no args, and with help to run without a server (CASSANDRA-5734)
 * Cleanup AbstractType/TypeSerializer classes (CASSANDRA-5744)
 * Remove unimplemented cli option schema-mwt (CASSANDRA-5754)
 * Support range tombstones in thrift (CASSANDRA-5435)
 * Normalize table-manipulating CQL3 statements' class names (CASSANDRA-5759)
 * cqlsh: add missing table options to DESCRIBE output (CASSANDRA-5749)
 * Fix assertion error during repair (CASSANDRA-5757)
 * Fix bulkloader (CASSANDRA-5542)
 * Add LZ4 compression to the native protocol (CASSANDRA-5765)
 * Fix bugs in the native protocol v2 (CASSANDRA-5770)
 * CAS on 'primary key only' table (CASSANDRA-5715)
 * Support streaming SSTables of old versions (CASSANDRA-5772)
 * Always respect protocol version in native protocol (CASSANDRA-5778)
 * Fix ConcurrentModificationException during streaming (CASSANDRA-5782)
 * Update deletion timestamp in Commit#updatesWithPaxosTime (CASSANDRA-5787)
 * Thrift cas() method crashes if input columns are not sorted (CASSANDRA-5786)
 * Order columns names correctly when querying for CAS (CASSANDRA-5788)
 * Fix streaming retry (CASSANDRA-5775)
Merged from 1.2:
 * if no seeds can be a reached a node won't start in a ring by itself (CASSANDRA-5768)
 * add cassandra.unsafesystem property (CASSANDRA-5704)
 * (Hadoop) quote identifiers in CqlPagingRecordReader (CASSANDRA-5763)
 * Add replace_node functionality for vnodes (CASSANDRA-5337)
 * Add timeout events to query traces (CASSANDRA-5520)
 * Fix serialization of the LEFT gossip value (CASSANDRA-5696)
 * Pig: support for cql3 tables (CASSANDRA-5234)
 * Fix skipping range tombstones with reverse queries (CASSANDRA-5712)
 * Expire entries out of ThriftSessionManager (CASSANDRA-5719)
 * Don't keep ancestor information in memory (CASSANDRA-5342)
 * Expose native protocol server status in nodetool info (CASSANDRA-5735)
 * Fix pathetic performance of range tombstones (CASSANDRA-5677)
 * Fix querying with an empty (impossible) range (CASSANDRA-5573)
 * cqlsh: handle CUSTOM 2i in DESCRIBE output (CASSANDRA-5760)
 * Fix minor bug in Range.intersects(Bound) (CASSANDRA-5771)
 * cqlsh: handle disabled compression in DESCRIBE output (CASSANDRA-5766)
 * Ensure all UP events are notified on the native protocol (CASSANDRA-5769)
 * Fix formatting of sstable2json with multiple -k arguments (CASSANDRA-5781)
 * Don't rely on row marker for queries in general to hide lost markers
   after TTL expires (CASSANDRA-5762)
 * Sort nodetool help output (CASSANDRA-5776)
 * Fix column expiring during 2 phases compaction (CASSANDRA-5799)
 * now() is being rejected in INSERTs when inside collections (CASSANDRA-5795)


2.0.0-beta1
 * Add support for indexing clustered columns (CASSANDRA-5125)
 * Removed on-heap row cache (CASSANDRA-5348)
 * use nanotime consistently for node-local timeouts (CASSANDRA-5581)
 * Avoid unnecessary second pass on name-based queries (CASSANDRA-5577)
 * Experimental triggers (CASSANDRA-1311)
 * JEMalloc support for off-heap allocation (CASSANDRA-3997)
 * Single-pass compaction (CASSANDRA-4180)
 * Removed token range bisection (CASSANDRA-5518)
 * Removed compatibility with pre-1.2.5 sstables and network messages
   (CASSANDRA-5511)
 * removed PBSPredictor (CASSANDRA-5455)
 * CAS support (CASSANDRA-5062, 5441, 5442, 5443, 5619, 5667)
 * Leveled compaction performs size-tiered compactions in L0 
   (CASSANDRA-5371, 5439)
 * Add yaml network topology snitch for mixed ec2/other envs (CASSANDRA-5339)
 * Log when a node is down longer than the hint window (CASSANDRA-4554)
 * Optimize tombstone creation for ExpiringColumns (CASSANDRA-4917)
 * Improve LeveledScanner work estimation (CASSANDRA-5250, 5407)
 * Replace compaction lock with runWithCompactionsDisabled (CASSANDRA-3430)
 * Change Message IDs to ints (CASSANDRA-5307)
 * Move sstable level information into the Stats component, removing the
   need for a separate Manifest file (CASSANDRA-4872)
 * avoid serializing to byte[] on commitlog append (CASSANDRA-5199)
 * make index_interval configurable per columnfamily (CASSANDRA-3961, CASSANDRA-5650)
 * add default_time_to_live (CASSANDRA-3974)
 * add memtable_flush_period_in_ms (CASSANDRA-4237)
 * replace supercolumns internally by composites (CASSANDRA-3237, 5123)
 * upgrade thrift to 0.9.0 (CASSANDRA-3719)
 * drop unnecessary keyspace parameter from user-defined compaction API 
   (CASSANDRA-5139)
 * more robust solution to incomplete compactions + counters (CASSANDRA-5151)
 * Change order of directory searching for c*.in.sh (CASSANDRA-3983)
 * Add tool to reset SSTable compaction level for LCS (CASSANDRA-5271)
 * Allow custom configuration loader (CASSANDRA-5045)
 * Remove memory emergency pressure valve logic (CASSANDRA-3534)
 * Reduce request latency with eager retry (CASSANDRA-4705)
 * cqlsh: Remove ASSUME command (CASSANDRA-5331)
 * Rebuild BF when loading sstables if bloom_filter_fp_chance
   has changed since compaction (CASSANDRA-5015)
 * remove row-level bloom filters (CASSANDRA-4885)
 * Change Kernel Page Cache skipping into row preheating (disabled by default)
   (CASSANDRA-4937)
 * Improve repair by deciding on a gcBefore before sending
   out TreeRequests (CASSANDRA-4932)
 * Add an official way to disable compactions (CASSANDRA-5074)
 * Reenable ALTER TABLE DROP with new semantics (CASSANDRA-3919)
 * Add binary protocol versioning (CASSANDRA-5436)
 * Swap THshaServer for TThreadedSelectorServer (CASSANDRA-5530)
 * Add alias support to SELECT statement (CASSANDRA-5075)
 * Don't create empty RowMutations in CommitLogReplayer (CASSANDRA-5541)
 * Use range tombstones when dropping cfs/columns from schema (CASSANDRA-5579)
 * cqlsh: drop CQL2/CQL3-beta support (CASSANDRA-5585)
 * Track max/min column names in sstables to be able to optimize slice
   queries (CASSANDRA-5514, CASSANDRA-5595, CASSANDRA-5600)
 * Binary protocol: allow batching already prepared statements (CASSANDRA-4693)
 * Allow preparing timestamp, ttl and limit in CQL3 queries (CASSANDRA-4450)
 * Support native link w/o JNA in Java7 (CASSANDRA-3734)
 * Use SASL authentication in binary protocol v2 (CASSANDRA-5545)
 * Replace Thrift HsHa with LMAX Disruptor based implementation (CASSANDRA-5582)
 * cqlsh: Add row count to SELECT output (CASSANDRA-5636)
 * Include a timestamp with all read commands to determine column expiration
   (CASSANDRA-5149)
 * Streaming 2.0 (CASSANDRA-5286, 5699)
 * Conditional create/drop ks/table/index statements in CQL3 (CASSANDRA-2737)
 * more pre-table creation property validation (CASSANDRA-5693)
 * Redesign repair messages (CASSANDRA-5426)
 * Fix ALTER RENAME post-5125 (CASSANDRA-5702)
 * Disallow renaming a 2ndary indexed column (CASSANDRA-5705)
 * Rename Table to Keyspace (CASSANDRA-5613)
 * Ensure changing column_index_size_in_kb on different nodes don't corrupt the
   sstable (CASSANDRA-5454)
 * Move resultset type information into prepare, not execute (CASSANDRA-5649)
 * Auto paging in binary protocol (CASSANDRA-4415, 5714)
 * Don't tie client side use of AbstractType to JDBC (CASSANDRA-4495)
 * Adds new TimestampType to replace DateType (CASSANDRA-5723, CASSANDRA-5729)
Merged from 1.2:
 * make starting native protocol server idempotent (CASSANDRA-5728)
 * Fix loading key cache when a saved entry is no longer valid (CASSANDRA-5706)
 * Fix serialization of the LEFT gossip value (CASSANDRA-5696)
 * cqlsh: Don't show 'null' in place of empty values (CASSANDRA-5675)
 * Race condition in detecting version on a mixed 1.1/1.2 cluster
   (CASSANDRA-5692)
 * Fix skipping range tombstones with reverse queries (CASSANDRA-5712)
 * Expire entries out of ThriftSessionManager (CASSANRDA-5719)
 * Don't keep ancestor information in memory (CASSANDRA-5342)
 * cqlsh: fix handling of semicolons inside BATCH queries (CASSANDRA-5697)


1.2.6
 * Fix tracing when operation completes before all responses arrive 
   (CASSANDRA-5668)
 * Fix cross-DC mutation forwarding (CASSANDRA-5632)
 * Reduce SSTableLoader memory usage (CASSANDRA-5555)
 * Scale hinted_handoff_throttle_in_kb to cluster size (CASSANDRA-5272)
 * (Hadoop) Add CQL3 input/output formats (CASSANDRA-4421, 5622)
 * (Hadoop) Fix InputKeyRange in CFIF (CASSANDRA-5536)
 * Fix dealing with ridiculously large max sstable sizes in LCS (CASSANDRA-5589)
 * Ignore pre-truncate hints (CASSANDRA-4655)
 * Move System.exit on OOM into a separate thread (CASSANDRA-5273)
 * Write row markers when serializing schema (CASSANDRA-5572)
 * Check only SSTables for the requested range when streaming (CASSANDRA-5569)
 * Improve batchlog replay behavior and hint ttl handling (CASSANDRA-5314)
 * Exclude localTimestamp from validation for tombstones (CASSANDRA-5398)
 * cqlsh: add custom prompt support (CASSANDRA-5539)
 * Reuse prepared statements in hot auth queries (CASSANDRA-5594)
 * cqlsh: add vertical output option (see EXPAND) (CASSANDRA-5597)
 * Add a rate limit option to stress (CASSANDRA-5004)
 * have BulkLoader ignore snapshots directories (CASSANDRA-5587) 
 * fix SnitchProperties logging context (CASSANDRA-5602)
 * Expose whether jna is enabled and memory is locked via JMX (CASSANDRA-5508)
 * cqlsh: fix COPY FROM with ReversedType (CASSANDRA-5610)
 * Allow creating CUSTOM indexes on collections (CASSANDRA-5615)
 * Evaluate now() function at execution time (CASSANDRA-5616)
 * Expose detailed read repair metrics (CASSANDRA-5618)
 * Correct blob literal + ReversedType parsing (CASSANDRA-5629)
 * Allow GPFS to prefer the internal IP like EC2MRS (CASSANDRA-5630)
 * fix help text for -tspw cassandra-cli (CASSANDRA-5643)
 * don't throw away initial causes exceptions for internode encryption issues 
   (CASSANDRA-5644)
 * Fix message spelling errors for cql select statements (CASSANDRA-5647)
 * Suppress custom exceptions thru jmx (CASSANDRA-5652)
 * Update CREATE CUSTOM INDEX syntax (CASSANDRA-5639)
 * Fix PermissionDetails.equals() method (CASSANDRA-5655)
 * Never allow partition key ranges in CQL3 without token() (CASSANDRA-5666)
 * Gossiper incorrectly drops AppState for an upgrading node (CASSANDRA-5660)
 * Connection thrashing during multi-region ec2 during upgrade, due to 
   messaging version (CASSANDRA-5669)
 * Avoid over reconnecting in EC2MRS (CASSANDRA-5678)
 * Fix ReadResponseSerializer.serializedSize() for digest reads (CASSANDRA-5476)
 * allow sstable2json on 2i CFs (CASSANDRA-5694)
Merged from 1.1:
 * Remove buggy thrift max message length option (CASSANDRA-5529)
 * Fix NPE in Pig's widerow mode (CASSANDRA-5488)
 * Add split size parameter to Pig and disable split combination (CASSANDRA-5544)


1.2.5
 * make BytesToken.toString only return hex bytes (CASSANDRA-5566)
 * Ensure that submitBackground enqueues at least one task (CASSANDRA-5554)
 * fix 2i updates with identical values and timestamps (CASSANDRA-5540)
 * fix compaction throttling bursty-ness (CASSANDRA-4316)
 * reduce memory consumption of IndexSummary (CASSANDRA-5506)
 * remove per-row column name bloom filters (CASSANDRA-5492)
 * Include fatal errors in trace events (CASSANDRA-5447)
 * Ensure that PerRowSecondaryIndex is notified of row-level deletes
   (CASSANDRA-5445)
 * Allow empty blob literals in CQL3 (CASSANDRA-5452)
 * Fix streaming RangeTombstones at column index boundary (CASSANDRA-5418)
 * Fix preparing statements when current keyspace is not set (CASSANDRA-5468)
 * Fix SemanticVersion.isSupportedBy minor/patch handling (CASSANDRA-5496)
 * Don't provide oldCfId for post-1.1 system cfs (CASSANDRA-5490)
 * Fix primary range ignores replication strategy (CASSANDRA-5424)
 * Fix shutdown of binary protocol server (CASSANDRA-5507)
 * Fix repair -snapshot not working (CASSANDRA-5512)
 * Set isRunning flag later in binary protocol server (CASSANDRA-5467)
 * Fix use of CQL3 functions with descending clustering order (CASSANDRA-5472)
 * Disallow renaming columns one at a time for thrift table in CQL3
   (CASSANDRA-5531)
 * cqlsh: add CLUSTERING ORDER BY support to DESCRIBE (CASSANDRA-5528)
 * Add custom secondary index support to CQL3 (CASSANDRA-5484)
 * Fix repair hanging silently on unexpected error (CASSANDRA-5229)
 * Fix Ec2Snitch regression introduced by CASSANDRA-5171 (CASSANDRA-5432)
 * Add nodetool enablebackup/disablebackup (CASSANDRA-5556)
 * cqlsh: fix DESCRIBE after case insensitive USE (CASSANDRA-5567)
Merged from 1.1
 * Add retry mechanism to OTC for non-droppable_verbs (CASSANDRA-5393)
 * Use allocator information to improve memtable memory usage estimate
   (CASSANDRA-5497)
 * Fix trying to load deleted row into row cache on startup (CASSANDRA-4463)
 * fsync leveled manifest to avoid corruption (CASSANDRA-5535)
 * Fix Bound intersection computation (CASSANDRA-5551)
 * sstablescrub now respects max memory size in cassandra.in.sh (CASSANDRA-5562)


1.2.4
 * Ensure that PerRowSecondaryIndex updates see the most recent values
   (CASSANDRA-5397)
 * avoid duplicate index entries ind PrecompactedRow and 
   ParallelCompactionIterable (CASSANDRA-5395)
 * remove the index entry on oldColumn when new column is a tombstone 
   (CASSANDRA-5395)
 * Change default stream throughput from 400 to 200 mbps (CASSANDRA-5036)
 * Gossiper logs DOWN for symmetry with UP (CASSANDRA-5187)
 * Fix mixing prepared statements between keyspaces (CASSANDRA-5352)
 * Fix consistency level during bootstrap - strike 3 (CASSANDRA-5354)
 * Fix transposed arguments in AlreadyExistsException (CASSANDRA-5362)
 * Improve asynchronous hint delivery (CASSANDRA-5179)
 * Fix Guava dependency version (12.0 -> 13.0.1) for Maven (CASSANDRA-5364)
 * Validate that provided CQL3 collection value are < 64K (CASSANDRA-5355)
 * Make upgradeSSTable skip current version sstables by default (CASSANDRA-5366)
 * Optimize min/max timestamp collection (CASSANDRA-5373)
 * Invalid streamId in cql binary protocol when using invalid CL 
   (CASSANDRA-5164)
 * Fix validation for IN where clauses with collections (CASSANDRA-5376)
 * Copy resultSet on count query to avoid ConcurrentModificationException 
   (CASSANDRA-5382)
 * Correctly typecheck in CQL3 even with ReversedType (CASSANDRA-5386)
 * Fix streaming compressed files when using encryption (CASSANDRA-5391)
 * cassandra-all 1.2.0 pom missing netty dependency (CASSANDRA-5392)
 * Fix writetime/ttl functions on null values (CASSANDRA-5341)
 * Fix NPE during cql3 select with token() (CASSANDRA-5404)
 * IndexHelper.skipBloomFilters won't skip non-SHA filters (CASSANDRA-5385)
 * cqlsh: Print maps ordered by key, sort sets (CASSANDRA-5413)
 * Add null syntax support in CQL3 for inserts (CASSANDRA-3783)
 * Allow unauthenticated set_keyspace() calls (CASSANDRA-5423)
 * Fix potential incremental backups race (CASSANDRA-5410)
 * Fix prepared BATCH statements with batch-level timestamps (CASSANDRA-5415)
 * Allow overriding superuser setup delay (CASSANDRA-5430)
 * cassandra-shuffle with JMX usernames and passwords (CASSANDRA-5431)
Merged from 1.1:
 * cli: Quote ks and cf names in schema output when needed (CASSANDRA-5052)
 * Fix bad default for min/max timestamp in SSTableMetadata (CASSANDRA-5372)
 * Fix cf name extraction from manifest in Directories.migrateFile() 
   (CASSANDRA-5242)
 * Support pluggable internode authentication (CASSANDRA-5401)


1.2.3
 * add check for sstable overlap within a level on startup (CASSANDRA-5327)
 * replace ipv6 colons in jmx object names (CASSANDRA-5298, 5328)
 * Avoid allocating SSTableBoundedScanner during repair when the range does 
   not intersect the sstable (CASSANDRA-5249)
 * Don't lowercase property map keys (this breaks NTS) (CASSANDRA-5292)
 * Fix composite comparator with super columns (CASSANDRA-5287)
 * Fix insufficient validation of UPDATE queries against counter cfs
   (CASSANDRA-5300)
 * Fix PropertyFileSnitch default DC/Rack behavior (CASSANDRA-5285)
 * Handle null values when executing prepared statement (CASSANDRA-5081)
 * Add netty to pom dependencies (CASSANDRA-5181)
 * Include type arguments in Thrift CQLPreparedResult (CASSANDRA-5311)
 * Fix compaction not removing columns when bf_fp_ratio is 1 (CASSANDRA-5182)
 * cli: Warn about missing CQL3 tables in schema descriptions (CASSANDRA-5309)
 * Re-enable unknown option in replication/compaction strategies option for
   backward compatibility (CASSANDRA-4795)
 * Add binary protocol support to stress (CASSANDRA-4993)
 * cqlsh: Fix COPY FROM value quoting and null handling (CASSANDRA-5305)
 * Fix repair -pr for vnodes (CASSANDRA-5329)
 * Relax CL for auth queries for non-default users (CASSANDRA-5310)
 * Fix AssertionError during repair (CASSANDRA-5245)
 * Don't announce migrations to pre-1.2 nodes (CASSANDRA-5334)
Merged from 1.1:
 * Update offline scrub for 1.0 -> 1.1 directory structure (CASSANDRA-5195)
 * add tmp flag to Descriptor hashcode (CASSANDRA-4021)
 * fix logging of "Found table data in data directories" when only system tables
   are present (CASSANDRA-5289)
 * cli: Add JMX authentication support (CASSANDRA-5080)
 * nodetool: ability to repair specific range (CASSANDRA-5280)
 * Fix possible assertion triggered in SliceFromReadCommand (CASSANDRA-5284)
 * cqlsh: Add inet type support on Windows (ipv4-only) (CASSANDRA-4801)
 * Fix race when initializing ColumnFamilyStore (CASSANDRA-5350)
 * Add UseTLAB JVM flag (CASSANDRA-5361)


1.2.2
 * fix potential for multiple concurrent compactions of the same sstables
   (CASSANDRA-5256)
 * avoid no-op caching of byte[] on commitlog append (CASSANDRA-5199)
 * fix symlinks under data dir not working (CASSANDRA-5185)
 * fix bug in compact storage metadata handling (CASSANDRA-5189)
 * Validate login for USE queries (CASSANDRA-5207)
 * cli: remove default username and password (CASSANDRA-5208)
 * configure populate_io_cache_on_flush per-CF (CASSANDRA-4694)
 * allow configuration of internode socket buffer (CASSANDRA-3378)
 * Make sstable directory picking blacklist-aware again (CASSANDRA-5193)
 * Correctly expire gossip states for edge cases (CASSANDRA-5216)
 * Improve handling of directory creation failures (CASSANDRA-5196)
 * Expose secondary indicies to the rest of nodetool (CASSANDRA-4464)
 * Binary protocol: avoid sending notification for 0.0.0.0 (CASSANDRA-5227)
 * add UseCondCardMark XX jvm settings on jdk 1.7 (CASSANDRA-4366)
 * CQL3 refactor to allow conversion function (CASSANDRA-5226)
 * Fix drop of sstables in some circumstance (CASSANDRA-5232)
 * Implement caching of authorization results (CASSANDRA-4295)
 * Add support for LZ4 compression (CASSANDRA-5038)
 * Fix missing columns in wide rows queries (CASSANDRA-5225)
 * Simplify auth setup and make system_auth ks alterable (CASSANDRA-5112)
 * Stop compactions from hanging during bootstrap (CASSANDRA-5244)
 * fix compressed streaming sending extra chunk (CASSANDRA-5105)
 * Add CQL3-based implementations of IAuthenticator and IAuthorizer
   (CASSANDRA-4898)
 * Fix timestamp-based tomstone removal logic (CASSANDRA-5248)
 * cli: Add JMX authentication support (CASSANDRA-5080)
 * Fix forceFlush behavior (CASSANDRA-5241)
 * cqlsh: Add username autocompletion (CASSANDRA-5231)
 * Fix CQL3 composite partition key error (CASSANDRA-5240)
 * Allow IN clause on last clustering key (CASSANDRA-5230)
Merged from 1.1:
 * fix start key/end token validation for wide row iteration (CASSANDRA-5168)
 * add ConfigHelper support for Thrift frame and max message sizes (CASSANDRA-5188)
 * fix nodetool repair not fail on node down (CASSANDRA-5203)
 * always collect tombstone hints (CASSANDRA-5068)
 * Fix error when sourcing file in cqlsh (CASSANDRA-5235)


1.2.1
 * stream undelivered hints on decommission (CASSANDRA-5128)
 * GossipingPropertyFileSnitch loads saved dc/rack info if needed (CASSANDRA-5133)
 * drain should flush system CFs too (CASSANDRA-4446)
 * add inter_dc_tcp_nodelay setting (CASSANDRA-5148)
 * re-allow wrapping ranges for start_token/end_token range pairitspwng (CASSANDRA-5106)
 * fix validation compaction of empty rows (CASSANDRA-5136)
 * nodetool methods to enable/disable hint storage/delivery (CASSANDRA-4750)
 * disallow bloom filter false positive chance of 0 (CASSANDRA-5013)
 * add threadpool size adjustment methods to JMXEnabledThreadPoolExecutor and 
   CompactionManagerMBean (CASSANDRA-5044)
 * fix hinting for dropped local writes (CASSANDRA-4753)
 * off-heap cache doesn't need mutable column container (CASSANDRA-5057)
 * apply disk_failure_policy to bad disks on initial directory creation 
   (CASSANDRA-4847)
 * Optimize name-based queries to use ArrayBackedSortedColumns (CASSANDRA-5043)
 * Fall back to old manifest if most recent is unparseable (CASSANDRA-5041)
 * pool [Compressed]RandomAccessReader objects on the partitioned read path
   (CASSANDRA-4942)
 * Add debug logging to list filenames processed by Directories.migrateFile 
   method (CASSANDRA-4939)
 * Expose black-listed directories via JMX (CASSANDRA-4848)
 * Log compaction merge counts (CASSANDRA-4894)
 * Minimize byte array allocation by AbstractData{Input,Output} (CASSANDRA-5090)
 * Add SSL support for the binary protocol (CASSANDRA-5031)
 * Allow non-schema system ks modification for shuffle to work (CASSANDRA-5097)
 * cqlsh: Add default limit to SELECT statements (CASSANDRA-4972)
 * cqlsh: fix DESCRIBE for 1.1 cfs in CQL3 (CASSANDRA-5101)
 * Correctly gossip with nodes >= 1.1.7 (CASSANDRA-5102)
 * Ensure CL guarantees on digest mismatch (CASSANDRA-5113)
 * Validate correctly selects on composite partition key (CASSANDRA-5122)
 * Fix exception when adding collection (CASSANDRA-5117)
 * Handle states for non-vnode clusters correctly (CASSANDRA-5127)
 * Refuse unrecognized replication and compaction strategy options (CASSANDRA-4795)
 * Pick the correct value validator in sstable2json for cql3 tables (CASSANDRA-5134)
 * Validate login for describe_keyspace, describe_keyspaces and set_keyspace
   (CASSANDRA-5144)
 * Fix inserting empty maps (CASSANDRA-5141)
 * Don't remove tokens from System table for node we know (CASSANDRA-5121)
 * fix streaming progress report for compresed files (CASSANDRA-5130)
 * Coverage analysis for low-CL queries (CASSANDRA-4858)
 * Stop interpreting dates as valid timeUUID value (CASSANDRA-4936)
 * Adds E notation for floating point numbers (CASSANDRA-4927)
 * Detect (and warn) unintentional use of the cql2 thrift methods when cql3 was
   intended (CASSANDRA-5172)
 * cli: Quote ks and cf names in schema output when needed (CASSANDRA-5052)
 * Fix cf name extraction from manifest in Directories.migrateFile() (CASSANDRA-5242)
 * Replace mistaken usage of commons-logging with slf4j (CASSANDRA-5464)
 * Ensure Jackson dependency matches lib (CASSANDRA-5126)
 * Expose droppable tombstone ratio stats over JMX (CASSANDRA-5159)
Merged from 1.1:
 * Simplify CompressedRandomAccessReader to work around JDK FD bug (CASSANDRA-5088)
 * Improve handling a changing target throttle rate mid-compaction (CASSANDRA-5087)
 * Pig: correctly decode row keys in widerow mode (CASSANDRA-5098)
 * nodetool repair command now prints progress (CASSANDRA-4767)
 * fix user defined compaction to run against 1.1 data directory (CASSANDRA-5118)
 * Fix CQL3 BATCH authorization caching (CASSANDRA-5145)
 * fix get_count returns incorrect value with TTL (CASSANDRA-5099)
 * better handling for mid-compaction failure (CASSANDRA-5137)
 * convert default marshallers list to map for better readability (CASSANDRA-5109)
 * fix ConcurrentModificationException in getBootstrapSource (CASSANDRA-5170)
 * fix sstable maxtimestamp for row deletes and pre-1.1.1 sstables (CASSANDRA-5153)
 * Fix thread growth on node removal (CASSANDRA-5175)
 * Make Ec2Region's datacenter name configurable (CASSANDRA-5155)


1.2.0
 * Disallow counters in collections (CASSANDRA-5082)
 * cqlsh: add unit tests (CASSANDRA-3920)
 * fix default bloom_filter_fp_chance for LeveledCompactionStrategy (CASSANDRA-5093)
Merged from 1.1:
 * add validation for get_range_slices with start_key and end_token (CASSANDRA-5089)


1.2.0-rc2
 * fix nodetool ownership display with vnodes (CASSANDRA-5065)
 * cqlsh: add DESCRIBE KEYSPACES command (CASSANDRA-5060)
 * Fix potential infinite loop when reloading CFS (CASSANDRA-5064)
 * Fix SimpleAuthorizer example (CASSANDRA-5072)
 * cqlsh: force CL.ONE for tracing and system.schema* queries (CASSANDRA-5070)
 * Includes cassandra-shuffle in the debian package (CASSANDRA-5058)
Merged from 1.1:
 * fix multithreaded compaction deadlock (CASSANDRA-4492)
 * fix temporarily missing schema after upgrade from pre-1.1.5 (CASSANDRA-5061)
 * Fix ALTER TABLE overriding compression options with defaults
   (CASSANDRA-4996, 5066)
 * fix specifying and altering crc_check_chance (CASSANDRA-5053)
 * fix Murmur3Partitioner ownership% calculation (CASSANDRA-5076)
 * Don't expire columns sooner than they should in 2ndary indexes (CASSANDRA-5079)


1.2-rc1
 * rename rpc_timeout settings to request_timeout (CASSANDRA-5027)
 * add BF with 0.1 FP to LCS by default (CASSANDRA-5029)
 * Fix preparing insert queries (CASSANDRA-5016)
 * Fix preparing queries with counter increment (CASSANDRA-5022)
 * Fix preparing updates with collections (CASSANDRA-5017)
 * Don't generate UUID based on other node address (CASSANDRA-5002)
 * Fix message when trying to alter a clustering key type (CASSANDRA-5012)
 * Update IAuthenticator to match the new IAuthorizer (CASSANDRA-5003)
 * Fix inserting only a key in CQL3 (CASSANDRA-5040)
 * Fix CQL3 token() function when used with strings (CASSANDRA-5050)
Merged from 1.1:
 * reduce log spam from invalid counter shards (CASSANDRA-5026)
 * Improve schema propagation performance (CASSANDRA-5025)
 * Fix for IndexHelper.IndexFor throws OOB Exception (CASSANDRA-5030)
 * cqlsh: make it possible to describe thrift CFs (CASSANDRA-4827)
 * cqlsh: fix timestamp formatting on some platforms (CASSANDRA-5046)


1.2-beta3
 * make consistency level configurable in cqlsh (CASSANDRA-4829)
 * fix cqlsh rendering of blob fields (CASSANDRA-4970)
 * fix cqlsh DESCRIBE command (CASSANDRA-4913)
 * save truncation position in system table (CASSANDRA-4906)
 * Move CompressionMetadata off-heap (CASSANDRA-4937)
 * allow CLI to GET cql3 columnfamily data (CASSANDRA-4924)
 * Fix rare race condition in getExpireTimeForEndpoint (CASSANDRA-4402)
 * acquire references to overlapping sstables during compaction so bloom filter
   doesn't get free'd prematurely (CASSANDRA-4934)
 * Don't share slice query filter in CQL3 SelectStatement (CASSANDRA-4928)
 * Separate tracing from Log4J (CASSANDRA-4861)
 * Exclude gcable tombstones from merkle-tree computation (CASSANDRA-4905)
 * Better printing of AbstractBounds for tracing (CASSANDRA-4931)
 * Optimize mostRecentTombstone check in CC.collectAllData (CASSANDRA-4883)
 * Change stream session ID to UUID to avoid collision from same node (CASSANDRA-4813)
 * Use Stats.db when bulk loading if present (CASSANDRA-4957)
 * Skip repair on system_trace and keyspaces with RF=1 (CASSANDRA-4956)
 * (cql3) Remove arbitrary SELECT limit (CASSANDRA-4918)
 * Correctly handle prepared operation on collections (CASSANDRA-4945)
 * Fix CQL3 LIMIT (CASSANDRA-4877)
 * Fix Stress for CQL3 (CASSANDRA-4979)
 * Remove cassandra specific exceptions from JMX interface (CASSANDRA-4893)
 * (CQL3) Force using ALLOW FILTERING on potentially inefficient queries (CASSANDRA-4915)
 * (cql3) Fix adding column when the table has collections (CASSANDRA-4982)
 * (cql3) Fix allowing collections with compact storage (CASSANDRA-4990)
 * (cql3) Refuse ttl/writetime function on collections (CASSANDRA-4992)
 * Replace IAuthority with new IAuthorizer (CASSANDRA-4874)
 * clqsh: fix KEY pseudocolumn escaping when describing Thrift tables
   in CQL3 mode (CASSANDRA-4955)
 * add basic authentication support for Pig CassandraStorage (CASSANDRA-3042)
 * fix CQL2 ALTER TABLE compaction_strategy_class altering (CASSANDRA-4965)
Merged from 1.1:
 * Fall back to old describe_splits if d_s_ex is not available (CASSANDRA-4803)
 * Improve error reporting when streaming ranges fail (CASSANDRA-5009)
 * Fix cqlsh timestamp formatting of timezone info (CASSANDRA-4746)
 * Fix assertion failure with leveled compaction (CASSANDRA-4799)
 * Check for null end_token in get_range_slice (CASSANDRA-4804)
 * Remove all remnants of removed nodes (CASSANDRA-4840)
 * Add aut-reloading of the log4j file in debian package (CASSANDRA-4855)
 * Fix estimated row cache entry size (CASSANDRA-4860)
 * reset getRangeSlice filter after finishing a row for get_paged_slice
   (CASSANDRA-4919)
 * expunge row cache post-truncate (CASSANDRA-4940)
 * Allow static CF definition with compact storage (CASSANDRA-4910)
 * Fix endless loop/compaction of schema_* CFs due to broken timestamps (CASSANDRA-4880)
 * Fix 'wrong class type' assertion in CounterColumn (CASSANDRA-4976)


1.2-beta2
 * fp rate of 1.0 disables BF entirely; LCS defaults to 1.0 (CASSANDRA-4876)
 * off-heap bloom filters for row keys (CASSANDRA_4865)
 * add extension point for sstable components (CASSANDRA-4049)
 * improve tracing output (CASSANDRA-4852, 4862)
 * make TRACE verb droppable (CASSANDRA-4672)
 * fix BulkLoader recognition of CQL3 columnfamilies (CASSANDRA-4755)
 * Sort commitlog segments for replay by id instead of mtime (CASSANDRA-4793)
 * Make hint delivery asynchronous (CASSANDRA-4761)
 * Pluggable Thrift transport factories for CLI and cqlsh (CASSANDRA-4609, 4610)
 * cassandra-cli: allow Double value type to be inserted to a column (CASSANDRA-4661)
 * Add ability to use custom TServerFactory implementations (CASSANDRA-4608)
 * optimize batchlog flushing to skip successful batches (CASSANDRA-4667)
 * include metadata for system keyspace itself in schema tables (CASSANDRA-4416)
 * add check to PropertyFileSnitch to verify presence of location for
   local node (CASSANDRA-4728)
 * add PBSPredictor consistency modeler (CASSANDRA-4261)
 * remove vestiges of Thrift unframed mode (CASSANDRA-4729)
 * optimize single-row PK lookups (CASSANDRA-4710)
 * adjust blockFor calculation to account for pending ranges due to node 
   movement (CASSANDRA-833)
 * Change CQL version to 3.0.0 and stop accepting 3.0.0-beta1 (CASSANDRA-4649)
 * (CQL3) Make prepared statement global instead of per connection 
   (CASSANDRA-4449)
 * Fix scrubbing of CQL3 created tables (CASSANDRA-4685)
 * (CQL3) Fix validation when using counter and regular columns in the same 
   table (CASSANDRA-4706)
 * Fix bug starting Cassandra with simple authentication (CASSANDRA-4648)
 * Add support for batchlog in CQL3 (CASSANDRA-4545, 4738)
 * Add support for multiple column family outputs in CFOF (CASSANDRA-4208)
 * Support repairing only the local DC nodes (CASSANDRA-4747)
 * Use rpc_address for binary protocol and change default port (CASSANDRA-4751)
 * Fix use of collections in prepared statements (CASSANDRA-4739)
 * Store more information into peers table (CASSANDRA-4351, 4814)
 * Configurable bucket size for size tiered compaction (CASSANDRA-4704)
 * Run leveled compaction in parallel (CASSANDRA-4310)
 * Fix potential NPE during CFS reload (CASSANDRA-4786)
 * Composite indexes may miss results (CASSANDRA-4796)
 * Move consistency level to the protocol level (CASSANDRA-4734, 4824)
 * Fix Subcolumn slice ends not respected (CASSANDRA-4826)
 * Fix Assertion error in cql3 select (CASSANDRA-4783)
 * Fix list prepend logic (CQL3) (CASSANDRA-4835)
 * Add booleans as literals in CQL3 (CASSANDRA-4776)
 * Allow renaming PK columns in CQL3 (CASSANDRA-4822)
 * Fix binary protocol NEW_NODE event (CASSANDRA-4679)
 * Fix potential infinite loop in tombstone compaction (CASSANDRA-4781)
 * Remove system tables accounting from schema (CASSANDRA-4850)
 * (cql3) Force provided columns in clustering key order in 
   'CLUSTERING ORDER BY' (CASSANDRA-4881)
 * Fix composite index bug (CASSANDRA-4884)
 * Fix short read protection for CQL3 (CASSANDRA-4882)
 * Add tracing support to the binary protocol (CASSANDRA-4699)
 * (cql3) Don't allow prepared marker inside collections (CASSANDRA-4890)
 * Re-allow order by on non-selected columns (CASSANDRA-4645)
 * Bug when composite index is created in a table having collections (CASSANDRA-4909)
 * log index scan subject in CompositesSearcher (CASSANDRA-4904)
Merged from 1.1:
 * add get[Row|Key]CacheEntries to CacheServiceMBean (CASSANDRA-4859)
 * fix get_paged_slice to wrap to next row correctly (CASSANDRA-4816)
 * fix indexing empty column values (CASSANDRA-4832)
 * allow JdbcDate to compose null Date objects (CASSANDRA-4830)
 * fix possible stackoverflow when compacting 1000s of sstables
   (CASSANDRA-4765)
 * fix wrong leveled compaction progress calculation (CASSANDRA-4807)
 * add a close() method to CRAR to prevent leaking file descriptors (CASSANDRA-4820)
 * fix potential infinite loop in get_count (CASSANDRA-4833)
 * fix compositeType.{get/from}String methods (CASSANDRA-4842)
 * (CQL) fix CREATE COLUMNFAMILY permissions check (CASSANDRA-4864)
 * Fix DynamicCompositeType same type comparison (CASSANDRA-4711)
 * Fix duplicate SSTable reference when stream session failed (CASSANDRA-3306)
 * Allow static CF definition with compact storage (CASSANDRA-4910)
 * Fix endless loop/compaction of schema_* CFs due to broken timestamps (CASSANDRA-4880)
 * Fix 'wrong class type' assertion in CounterColumn (CASSANDRA-4976)


1.2-beta1
 * add atomic_batch_mutate (CASSANDRA-4542, -4635)
 * increase default max_hint_window_in_ms to 3h (CASSANDRA-4632)
 * include message initiation time to replicas so they can more
   accurately drop timed-out requests (CASSANDRA-2858)
 * fix clientutil.jar dependencies (CASSANDRA-4566)
 * optimize WriteResponse (CASSANDRA-4548)
 * new metrics (CASSANDRA-4009)
 * redesign KEYS indexes to avoid read-before-write (CASSANDRA-2897)
 * debug tracing (CASSANDRA-1123)
 * parallelize row cache loading (CASSANDRA-4282)
 * Make compaction, flush JBOD-aware (CASSANDRA-4292)
 * run local range scans on the read stage (CASSANDRA-3687)
 * clean up ioexceptions (CASSANDRA-2116)
 * add disk_failure_policy (CASSANDRA-2118)
 * Introduce new json format with row level deletion (CASSANDRA-4054)
 * remove redundant "name" column from schema_keyspaces (CASSANDRA-4433)
 * improve "nodetool ring" handling of multi-dc clusters (CASSANDRA-3047)
 * update NTS calculateNaturalEndpoints to be O(N log N) (CASSANDRA-3881)
 * split up rpc timeout by operation type (CASSANDRA-2819)
 * rewrite key cache save/load to use only sequential i/o (CASSANDRA-3762)
 * update MS protocol with a version handshake + broadcast address id
   (CASSANDRA-4311)
 * multithreaded hint replay (CASSANDRA-4189)
 * add inter-node message compression (CASSANDRA-3127)
 * remove COPP (CASSANDRA-2479)
 * Track tombstone expiration and compact when tombstone content is
   higher than a configurable threshold, default 20% (CASSANDRA-3442, 4234)
 * update MurmurHash to version 3 (CASSANDRA-2975)
 * (CLI) track elapsed time for `delete' operation (CASSANDRA-4060)
 * (CLI) jline version is bumped to 1.0 to properly  support
   'delete' key function (CASSANDRA-4132)
 * Save IndexSummary into new SSTable 'Summary' component (CASSANDRA-2392, 4289)
 * Add support for range tombstones (CASSANDRA-3708)
 * Improve MessagingService efficiency (CASSANDRA-3617)
 * Avoid ID conflicts from concurrent schema changes (CASSANDRA-3794)
 * Set thrift HSHA server thread limit to unlimited by default (CASSANDRA-4277)
 * Avoids double serialization of CF id in RowMutation messages
   (CASSANDRA-4293)
 * stream compressed sstables directly with java nio (CASSANDRA-4297)
 * Support multiple ranges in SliceQueryFilter (CASSANDRA-3885)
 * Add column metadata to system column families (CASSANDRA-4018)
 * (cql3) Always use composite types by default (CASSANDRA-4329)
 * (cql3) Add support for set, map and list (CASSANDRA-3647)
 * Validate date type correctly (CASSANDRA-4441)
 * (cql3) Allow definitions with only a PK (CASSANDRA-4361)
 * (cql3) Add support for row key composites (CASSANDRA-4179)
 * improve DynamicEndpointSnitch by using reservoir sampling (CASSANDRA-4038)
 * (cql3) Add support for 2ndary indexes (CASSANDRA-3680)
 * (cql3) fix defining more than one PK to be invalid (CASSANDRA-4477)
 * remove schema agreement checking from all external APIs (Thrift, CQL and CQL3) (CASSANDRA-4487)
 * add Murmur3Partitioner and make it default for new installations (CASSANDRA-3772, 4621)
 * (cql3) update pseudo-map syntax to use map syntax (CASSANDRA-4497)
 * Finer grained exceptions hierarchy and provides error code with exceptions (CASSANDRA-3979)
 * Adds events push to binary protocol (CASSANDRA-4480)
 * Rewrite nodetool help (CASSANDRA-2293)
 * Make CQL3 the default for CQL (CASSANDRA-4640)
 * update stress tool to be able to use CQL3 (CASSANDRA-4406)
 * Accept all thrift update on CQL3 cf but don't expose their metadata (CASSANDRA-4377)
 * Replace Throttle with Guava's RateLimiter for HintedHandOff (CASSANDRA-4541)
 * fix counter add/get using CQL2 and CQL3 in stress tool (CASSANDRA-4633)
 * Add sstable count per level to cfstats (CASSANDRA-4537)
 * (cql3) Add ALTER KEYSPACE statement (CASSANDRA-4611)
 * (cql3) Allow defining default consistency levels (CASSANDRA-4448)
 * (cql3) Fix queries using LIMIT missing results (CASSANDRA-4579)
 * fix cross-version gossip messaging (CASSANDRA-4576)
 * added inet data type (CASSANDRA-4627)


1.1.6
 * Wait for writes on synchronous read digest mismatch (CASSANDRA-4792)
 * fix commitlog replay for nanotime-infected sstables (CASSANDRA-4782)
 * preflight check ttl for maximum of 20 years (CASSANDRA-4771)
 * (Pig) fix widerow input with single column rows (CASSANDRA-4789)
 * Fix HH to compact with correct gcBefore, which avoids wiping out
   undelivered hints (CASSANDRA-4772)
 * LCS will merge up to 32 L0 sstables as intended (CASSANDRA-4778)
 * NTS will default unconfigured DC replicas to zero (CASSANDRA-4675)
 * use default consistency level in counter validation if none is
   explicitly provide (CASSANDRA-4700)
 * Improve IAuthority interface by introducing fine-grained
   access permissions and grant/revoke commands (CASSANDRA-4490, 4644)
 * fix assumption error in CLI when updating/describing keyspace 
   (CASSANDRA-4322)
 * Adds offline sstablescrub to debian packaging (CASSANDRA-4642)
 * Automatic fixing of overlapping leveled sstables (CASSANDRA-4644)
 * fix error when using ORDER BY with extended selections (CASSANDRA-4689)
 * (CQL3) Fix validation for IN queries for non-PK cols (CASSANDRA-4709)
 * fix re-created keyspace disappering after 1.1.5 upgrade 
   (CASSANDRA-4698, 4752)
 * (CLI) display elapsed time in 2 fraction digits (CASSANDRA-3460)
 * add authentication support to sstableloader (CASSANDRA-4712)
 * Fix CQL3 'is reversed' logic (CASSANDRA-4716, 4759)
 * (CQL3) Don't return ReversedType in result set metadata (CASSANDRA-4717)
 * Backport adding AlterKeyspace statement (CASSANDRA-4611)
 * (CQL3) Correcty accept upper-case data types (CASSANDRA-4770)
 * Add binary protocol events for schema changes (CASSANDRA-4684)
Merged from 1.0:
 * Switch from NBHM to CHM in MessagingService's callback map, which
   prevents OOM in long-running instances (CASSANDRA-4708)


1.1.5
 * add SecondaryIndex.reload API (CASSANDRA-4581)
 * use millis + atomicint for commitlog segment creation instead of
   nanotime, which has issues under some hypervisors (CASSANDRA-4601)
 * fix FD leak in slice queries (CASSANDRA-4571)
 * avoid recursion in leveled compaction (CASSANDRA-4587)
 * increase stack size under Java7 to 180K
 * Log(info) schema changes (CASSANDRA-4547)
 * Change nodetool setcachecapcity to manipulate global caches (CASSANDRA-4563)
 * (cql3) fix setting compaction strategy (CASSANDRA-4597)
 * fix broken system.schema_* timestamps on system startup (CASSANDRA-4561)
 * fix wrong skip of cache saving (CASSANDRA-4533)
 * Avoid NPE when lost+found is in data dir (CASSANDRA-4572)
 * Respect five-minute flush moratorium after initial CL replay (CASSANDRA-4474)
 * Adds ntp as recommended in debian packaging (CASSANDRA-4606)
 * Configurable transport in CF Record{Reader|Writer} (CASSANDRA-4558)
 * (cql3) fix potential NPE with both equal and unequal restriction (CASSANDRA-4532)
 * (cql3) improves ORDER BY validation (CASSANDRA-4624)
 * Fix potential deadlock during counter writes (CASSANDRA-4578)
 * Fix cql error with ORDER BY when using IN (CASSANDRA-4612)
Merged from 1.0:
 * increase Xss to 160k to accomodate latest 1.6 JVMs (CASSANDRA-4602)
 * fix toString of hint destination tokens (CASSANDRA-4568)
 * Fix multiple values for CurrentLocal NodeID (CASSANDRA-4626)


1.1.4
 * fix offline scrub to catch >= out of order rows (CASSANDRA-4411)
 * fix cassandra-env.sh on RHEL and other non-dash-based systems 
   (CASSANDRA-4494)
Merged from 1.0:
 * (Hadoop) fix setting key length for old-style mapred api (CASSANDRA-4534)
 * (Hadoop) fix iterating through a resultset consisting entirely
   of tombstoned rows (CASSANDRA-4466)


1.1.3
 * (cqlsh) add COPY TO (CASSANDRA-4434)
 * munmap commitlog segments before rename (CASSANDRA-4337)
 * (JMX) rename getRangeKeySample to sampleKeyRange to avoid returning
   multi-MB results as an attribute (CASSANDRA-4452)
 * flush based on data size, not throughput; overwritten columns no 
   longer artificially inflate liveRatio (CASSANDRA-4399)
 * update default commitlog segment size to 32MB and total commitlog
   size to 32/1024 MB for 32/64 bit JVMs, respectively (CASSANDRA-4422)
 * avoid using global partitioner to estimate ranges in index sstables
   (CASSANDRA-4403)
 * restore pre-CASSANDRA-3862 approach to removing expired tombstones
   from row cache during compaction (CASSANDRA-4364)
 * (stress) support for CQL prepared statements (CASSANDRA-3633)
 * Correctly catch exception when Snappy cannot be loaded (CASSANDRA-4400)
 * (cql3) Support ORDER BY when IN condition is given in WHERE clause (CASSANDRA-4327)
 * (cql3) delete "component_index" column on DROP TABLE call (CASSANDRA-4420)
 * change nanoTime() to currentTimeInMillis() in schema related code (CASSANDRA-4432)
 * add a token generation tool (CASSANDRA-3709)
 * Fix LCS bug with sstable containing only 1 row (CASSANDRA-4411)
 * fix "Can't Modify Index Name" problem on CF update (CASSANDRA-4439)
 * Fix assertion error in getOverlappingSSTables during repair (CASSANDRA-4456)
 * fix nodetool's setcompactionthreshold command (CASSANDRA-4455)
 * Ensure compacted files are never used, to avoid counter overcount (CASSANDRA-4436)
Merged from 1.0:
 * Push the validation of secondary index values to the SecondaryIndexManager (CASSANDRA-4240)
 * allow dropping columns shadowed by not-yet-expired supercolumn or row
   tombstones in PrecompactedRow (CASSANDRA-4396)


1.1.2
 * Fix cleanup not deleting index entries (CASSANDRA-4379)
 * Use correct partitioner when saving + loading caches (CASSANDRA-4331)
 * Check schema before trying to export sstable (CASSANDRA-2760)
 * Raise a meaningful exception instead of NPE when PFS encounters
   an unconfigured node + no default (CASSANDRA-4349)
 * fix bug in sstable blacklisting with LCS (CASSANDRA-4343)
 * LCS no longer promotes tiny sstables out of L0 (CASSANDRA-4341)
 * skip tombstones during hint replay (CASSANDRA-4320)
 * fix NPE in compactionstats (CASSANDRA-4318)
 * enforce 1m min keycache for auto (CASSANDRA-4306)
 * Have DeletedColumn.isMFD always return true (CASSANDRA-4307)
 * (cql3) exeption message for ORDER BY constraints said primary filter can be
    an IN clause, which is misleading (CASSANDRA-4319)
 * (cql3) Reject (not yet supported) creation of 2ndardy indexes on tables with
   composite primary keys (CASSANDRA-4328)
 * Set JVM stack size to 160k for java 7 (CASSANDRA-4275)
 * cqlsh: add COPY command to load data from CSV flat files (CASSANDRA-4012)
 * CFMetaData.fromThrift to throw ConfigurationException upon error (CASSANDRA-4353)
 * Use CF comparator to sort indexed columns in SecondaryIndexManager
   (CASSANDRA-4365)
 * add strategy_options to the KSMetaData.toString() output (CASSANDRA-4248)
 * (cql3) fix range queries containing unqueried results (CASSANDRA-4372)
 * (cql3) allow updating column_alias types (CASSANDRA-4041)
 * (cql3) Fix deletion bug (CASSANDRA-4193)
 * Fix computation of overlapping sstable for leveled compaction (CASSANDRA-4321)
 * Improve scrub and allow to run it offline (CASSANDRA-4321)
 * Fix assertionError in StorageService.bulkLoad (CASSANDRA-4368)
 * (cqlsh) add option to authenticate to a keyspace at startup (CASSANDRA-4108)
 * (cqlsh) fix ASSUME functionality (CASSANDRA-4352)
 * Fix ColumnFamilyRecordReader to not return progress > 100% (CASSANDRA-3942)
Merged from 1.0:
 * Set gc_grace on index CF to 0 (CASSANDRA-4314)


1.1.1
 * add populate_io_cache_on_flush option (CASSANDRA-2635)
 * allow larger cache capacities than 2GB (CASSANDRA-4150)
 * add getsstables command to nodetool (CASSANDRA-4199)
 * apply parent CF compaction settings to secondary index CFs (CASSANDRA-4280)
 * preserve commitlog size cap when recycling segments at startup
   (CASSANDRA-4201)
 * (Hadoop) fix split generation regression (CASSANDRA-4259)
 * ignore min/max compactions settings in LCS, while preserving
   behavior that min=max=0 disables autocompaction (CASSANDRA-4233)
 * log number of rows read from saved cache (CASSANDRA-4249)
 * calculate exact size required for cleanup operations (CASSANDRA-1404)
 * avoid blocking additional writes during flush when the commitlog
   gets behind temporarily (CASSANDRA-1991)
 * enable caching on index CFs based on data CF cache setting (CASSANDRA-4197)
 * warn on invalid replication strategy creation options (CASSANDRA-4046)
 * remove [Freeable]Memory finalizers (CASSANDRA-4222)
 * include tombstone size in ColumnFamily.size, which can prevent OOM
   during sudden mass delete operations by yielding a nonzero liveRatio
   (CASSANDRA-3741)
 * Open 1 sstableScanner per level for leveled compaction (CASSANDRA-4142)
 * Optimize reads when row deletion timestamps allow us to restrict
   the set of sstables we check (CASSANDRA-4116)
 * add support for commitlog archiving and point-in-time recovery
   (CASSANDRA-3690)
 * avoid generating redundant compaction tasks during streaming
   (CASSANDRA-4174)
 * add -cf option to nodetool snapshot, and takeColumnFamilySnapshot to
   StorageService mbean (CASSANDRA-556)
 * optimize cleanup to drop entire sstables where possible (CASSANDRA-4079)
 * optimize truncate when autosnapshot is disabled (CASSANDRA-4153)
 * update caches to use byte[] keys to reduce memory overhead (CASSANDRA-3966)
 * add column limit to cli (CASSANDRA-3012, 4098)
 * clean up and optimize DataOutputBuffer, used by CQL compression and
   CompositeType (CASSANDRA-4072)
 * optimize commitlog checksumming (CASSANDRA-3610)
 * identify and blacklist corrupted SSTables from future compactions 
   (CASSANDRA-2261)
 * Move CfDef and KsDef validation out of thrift (CASSANDRA-4037)
 * Expose API to repair a user provided range (CASSANDRA-3912)
 * Add way to force the cassandra-cli to refresh its schema (CASSANDRA-4052)
 * Avoid having replicate on write tasks stacking up at CL.ONE (CASSANDRA-2889)
 * (cql3) Backwards compatibility for composite comparators in non-cql3-aware
   clients (CASSANDRA-4093)
 * (cql3) Fix order by for reversed queries (CASSANDRA-4160)
 * (cql3) Add ReversedType support (CASSANDRA-4004)
 * (cql3) Add timeuuid type (CASSANDRA-4194)
 * (cql3) Minor fixes (CASSANDRA-4185)
 * (cql3) Fix prepared statement in BATCH (CASSANDRA-4202)
 * (cql3) Reduce the list of reserved keywords (CASSANDRA-4186)
 * (cql3) Move max/min compaction thresholds to compaction strategy options
   (CASSANDRA-4187)
 * Fix exception during move when localhost is the only source (CASSANDRA-4200)
 * (cql3) Allow paging through non-ordered partitioner results (CASSANDRA-3771)
 * (cql3) Fix drop index (CASSANDRA-4192)
 * (cql3) Don't return range ghosts anymore (CASSANDRA-3982)
 * fix re-creating Keyspaces/ColumnFamilies with the same name as dropped
   ones (CASSANDRA-4219)
 * fix SecondaryIndex LeveledManifest save upon snapshot (CASSANDRA-4230)
 * fix missing arrayOffset in FBUtilities.hash (CASSANDRA-4250)
 * (cql3) Add name of parameters in CqlResultSet (CASSANDRA-4242)
 * (cql3) Correctly validate order by queries (CASSANDRA-4246)
 * rename stress to cassandra-stress for saner packaging (CASSANDRA-4256)
 * Fix exception on colum metadata with non-string comparator (CASSANDRA-4269)
 * Check for unknown/invalid compression options (CASSANDRA-4266)
 * (cql3) Adds simple access to column timestamp and ttl (CASSANDRA-4217)
 * (cql3) Fix range queries with secondary indexes (CASSANDRA-4257)
 * Better error messages from improper input in cli (CASSANDRA-3865)
 * Try to stop all compaction upon Keyspace or ColumnFamily drop (CASSANDRA-4221)
 * (cql3) Allow keyspace properties to contain hyphens (CASSANDRA-4278)
 * (cql3) Correctly validate keyspace access in create table (CASSANDRA-4296)
 * Avoid deadlock in migration stage (CASSANDRA-3882)
 * Take supercolumn names and deletion info into account in memtable throughput
   (CASSANDRA-4264)
 * Add back backward compatibility for old style replication factor (CASSANDRA-4294)
 * Preserve compatibility with pre-1.1 index queries (CASSANDRA-4262)
Merged from 1.0:
 * Fix super columns bug where cache is not updated (CASSANDRA-4190)
 * fix maxTimestamp to include row tombstones (CASSANDRA-4116)
 * (CLI) properly handle quotes in create/update keyspace commands (CASSANDRA-4129)
 * Avoids possible deadlock during bootstrap (CASSANDRA-4159)
 * fix stress tool that hangs forever on timeout or error (CASSANDRA-4128)
 * stress tool to return appropriate exit code on failure (CASSANDRA-4188)
 * fix compaction NPE when out of disk space and assertions disabled
   (CASSANDRA-3985)
 * synchronize LCS getEstimatedTasks to avoid CME (CASSANDRA-4255)
 * ensure unique streaming session id's (CASSANDRA-4223)
 * kick off background compaction when min/max thresholds change 
   (CASSANDRA-4279)
 * improve ability of STCS.getBuckets to deal with 100s of 1000s of
   sstables, such as when convertinb back from LCS (CASSANDRA-4287)
 * Oversize integer in CQL throws NumberFormatException (CASSANDRA-4291)
 * fix 1.0.x node join to mixed version cluster, other nodes >= 1.1 (CASSANDRA-4195)
 * Fix LCS splitting sstable base on uncompressed size (CASSANDRA-4419)
 * Push the validation of secondary index values to the SecondaryIndexManager (CASSANDRA-4240)
 * Don't purge columns during upgradesstables (CASSANDRA-4462)
 * Make cqlsh work with piping (CASSANDRA-4113)
 * Validate arguments for nodetool decommission (CASSANDRA-4061)
 * Report thrift status in nodetool info (CASSANDRA-4010)


1.1.0-final
 * average a reduced liveRatio estimate with the previous one (CASSANDRA-4065)
 * Allow KS and CF names up to 48 characters (CASSANDRA-4157)
 * fix stress build (CASSANDRA-4140)
 * add time remaining estimate to nodetool compactionstats (CASSANDRA-4167)
 * (cql) fix NPE in cql3 ALTER TABLE (CASSANDRA-4163)
 * (cql) Add support for CL.TWO and CL.THREE in CQL (CASSANDRA-4156)
 * (cql) Fix type in CQL3 ALTER TABLE preventing update (CASSANDRA-4170)
 * (cql) Throw invalid exception from CQL3 on obsolete options (CASSANDRA-4171)
 * (cqlsh) fix recognizing uppercase SELECT keyword (CASSANDRA-4161)
 * Pig: wide row support (CASSANDRA-3909)
Merged from 1.0:
 * avoid streaming empty files with bulk loader if sstablewriter errors out
   (CASSANDRA-3946)


1.1-rc1
 * Include stress tool in binary builds (CASSANDRA-4103)
 * (Hadoop) fix wide row iteration when last row read was deleted
   (CASSANDRA-4154)
 * fix read_repair_chance to really default to 0.1 in the cli (CASSANDRA-4114)
 * Adds caching and bloomFilterFpChange to CQL options (CASSANDRA-4042)
 * Adds posibility to autoconfigure size of the KeyCache (CASSANDRA-4087)
 * fix KEYS index from skipping results (CASSANDRA-3996)
 * Remove sliced_buffer_size_in_kb dead option (CASSANDRA-4076)
 * make loadNewSStable preserve sstable version (CASSANDRA-4077)
 * Respect 1.0 cache settings as much as possible when upgrading 
   (CASSANDRA-4088)
 * relax path length requirement for sstable files when upgrading on 
   non-Windows platforms (CASSANDRA-4110)
 * fix terminination of the stress.java when errors were encountered
   (CASSANDRA-4128)
 * Move CfDef and KsDef validation out of thrift (CASSANDRA-4037)
 * Fix get_paged_slice (CASSANDRA-4136)
 * CQL3: Support slice with exclusive start and stop (CASSANDRA-3785)
Merged from 1.0:
 * support PropertyFileSnitch in bulk loader (CASSANDRA-4145)
 * add auto_snapshot option allowing disabling snapshot before drop/truncate
   (CASSANDRA-3710)
 * allow short snitch names (CASSANDRA-4130)


1.1-beta2
 * rename loaded sstables to avoid conflicts with local snapshots
   (CASSANDRA-3967)
 * start hint replay as soon as FD notifies that the target is back up
   (CASSANDRA-3958)
 * avoid unproductive deserializing of cached rows during compaction
   (CASSANDRA-3921)
 * fix concurrency issues with CQL keyspace creation (CASSANDRA-3903)
 * Show Effective Owership via Nodetool ring <keyspace> (CASSANDRA-3412)
 * Update ORDER BY syntax for CQL3 (CASSANDRA-3925)
 * Fix BulkRecordWriter to not throw NPE if reducer gets no map data from Hadoop (CASSANDRA-3944)
 * Fix bug with counters in super columns (CASSANDRA-3821)
 * Remove deprecated merge_shard_chance (CASSANDRA-3940)
 * add a convenient way to reset a node's schema (CASSANDRA-2963)
 * fix for intermittent SchemaDisagreementException (CASSANDRA-3884)
 * CLI `list <CF>` to limit number of columns and their order (CASSANDRA-3012)
 * ignore deprecated KsDef/CfDef/ColumnDef fields in native schema (CASSANDRA-3963)
 * CLI to report when unsupported column_metadata pair was given (CASSANDRA-3959)
 * reincarnate removed and deprecated KsDef/CfDef attributes (CASSANDRA-3953)
 * Fix race between writes and read for cache (CASSANDRA-3862)
 * perform static initialization of StorageProxy on start-up (CASSANDRA-3797)
 * support trickling fsync() on writes (CASSANDRA-3950)
 * expose counters for unavailable/timeout exceptions given to thrift clients (CASSANDRA-3671)
 * avoid quadratic startup time in LeveledManifest (CASSANDRA-3952)
 * Add type information to new schema_ columnfamilies and remove thrift
   serialization for schema (CASSANDRA-3792)
 * add missing column validator options to the CLI help (CASSANDRA-3926)
 * skip reading saved key cache if CF's caching strategy is NONE or ROWS_ONLY (CASSANDRA-3954)
 * Unify migration code (CASSANDRA-4017)
Merged from 1.0:
 * cqlsh: guess correct version of Python for Arch Linux (CASSANDRA-4090)
 * (CLI) properly handle quotes in create/update keyspace commands (CASSANDRA-4129)
 * Avoids possible deadlock during bootstrap (CASSANDRA-4159)
 * fix stress tool that hangs forever on timeout or error (CASSANDRA-4128)
 * Fix super columns bug where cache is not updated (CASSANDRA-4190)
 * stress tool to return appropriate exit code on failure (CASSANDRA-4188)


1.0.9
 * improve index sampling performance (CASSANDRA-4023)
 * always compact away deleted hints immediately after handoff (CASSANDRA-3955)
 * delete hints from dropped ColumnFamilies on handoff instead of
   erroring out (CASSANDRA-3975)
 * add CompositeType ref to the CLI doc for create/update column family (CASSANDRA-3980)
 * Pig: support Counter ColumnFamilies (CASSANDRA-3973)
 * Pig: Composite column support (CASSANDRA-3684)
 * Avoid NPE during repair when a keyspace has no CFs (CASSANDRA-3988)
 * Fix division-by-zero error on get_slice (CASSANDRA-4000)
 * don't change manifest level for cleanup, scrub, and upgradesstables
   operations under LeveledCompactionStrategy (CASSANDRA-3989, 4112)
 * fix race leading to super columns assertion failure (CASSANDRA-3957)
 * fix NPE on invalid CQL delete command (CASSANDRA-3755)
 * allow custom types in CLI's assume command (CASSANDRA-4081)
 * fix totalBytes count for parallel compactions (CASSANDRA-3758)
 * fix intermittent NPE in get_slice (CASSANDRA-4095)
 * remove unnecessary asserts in native code interfaces (CASSANDRA-4096)
 * Validate blank keys in CQL to avoid assertion errors (CASSANDRA-3612)
 * cqlsh: fix bad decoding of some column names (CASSANDRA-4003)
 * cqlsh: fix incorrect padding with unicode chars (CASSANDRA-4033)
 * Fix EC2 snitch incorrectly reporting region (CASSANDRA-4026)
 * Shut down thrift during decommission (CASSANDRA-4086)
 * Expose nodetool cfhistograms for 2ndary indexes (CASSANDRA-4063)
Merged from 0.8:
 * Fix ConcurrentModificationException in gossiper (CASSANDRA-4019)


1.1-beta1
 * (cqlsh)
   + add SOURCE and CAPTURE commands, and --file option (CASSANDRA-3479)
   + add ALTER COLUMNFAMILY WITH (CASSANDRA-3523)
   + bundle Python dependencies with Cassandra (CASSANDRA-3507)
   + added to Debian package (CASSANDRA-3458)
   + display byte data instead of erroring out on decode failure 
     (CASSANDRA-3874)
 * add nodetool rebuild_index (CASSANDRA-3583)
 * add nodetool rangekeysample (CASSANDRA-2917)
 * Fix streaming too much data during move operations (CASSANDRA-3639)
 * Nodetool and CLI connect to localhost by default (CASSANDRA-3568)
 * Reduce memory used by primary index sample (CASSANDRA-3743)
 * (Hadoop) separate input/output configurations (CASSANDRA-3197, 3765)
 * avoid returning internal Cassandra classes over JMX (CASSANDRA-2805)
 * add row-level isolation via SnapTree (CASSANDRA-2893)
 * Optimize key count estimation when opening sstable on startup
   (CASSANDRA-2988)
 * multi-dc replication optimization supporting CL > ONE (CASSANDRA-3577)
 * add command to stop compactions (CASSANDRA-1740, 3566, 3582)
 * multithreaded streaming (CASSANDRA-3494)
 * removed in-tree redhat spec (CASSANDRA-3567)
 * "defragment" rows for name-based queries under STCS, again (CASSANDRA-2503)
 * Recycle commitlog segments for improved performance 
   (CASSANDRA-3411, 3543, 3557, 3615)
 * update size-tiered compaction to prioritize small tiers (CASSANDRA-2407)
 * add message expiration logic to OutboundTcpConnection (CASSANDRA-3005)
 * off-heap cache to use sun.misc.Unsafe instead of JNA (CASSANDRA-3271)
 * EACH_QUORUM is only supported for writes (CASSANDRA-3272)
 * replace compactionlock use in schema migration by checking CFS.isValid
   (CASSANDRA-3116)
 * recognize that "SELECT first ... *" isn't really "SELECT *" (CASSANDRA-3445)
 * Use faster bytes comparison (CASSANDRA-3434)
 * Bulk loader is no longer a fat client, (HADOOP) bulk load output format
   (CASSANDRA-3045)
 * (Hadoop) add support for KeyRange.filter
 * remove assumption that keys and token are in bijection
   (CASSANDRA-1034, 3574, 3604)
 * always remove endpoints from delevery queue in HH (CASSANDRA-3546)
 * fix race between cf flush and its 2ndary indexes flush (CASSANDRA-3547)
 * fix potential race in AES when a repair fails (CASSANDRA-3548)
 * Remove columns shadowed by a deleted container even when we cannot purge
   (CASSANDRA-3538)
 * Improve memtable slice iteration performance (CASSANDRA-3545)
 * more efficient allocation of small bloom filters (CASSANDRA-3618)
 * Use separate writer thread in SSTableSimpleUnsortedWriter (CASSANDRA-3619)
 * fsync the directory after new sstable or commitlog segment are created (CASSANDRA-3250)
 * fix minor issues reported by FindBugs (CASSANDRA-3658)
 * global key/row caches (CASSANDRA-3143, 3849)
 * optimize memtable iteration during range scan (CASSANDRA-3638)
 * introduce 'crc_check_chance' in CompressionParameters to support
   a checksum percentage checking chance similarly to read-repair (CASSANDRA-3611)
 * a way to deactivate global key/row cache on per-CF basis (CASSANDRA-3667)
 * fix LeveledCompactionStrategy broken because of generation pre-allocation
   in LeveledManifest (CASSANDRA-3691)
 * finer-grained control over data directories (CASSANDRA-2749)
 * Fix ClassCastException during hinted handoff (CASSANDRA-3694)
 * Upgrade Thrift to 0.7 (CASSANDRA-3213)
 * Make stress.java insert operation to use microseconds (CASSANDRA-3725)
 * Allows (internally) doing a range query with a limit of columns instead of
   rows (CASSANDRA-3742)
 * Allow rangeSlice queries to be start/end inclusive/exclusive (CASSANDRA-3749)
 * Fix BulkLoader to support new SSTable layout and add stream
   throttling to prevent an NPE when there is no yaml config (CASSANDRA-3752)
 * Allow concurrent schema migrations (CASSANDRA-1391, 3832)
 * Add SnapshotCommand to trigger snapshot on remote node (CASSANDRA-3721)
 * Make CFMetaData conversions to/from thrift/native schema inverses
   (CASSANDRA_3559)
 * Add initial code for CQL 3.0-beta (CASSANDRA-2474, 3781, 3753)
 * Add wide row support for ColumnFamilyInputFormat (CASSANDRA-3264)
 * Allow extending CompositeType comparator (CASSANDRA-3657)
 * Avoids over-paging during get_count (CASSANDRA-3798)
 * Add new command to rebuild a node without (repair) merkle tree calculations
   (CASSANDRA-3483, 3922)
 * respect not only row cache capacity but caching mode when
   trying to read data (CASSANDRA-3812)
 * fix system tests (CASSANDRA-3827)
 * CQL support for altering row key type in ALTER TABLE (CASSANDRA-3781)
 * turn compression on by default (CASSANDRA-3871)
 * make hexToBytes refuse invalid input (CASSANDRA-2851)
 * Make secondary indexes CF inherit compression and compaction from their
   parent CF (CASSANDRA-3877)
 * Finish cleanup up tombstone purge code (CASSANDRA-3872)
 * Avoid NPE on aboarted stream-out sessions (CASSANDRA-3904)
 * BulkRecordWriter throws NPE for counter columns (CASSANDRA-3906)
 * Support compression using BulkWriter (CASSANDRA-3907)


1.0.8
 * fix race between cleanup and flush on secondary index CFSes (CASSANDRA-3712)
 * avoid including non-queried nodes in rangeslice read repair
   (CASSANDRA-3843)
 * Only snapshot CF being compacted for snapshot_before_compaction 
   (CASSANDRA-3803)
 * Log active compactions in StatusLogger (CASSANDRA-3703)
 * Compute more accurate compaction score per level (CASSANDRA-3790)
 * Return InvalidRequest when using a keyspace that doesn't exist
   (CASSANDRA-3764)
 * disallow user modification of System keyspace (CASSANDRA-3738)
 * allow using sstable2json on secondary index data (CASSANDRA-3738)
 * (cqlsh) add DESCRIBE COLUMNFAMILIES (CASSANDRA-3586)
 * (cqlsh) format blobs correctly and use colors to improve output
   readability (CASSANDRA-3726)
 * synchronize BiMap of bootstrapping tokens (CASSANDRA-3417)
 * show index options in CLI (CASSANDRA-3809)
 * add optional socket timeout for streaming (CASSANDRA-3838)
 * fix truncate not to leave behind non-CFS backed secondary indexes
   (CASSANDRA-3844)
 * make CLI `show schema` to use output stream directly instead
   of StringBuilder (CASSANDRA-3842)
 * remove the wait on hint future during write (CASSANDRA-3870)
 * (cqlsh) ignore missing CfDef opts (CASSANDRA-3933)
 * (cqlsh) look for cqlshlib relative to realpath (CASSANDRA-3767)
 * Fix short read protection (CASSANDRA-3934)
 * Make sure infered and actual schema match (CASSANDRA-3371)
 * Fix NPE during HH delivery (CASSANDRA-3677)
 * Don't put boostrapping node in 'hibernate' status (CASSANDRA-3737)
 * Fix double quotes in windows bat files (CASSANDRA-3744)
 * Fix bad validator lookup (CASSANDRA-3789)
 * Fix soft reset in EC2MultiRegionSnitch (CASSANDRA-3835)
 * Don't leave zombie connections with THSHA thrift server (CASSANDRA-3867)
 * (cqlsh) fix deserialization of data (CASSANDRA-3874)
 * Fix removetoken force causing an inconsistent state (CASSANDRA-3876)
 * Fix ahndling of some types with Pig (CASSANDRA-3886)
 * Don't allow to drop the system keyspace (CASSANDRA-3759)
 * Make Pig deletes disabled by default and configurable (CASSANDRA-3628)
Merged from 0.8:
 * (Pig) fix CassandraStorage to use correct comparator in Super ColumnFamily
   case (CASSANDRA-3251)
 * fix thread safety issues in commitlog replay, primarily affecting
   systems with many (100s) of CF definitions (CASSANDRA-3751)
 * Fix relevant tombstone ignored with super columns (CASSANDRA-3875)


1.0.7
 * fix regression in HH page size calculation (CASSANDRA-3624)
 * retry failed stream on IOException (CASSANDRA-3686)
 * allow configuring bloom_filter_fp_chance (CASSANDRA-3497)
 * attempt hint delivery every ten minutes, or when failure detector
   notifies us that a node is back up, whichever comes first.  hint
   handoff throttle delay default changed to 1ms, from 50 (CASSANDRA-3554)
 * add nodetool setstreamthroughput (CASSANDRA-3571)
 * fix assertion when dropping a columnfamily with no sstables (CASSANDRA-3614)
 * more efficient allocation of small bloom filters (CASSANDRA-3618)
 * CLibrary.createHardLinkWithExec() to check for errors (CASSANDRA-3101)
 * Avoid creating empty and non cleaned writer during compaction (CASSANDRA-3616)
 * stop thrift service in shutdown hook so we can quiesce MessagingService
   (CASSANDRA-3335)
 * (CQL) compaction_strategy_options and compression_parameters for
   CREATE COLUMNFAMILY statement (CASSANDRA-3374)
 * Reset min/max compaction threshold when creating size tiered compaction
   strategy (CASSANDRA-3666)
 * Don't ignore IOException during compaction (CASSANDRA-3655)
 * Fix assertion error for CF with gc_grace=0 (CASSANDRA-3579)
 * Shutdown ParallelCompaction reducer executor after use (CASSANDRA-3711)
 * Avoid < 0 value for pending tasks in leveled compaction (CASSANDRA-3693)
 * (Hadoop) Support TimeUUID in Pig CassandraStorage (CASSANDRA-3327)
 * Check schema is ready before continuing boostrapping (CASSANDRA-3629)
 * Catch overflows during parsing of chunk_length_kb (CASSANDRA-3644)
 * Improve stream protocol mismatch errors (CASSANDRA-3652)
 * Avoid multiple thread doing HH to the same target (CASSANDRA-3681)
 * Add JMX property for rp_timeout_in_ms (CASSANDRA-2940)
 * Allow DynamicCompositeType to compare component of different types
   (CASSANDRA-3625)
 * Flush non-cfs backed secondary indexes (CASSANDRA-3659)
 * Secondary Indexes should report memory consumption (CASSANDRA-3155)
 * fix for SelectStatement start/end key are not set correctly
   when a key alias is involved (CASSANDRA-3700)
 * fix CLI `show schema` command insert of an extra comma in
   column_metadata (CASSANDRA-3714)
Merged from 0.8:
 * avoid logging (harmless) exception when GC takes < 1ms (CASSANDRA-3656)
 * prevent new nodes from thinking down nodes are up forever (CASSANDRA-3626)
 * use correct list of replicas for LOCAL_QUORUM reads when read repair
   is disabled (CASSANDRA-3696)
 * block on flush before compacting hints (may prevent OOM) (CASSANDRA-3733)


1.0.6
 * (CQL) fix cqlsh support for replicate_on_write (CASSANDRA-3596)
 * fix adding to leveled manifest after streaming (CASSANDRA-3536)
 * filter out unavailable cipher suites when using encryption (CASSANDRA-3178)
 * (HADOOP) add old-style api support for CFIF and CFRR (CASSANDRA-2799)
 * Support TimeUUIDType column names in Stress.java tool (CASSANDRA-3541)
 * (CQL) INSERT/UPDATE/DELETE/TRUNCATE commands should allow CF names to
   be qualified by keyspace (CASSANDRA-3419)
 * always remove endpoints from delevery queue in HH (CASSANDRA-3546)
 * fix race between cf flush and its 2ndary indexes flush (CASSANDRA-3547)
 * fix potential race in AES when a repair fails (CASSANDRA-3548)
 * fix default value validation usage in CLI SET command (CASSANDRA-3553)
 * Optimize componentsFor method for compaction and startup time
   (CASSANDRA-3532)
 * (CQL) Proper ColumnFamily metadata validation on CREATE COLUMNFAMILY 
   (CASSANDRA-3565)
 * fix compression "chunk_length_kb" option to set correct kb value for 
   thrift/avro (CASSANDRA-3558)
 * fix missing response during range slice repair (CASSANDRA-3551)
 * 'describe ring' moved from CLI to nodetool and available through JMX (CASSANDRA-3220)
 * add back partitioner to sstable metadata (CASSANDRA-3540)
 * fix NPE in get_count for counters (CASSANDRA-3601)
Merged from 0.8:
 * remove invalid assertion that table was opened before dropping it
   (CASSANDRA-3580)
 * range and index scans now only send requests to enough replicas to
   satisfy requested CL + RR (CASSANDRA-3598)
 * use cannonical host for local node in nodetool info (CASSANDRA-3556)
 * remove nonlocal DC write optimization since it only worked with
   CL.ONE or CL.LOCAL_QUORUM (CASSANDRA-3577, 3585)
 * detect misuses of CounterColumnType (CASSANDRA-3422)
 * turn off string interning in json2sstable, take 2 (CASSANDRA-2189)
 * validate compression parameters on add/update of the ColumnFamily 
   (CASSANDRA-3573)
 * Check for 0.0.0.0 is incorrect in CFIF (CASSANDRA-3584)
 * Increase vm.max_map_count in debian packaging (CASSANDRA-3563)
 * gossiper will never add itself to saved endpoints (CASSANDRA-3485)


1.0.5
 * revert CASSANDRA-3407 (see CASSANDRA-3540)
 * fix assertion error while forwarding writes to local nodes (CASSANDRA-3539)


1.0.4
 * fix self-hinting of timed out read repair updates and make hinted handoff
   less prone to OOMing a coordinator (CASSANDRA-3440)
 * expose bloom filter sizes via JMX (CASSANDRA-3495)
 * enforce RP tokens 0..2**127 (CASSANDRA-3501)
 * canonicalize paths exposed through JMX (CASSANDRA-3504)
 * fix "liveSize" stat when sstables are removed (CASSANDRA-3496)
 * add bloom filter FP rates to nodetool cfstats (CASSANDRA-3347)
 * record partitioner in sstable metadata component (CASSANDRA-3407)
 * add new upgradesstables nodetool command (CASSANDRA-3406)
 * skip --debug requirement to see common exceptions in CLI (CASSANDRA-3508)
 * fix incorrect query results due to invalid max timestamp (CASSANDRA-3510)
 * make sstableloader recognize compressed sstables (CASSANDRA-3521)
 * avoids race in OutboundTcpConnection in multi-DC setups (CASSANDRA-3530)
 * use SETLOCAL in cassandra.bat (CASSANDRA-3506)
 * fix ConcurrentModificationException in Table.all() (CASSANDRA-3529)
Merged from 0.8:
 * fix concurrence issue in the FailureDetector (CASSANDRA-3519)
 * fix array out of bounds error in counter shard removal (CASSANDRA-3514)
 * avoid dropping tombstones when they might still be needed to shadow
   data in a different sstable (CASSANDRA-2786)


1.0.3
 * revert name-based query defragmentation aka CASSANDRA-2503 (CASSANDRA-3491)
 * fix invalidate-related test failures (CASSANDRA-3437)
 * add next-gen cqlsh to bin/ (CASSANDRA-3188, 3131, 3493)
 * (CQL) fix handling of rows with no columns (CASSANDRA-3424, 3473)
 * fix querying supercolumns by name returning only a subset of
   subcolumns or old subcolumn versions (CASSANDRA-3446)
 * automatically compute sha1 sum for uncompressed data files (CASSANDRA-3456)
 * fix reading metadata/statistics component for version < h (CASSANDRA-3474)
 * add sstable forward-compatibility (CASSANDRA-3478)
 * report compression ratio in CFSMBean (CASSANDRA-3393)
 * fix incorrect size exception during streaming of counters (CASSANDRA-3481)
 * (CQL) fix for counter decrement syntax (CASSANDRA-3418)
 * Fix race introduced by CASSANDRA-2503 (CASSANDRA-3482)
 * Fix incomplete deletion of delivered hints (CASSANDRA-3466)
 * Avoid rescheduling compactions when no compaction was executed 
   (CASSANDRA-3484)
 * fix handling of the chunk_length_kb compression options (CASSANDRA-3492)
Merged from 0.8:
 * fix updating CF row_cache_provider (CASSANDRA-3414)
 * CFMetaData.convertToThrift method to set RowCacheProvider (CASSANDRA-3405)
 * acquire compactionlock during truncate (CASSANDRA-3399)
 * fix displaying cfdef entries for super columnfamilies (CASSANDRA-3415)
 * Make counter shard merging thread safe (CASSANDRA-3178)
 * Revert CASSANDRA-2855
 * Fix bug preventing the use of efficient cross-DC writes (CASSANDRA-3472)
 * `describe ring` command for CLI (CASSANDRA-3220)
 * (Hadoop) skip empty rows when entire row is requested, redux (CASSANDRA-2855)


1.0.2
 * "defragment" rows for name-based queries under STCS (CASSANDRA-2503)
 * Add timing information to cassandra-cli GET/SET/LIST queries (CASSANDRA-3326)
 * Only create one CompressionMetadata object per sstable (CASSANDRA-3427)
 * cleanup usage of StorageService.setMode() (CASSANDRA-3388)
 * Avoid large array allocation for compressed chunk offsets (CASSANDRA-3432)
 * fix DecimalType bytebuffer marshalling (CASSANDRA-3421)
 * fix bug that caused first column in per row indexes to be ignored 
   (CASSANDRA-3441)
 * add JMX call to clean (failed) repair sessions (CASSANDRA-3316)
 * fix sstableloader reference acquisition bug (CASSANDRA-3438)
 * fix estimated row size regression (CASSANDRA-3451)
 * make sure we don't return more columns than asked (CASSANDRA-3303, 3395)
Merged from 0.8:
 * acquire compactionlock during truncate (CASSANDRA-3399)
 * fix displaying cfdef entries for super columnfamilies (CASSANDRA-3415)


1.0.1
 * acquire references during index build to prevent delete problems
   on Windows (CASSANDRA-3314)
 * describe_ring should include datacenter/topology information (CASSANDRA-2882)
 * Thrift sockets are not properly buffered (CASSANDRA-3261)
 * performance improvement for bytebufferutil compare function (CASSANDRA-3286)
 * add system.versions ColumnFamily (CASSANDRA-3140)
 * reduce network copies (CASSANDRA-3333, 3373)
 * limit nodetool to 32MB of heap (CASSANDRA-3124)
 * (CQL) update parser to accept "timestamp" instead of "date" (CASSANDRA-3149)
 * Fix CLI `show schema` to include "compression_options" (CASSANDRA-3368)
 * Snapshot to include manifest under LeveledCompactionStrategy (CASSANDRA-3359)
 * (CQL) SELECT query should allow CF name to be qualified by keyspace (CASSANDRA-3130)
 * (CQL) Fix internal application error specifying 'using consistency ...'
   in lower case (CASSANDRA-3366)
 * fix Deflate compression when compression actually makes the data bigger
   (CASSANDRA-3370)
 * optimize UUIDGen to avoid lock contention on InetAddress.getLocalHost 
   (CASSANDRA-3387)
 * tolerate index being dropped mid-mutation (CASSANDRA-3334, 3313)
 * CompactionManager is now responsible for checking for new candidates
   post-task execution, enabling more consistent leveled compaction 
   (CASSANDRA-3391)
 * Cache HSHA threads (CASSANDRA-3372)
 * use CF/KS names as snapshot prefix for drop + truncate operations
   (CASSANDRA-2997)
 * Break bloom filters up to avoid heap fragmentation (CASSANDRA-2466)
 * fix cassandra hanging on jsvc stop (CASSANDRA-3302)
 * Avoid leveled compaction getting blocked on errors (CASSANDRA-3408)
 * Make reloading the compaction strategy safe (CASSANDRA-3409)
 * ignore 0.8 hints even if compaction begins before we try to purge
   them (CASSANDRA-3385)
 * remove procrun (bin\daemon) from Cassandra source tree and 
   artifacts (CASSANDRA-3331)
 * make cassandra compile under JDK7 (CASSANDRA-3275)
 * remove dependency of clientutil.jar to FBUtilities (CASSANDRA-3299)
 * avoid truncation errors by using long math on long values (CASSANDRA-3364)
 * avoid clock drift on some Windows machine (CASSANDRA-3375)
 * display cache provider in cli 'describe keyspace' command (CASSANDRA-3384)
 * fix incomplete topology information in describe_ring (CASSANDRA-3403)
 * expire dead gossip states based on time (CASSANDRA-2961)
 * improve CompactionTask extensibility (CASSANDRA-3330)
 * Allow one leveled compaction task to kick off another (CASSANDRA-3363)
 * allow encryption only between datacenters (CASSANDRA-2802)
Merged from 0.8:
 * fix truncate allowing data to be replayed post-restart (CASSANDRA-3297)
 * make iwriter final in IndexWriter to avoid NPE (CASSANDRA-2863)
 * (CQL) update grammar to require key clause in DELETE statement
   (CASSANDRA-3349)
 * (CQL) allow numeric keyspace names in USE statement (CASSANDRA-3350)
 * (Hadoop) skip empty rows when slicing the entire row (CASSANDRA-2855)
 * Fix handling of tombstone by SSTableExport/Import (CASSANDRA-3357)
 * fix ColumnIndexer to use long offsets (CASSANDRA-3358)
 * Improved CLI exceptions (CASSANDRA-3312)
 * Fix handling of tombstone by SSTableExport/Import (CASSANDRA-3357)
 * Only count compaction as active (for throttling) when they have
   successfully acquired the compaction lock (CASSANDRA-3344)
 * Display CLI version string on startup (CASSANDRA-3196)
 * (Hadoop) make CFIF try rpc_address or fallback to listen_address
   (CASSANDRA-3214)
 * (Hadoop) accept comma delimited lists of initial thrift connections
   (CASSANDRA-3185)
 * ColumnFamily min_compaction_threshold should be >= 2 (CASSANDRA-3342)
 * (Pig) add 0.8+ types and key validation type in schema (CASSANDRA-3280)
 * Fix completely removing column metadata using CLI (CASSANDRA-3126)
 * CLI `describe cluster;` output should be on separate lines for separate versions
   (CASSANDRA-3170)
 * fix changing durable_writes keyspace option during CF creation
   (CASSANDRA-3292)
 * avoid locking on update when no indexes are involved (CASSANDRA-3386)
 * fix assertionError during repair with ordered partitioners (CASSANDRA-3369)
 * correctly serialize key_validation_class for avro (CASSANDRA-3391)
 * don't expire counter tombstone after streaming (CASSANDRA-3394)
 * prevent nodes that failed to join from hanging around forever 
   (CASSANDRA-3351)
 * remove incorrect optimization from slice read path (CASSANDRA-3390)
 * Fix race in AntiEntropyService (CASSANDRA-3400)


1.0.0-final
 * close scrubbed sstable fd before deleting it (CASSANDRA-3318)
 * fix bug preventing obsolete commitlog segments from being removed
   (CASSANDRA-3269)
 * tolerate whitespace in seed CDL (CASSANDRA-3263)
 * Change default heap thresholds to max(min(1/2 ram, 1G), min(1/4 ram, 8GB))
   (CASSANDRA-3295)
 * Fix broken CompressedRandomAccessReaderTest (CASSANDRA-3298)
 * (CQL) fix type information returned for wildcard queries (CASSANDRA-3311)
 * add estimated tasks to LeveledCompactionStrategy (CASSANDRA-3322)
 * avoid including compaction cache-warming in keycache stats (CASSANDRA-3325)
 * run compaction and hinted handoff threads at MIN_PRIORITY (CASSANDRA-3308)
 * default hsha thrift server to cpu core count in rpc pool (CASSANDRA-3329)
 * add bin\daemon to binary tarball for Windows service (CASSANDRA-3331)
 * Fix places where uncompressed size of sstables was use in place of the
   compressed one (CASSANDRA-3338)
 * Fix hsha thrift server (CASSANDRA-3346)
 * Make sure repair only stream needed sstables (CASSANDRA-3345)


1.0.0-rc2
 * Log a meaningful warning when a node receives a message for a repair session
   that doesn't exist anymore (CASSANDRA-3256)
 * test for NUMA policy support as well as numactl presence (CASSANDRA-3245)
 * Fix FD leak when internode encryption is enabled (CASSANDRA-3257)
 * Remove incorrect assertion in mergeIterator (CASSANDRA-3260)
 * FBUtilities.hexToBytes(String) to throw NumberFormatException when string
   contains non-hex characters (CASSANDRA-3231)
 * Keep SimpleSnitch proximity ordering unchanged from what the Strategy
   generates, as intended (CASSANDRA-3262)
 * remove Scrub from compactionstats when finished (CASSANDRA-3255)
 * fix counter entry in jdbc TypesMap (CASSANDRA-3268)
 * fix full queue scenario for ParallelCompactionIterator (CASSANDRA-3270)
 * fix bootstrap process (CASSANDRA-3285)
 * don't try delivering hints if when there isn't any (CASSANDRA-3176)
 * CLI documentation change for ColumnFamily `compression_options` (CASSANDRA-3282)
 * ignore any CF ids sent by client for adding CF/KS (CASSANDRA-3288)
 * remove obsolete hints on first startup (CASSANDRA-3291)
 * use correct ISortedColumns for time-optimized reads (CASSANDRA-3289)
 * Evict gossip state immediately when a token is taken over by a new IP 
   (CASSANDRA-3259)


1.0.0-rc1
 * Update CQL to generate microsecond timestamps by default (CASSANDRA-3227)
 * Fix counting CFMetadata towards Memtable liveRatio (CASSANDRA-3023)
 * Kill server on wrapped OOME such as from FileChannel.map (CASSANDRA-3201)
 * remove unnecessary copy when adding to row cache (CASSANDRA-3223)
 * Log message when a full repair operation completes (CASSANDRA-3207)
 * Fix streamOutSession keeping sstables references forever if the remote end
   dies (CASSANDRA-3216)
 * Remove dynamic_snitch boolean from example configuration (defaulting to 
   true) and set default badness threshold to 0.1 (CASSANDRA-3229)
 * Base choice of random or "balanced" token on bootstrap on whether
   schema definitions were found (CASSANDRA-3219)
 * Fixes for LeveledCompactionStrategy score computation, prioritization,
   scheduling, and performance (CASSANDRA-3224, 3234)
 * parallelize sstable open at server startup (CASSANDRA-2988)
 * fix handling of exceptions writing to OutboundTcpConnection (CASSANDRA-3235)
 * Allow using quotes in "USE <keyspace>;" CLI command (CASSANDRA-3208)
 * Don't allow any cache loading exceptions to halt startup (CASSANDRA-3218)
 * Fix sstableloader --ignores option (CASSANDRA-3247)
 * File descriptor limit increased in packaging (CASSANDRA-3206)
 * Fix deadlock in commit log during flush (CASSANDRA-3253) 


1.0.0-beta1
 * removed binarymemtable (CASSANDRA-2692)
 * add commitlog_total_space_in_mb to prevent fragmented logs (CASSANDRA-2427)
 * removed commitlog_rotation_threshold_in_mb configuration (CASSANDRA-2771)
 * make AbstractBounds.normalize de-overlapp overlapping ranges (CASSANDRA-2641)
 * replace CollatingIterator, ReducingIterator with MergeIterator 
   (CASSANDRA-2062)
 * Fixed the ability to set compaction strategy in cli using create column 
   family command (CASSANDRA-2778)
 * clean up tmp files after failed compaction (CASSANDRA-2468)
 * restrict repair streaming to specific columnfamilies (CASSANDRA-2280)
 * don't bother persisting columns shadowed by a row tombstone (CASSANDRA-2589)
 * reset CF and SC deletion times after gc_grace (CASSANDRA-2317)
 * optimize away seek when compacting wide rows (CASSANDRA-2879)
 * single-pass streaming (CASSANDRA-2677, 2906, 2916, 3003)
 * use reference counting for deleting sstables instead of relying on GC
   (CASSANDRA-2521, 3179)
 * store hints as serialized mutations instead of pointers to data row
   (CASSANDRA-2045)
 * store hints in the coordinator node instead of in the closest replica 
   (CASSANDRA-2914)
 * add row_cache_keys_to_save CF option (CASSANDRA-1966)
 * check column family validity in nodetool repair (CASSANDRA-2933)
 * use lazy initialization instead of class initialization in NodeId
   (CASSANDRA-2953)
 * add paging to get_count (CASSANDRA-2894)
 * fix "short reads" in [multi]get (CASSANDRA-2643, 3157, 3192)
 * add optional compression for sstables (CASSANDRA-47, 2994, 3001, 3128)
 * add scheduler JMX metrics (CASSANDRA-2962)
 * add block level checksum for compressed data (CASSANDRA-1717)
 * make column family backed column map pluggable and introduce unsynchronized
   ArrayList backed one to speedup reads (CASSANDRA-2843, 3165, 3205)
 * refactoring of the secondary index api (CASSANDRA-2982)
 * make CL > ONE reads wait for digest reconciliation before returning
   (CASSANDRA-2494)
 * fix missing logging for some exceptions (CASSANDRA-2061)
 * refactor and optimize ColumnFamilyStore.files(...) and Descriptor.fromFilename(String)
   and few other places responsible for work with SSTable files (CASSANDRA-3040)
 * Stop reading from sstables once we know we have the most recent columns,
   for query-by-name requests (CASSANDRA-2498)
 * Add query-by-column mode to stress.java (CASSANDRA-3064)
 * Add "install" command to cassandra.bat (CASSANDRA-292)
 * clean up KSMetadata, CFMetadata from unnecessary
   Thrift<->Avro conversion methods (CASSANDRA-3032)
 * Add timeouts to client request schedulers (CASSANDRA-3079, 3096)
 * Cli to use hashes rather than array of hashes for strategy options (CASSANDRA-3081)
 * LeveledCompactionStrategy (CASSANDRA-1608, 3085, 3110, 3087, 3145, 3154, 3182)
 * Improvements of the CLI `describe` command (CASSANDRA-2630)
 * reduce window where dropped CF sstables may not be deleted (CASSANDRA-2942)
 * Expose gossip/FD info to JMX (CASSANDRA-2806)
 * Fix streaming over SSL when compressed SSTable involved (CASSANDRA-3051)
 * Add support for pluggable secondary index implementations (CASSANDRA-3078)
 * remove compaction_thread_priority setting (CASSANDRA-3104)
 * generate hints for replicas that timeout, not just replicas that are known
   to be down before starting (CASSANDRA-2034)
 * Add throttling for internode streaming (CASSANDRA-3080)
 * make the repair of a range repair all replica (CASSANDRA-2610, 3194)
 * expose the ability to repair the first range (as returned by the
   partitioner) of a node (CASSANDRA-2606)
 * Streams Compression (CASSANDRA-3015)
 * add ability to use multiple threads during a single compaction
   (CASSANDRA-2901)
 * make AbstractBounds.normalize support overlapping ranges (CASSANDRA-2641)
 * fix of the CQL count() behavior (CASSANDRA-3068)
 * use TreeMap backed column families for the SSTable simple writers
   (CASSANDRA-3148)
 * fix inconsistency of the CLI syntax when {} should be used instead of [{}]
   (CASSANDRA-3119)
 * rename CQL type names to match expected SQL behavior (CASSANDRA-3149, 3031)
 * Arena-based allocation for memtables (CASSANDRA-2252, 3162, 3163, 3168)
 * Default RR chance to 0.1 (CASSANDRA-3169)
 * Add RowLevel support to secondary index API (CASSANDRA-3147)
 * Make SerializingCacheProvider the default if JNA is available (CASSANDRA-3183)
 * Fix backwards compatibilty for CQL memtable properties (CASSANDRA-3190)
 * Add five-minute delay before starting compactions on a restarted server
   (CASSANDRA-3181)
 * Reduce copies done for intra-host messages (CASSANDRA-1788, 3144)
 * support of compaction strategy option for stress.java (CASSANDRA-3204)
 * make memtable throughput and column count thresholds no-ops (CASSANDRA-2449)
 * Return schema information along with the resultSet in CQL (CASSANDRA-2734)
 * Add new DecimalType (CASSANDRA-2883)
 * Fix assertion error in RowRepairResolver (CASSANDRA-3156)
 * Reduce unnecessary high buffer sizes (CASSANDRA-3171)
 * Pluggable compaction strategy (CASSANDRA-1610)
 * Add new broadcast_address config option (CASSANDRA-2491)


0.8.7
 * Kill server on wrapped OOME such as from FileChannel.map (CASSANDRA-3201)
 * Allow using quotes in "USE <keyspace>;" CLI command (CASSANDRA-3208)
 * Log message when a full repair operation completes (CASSANDRA-3207)
 * Don't allow any cache loading exceptions to halt startup (CASSANDRA-3218)
 * Fix sstableloader --ignores option (CASSANDRA-3247)
 * File descriptor limit increased in packaging (CASSANDRA-3206)
 * Log a meaningfull warning when a node receive a message for a repair session
   that doesn't exist anymore (CASSANDRA-3256)
 * Fix FD leak when internode encryption is enabled (CASSANDRA-3257)
 * FBUtilities.hexToBytes(String) to throw NumberFormatException when string
   contains non-hex characters (CASSANDRA-3231)
 * Keep SimpleSnitch proximity ordering unchanged from what the Strategy
   generates, as intended (CASSANDRA-3262)
 * remove Scrub from compactionstats when finished (CASSANDRA-3255)
 * Fix tool .bat files when CASSANDRA_HOME contains spaces (CASSANDRA-3258)
 * Force flush of status table when removing/updating token (CASSANDRA-3243)
 * Evict gossip state immediately when a token is taken over by a new IP (CASSANDRA-3259)
 * Fix bug where the failure detector can take too long to mark a host
   down (CASSANDRA-3273)
 * (Hadoop) allow wrapping ranges in queries (CASSANDRA-3137)
 * (Hadoop) check all interfaces for a match with split location
   before falling back to random replica (CASSANDRA-3211)
 * (Hadoop) Make Pig storage handle implements LoadMetadata (CASSANDRA-2777)
 * (Hadoop) Fix exception during PIG 'dump' (CASSANDRA-2810)
 * Fix stress COUNTER_GET option (CASSANDRA-3301)
 * Fix missing fields in CLI `show schema` output (CASSANDRA-3304)
 * Nodetool no longer leaks threads and closes JMX connections (CASSANDRA-3309)
 * fix truncate allowing data to be replayed post-restart (CASSANDRA-3297)
 * Move SimpleAuthority and SimpleAuthenticator to examples (CASSANDRA-2922)
 * Fix handling of tombstone by SSTableExport/Import (CASSANDRA-3357)
 * Fix transposition in cfHistograms (CASSANDRA-3222)
 * Allow using number as DC name when creating keyspace in CQL (CASSANDRA-3239)
 * Force flush of system table after updating/removing a token (CASSANDRA-3243)


0.8.6
 * revert CASSANDRA-2388
 * change TokenRange.endpoints back to listen/broadcast address to match
   pre-1777 behavior, and add TokenRange.rpc_endpoints instead (CASSANDRA-3187)
 * avoid trying to watch cassandra-topology.properties when loaded from jar
   (CASSANDRA-3138)
 * prevent users from creating keyspaces with LocalStrategy replication
   (CASSANDRA-3139)
 * fix CLI `show schema;` to output correct keyspace definition statement
   (CASSANDRA-3129)
 * CustomTThreadPoolServer to log TTransportException at DEBUG level
   (CASSANDRA-3142)
 * allow topology sort to work with non-unique rack names between 
   datacenters (CASSANDRA-3152)
 * Improve caching of same-version Messages on digest and repair paths
   (CASSANDRA-3158)
 * Randomize choice of first replica for counter increment (CASSANDRA-2890)
 * Fix using read_repair_chance instead of merge_shard_change (CASSANDRA-3202)
 * Avoid streaming data to nodes that already have it, on move as well as
   decommission (CASSANDRA-3041)
 * Fix divide by zero error in GCInspector (CASSANDRA-3164)
 * allow quoting of the ColumnFamily name in CLI `create column family`
   statement (CASSANDRA-3195)
 * Fix rolling upgrade from 0.7 to 0.8 problem (CASSANDRA-3166)
 * Accomodate missing encryption_options in IncomingTcpConnection.stream
   (CASSANDRA-3212)


0.8.5
 * fix NPE when encryption_options is unspecified (CASSANDRA-3007)
 * include column name in validation failure exceptions (CASSANDRA-2849)
 * make sure truncate clears out the commitlog so replay won't re-
   populate with truncated data (CASSANDRA-2950)
 * fix NPE when debug logging is enabled and dropped CF is present
   in a commitlog segment (CASSANDRA-3021)
 * fix cassandra.bat when CASSANDRA_HOME contains spaces (CASSANDRA-2952)
 * fix to SSTableSimpleUnsortedWriter bufferSize calculation (CASSANDRA-3027)
 * make cleanup and normal compaction able to skip empty rows
   (rows containing nothing but expired tombstones) (CASSANDRA-3039)
 * work around native memory leak in com.sun.management.GarbageCollectorMXBean
   (CASSANDRA-2868)
 * validate that column names in column_metadata are not equal to key_alias
   on create/update of the ColumnFamily and CQL 'ALTER' statement (CASSANDRA-3036)
 * return an InvalidRequestException if an indexed column is assigned
   a value larger than 64KB (CASSANDRA-3057)
 * fix of numeric-only and string column names handling in CLI "drop index" 
   (CASSANDRA-3054)
 * prune index scan resultset back to original request for lazy
   resultset expansion case (CASSANDRA-2964)
 * (Hadoop) fail jobs when Cassandra node has failed but TaskTracker
   has not (CASSANDRA-2388)
 * fix dynamic snitch ignoring nodes when read_repair_chance is zero
   (CASSANDRA-2662)
 * avoid retaining references to dropped CFS objects in 
   CompactionManager.estimatedCompactions (CASSANDRA-2708)
 * expose rpc timeouts per host in MessagingServiceMBean (CASSANDRA-2941)
 * avoid including cwd in classpath for deb and rpm packages (CASSANDRA-2881)
 * remove gossip state when a new IP takes over a token (CASSANDRA-3071)
 * allow sstable2json to work on index sstable files (CASSANDRA-3059)
 * always hint counters (CASSANDRA-3099)
 * fix log4j initialization in EmbeddedCassandraService (CASSANDRA-2857)
 * remove gossip state when a new IP takes over a token (CASSANDRA-3071)
 * work around native memory leak in com.sun.management.GarbageCollectorMXBean
    (CASSANDRA-2868)
 * fix UnavailableException with writes at CL.EACH_QUORM (CASSANDRA-3084)
 * fix parsing of the Keyspace and ColumnFamily names in numeric
   and string representations in CLI (CASSANDRA-3075)
 * fix corner cases in Range.differenceToFetch (CASSANDRA-3084)
 * fix ip address String representation in the ring cache (CASSANDRA-3044)
 * fix ring cache compatibility when mixing pre-0.8.4 nodes with post-
   in the same cluster (CASSANDRA-3023)
 * make repair report failure when a node participating dies (instead of
   hanging forever) (CASSANDRA-2433)
 * fix handling of the empty byte buffer by ReversedType (CASSANDRA-3111)
 * Add validation that Keyspace names are case-insensitively unique (CASSANDRA-3066)
 * catch invalid key_validation_class before instantiating UpdateColumnFamily (CASSANDRA-3102)
 * make Range and Bounds objects client-safe (CASSANDRA-3108)
 * optionally skip log4j configuration (CASSANDRA-3061)
 * bundle sstableloader with the debian package (CASSANDRA-3113)
 * don't try to build secondary indexes when there is none (CASSANDRA-3123)
 * improve SSTableSimpleUnsortedWriter speed for large rows (CASSANDRA-3122)
 * handle keyspace arguments correctly in nodetool snapshot (CASSANDRA-3038)
 * Fix SSTableImportTest on windows (CASSANDRA-3043)
 * expose compactionThroughputMbPerSec through JMX (CASSANDRA-3117)
 * log keyspace and CF of large rows being compacted


0.8.4
 * change TokenRing.endpoints to be a list of rpc addresses instead of 
   listen/broadcast addresses (CASSANDRA-1777)
 * include files-to-be-streamed in StreamInSession.getSources (CASSANDRA-2972)
 * use JAVA env var in cassandra-env.sh (CASSANDRA-2785, 2992)
 * avoid doing read for no-op replicate-on-write at CL=1 (CASSANDRA-2892)
 * refuse counter write for CL.ANY (CASSANDRA-2990)
 * switch back to only logging recent dropped messages (CASSANDRA-3004)
 * always deserialize RowMutation for counters (CASSANDRA-3006)
 * ignore saved replication_factor strategy_option for NTS (CASSANDRA-3011)
 * make sure pre-truncate CL segments are discarded (CASSANDRA-2950)


0.8.3
 * add ability to drop local reads/writes that are going to timeout
   (CASSANDRA-2943)
 * revamp token removal process, keep gossip states for 3 days (CASSANDRA-2496)
 * don't accept extra args for 0-arg nodetool commands (CASSANDRA-2740)
 * log unavailableexception details at debug level (CASSANDRA-2856)
 * expose data_dir though jmx (CASSANDRA-2770)
 * don't include tmp files as sstable when create cfs (CASSANDRA-2929)
 * log Java classpath on startup (CASSANDRA-2895)
 * keep gossipped version in sync with actual on migration coordinator 
   (CASSANDRA-2946)
 * use lazy initialization instead of class initialization in NodeId
   (CASSANDRA-2953)
 * check column family validity in nodetool repair (CASSANDRA-2933)
 * speedup bytes to hex conversions dramatically (CASSANDRA-2850)
 * Flush memtables on shutdown when durable writes are disabled 
   (CASSANDRA-2958)
 * improved POSIX compatibility of start scripts (CASsANDRA-2965)
 * add counter support to Hadoop InputFormat (CASSANDRA-2981)
 * fix bug where dirty commitlog segments were removed (and avoid keeping 
   segments with no post-flush activity permanently dirty) (CASSANDRA-2829)
 * fix throwing exception with batch mutation of counter super columns
   (CASSANDRA-2949)
 * ignore system tables during repair (CASSANDRA-2979)
 * throw exception when NTS is given replication_factor as an option
   (CASSANDRA-2960)
 * fix assertion error during compaction of counter CFs (CASSANDRA-2968)
 * avoid trying to create index names, when no index exists (CASSANDRA-2867)
 * don't sample the system table when choosing a bootstrap token
   (CASSANDRA-2825)
 * gossiper notifies of local state changes (CASSANDRA-2948)
 * add asynchronous and half-sync/half-async (hsha) thrift servers 
   (CASSANDRA-1405)
 * fix potential use of free'd native memory in SerializingCache 
   (CASSANDRA-2951)
 * prune index scan resultset back to original request for lazy
   resultset expansion case (CASSANDRA-2964)
 * (Hadoop) fail jobs when Cassandra node has failed but TaskTracker
    has not (CASSANDRA-2388)


0.8.2
 * CQL: 
   - include only one row per unique key for IN queries (CASSANDRA-2717)
   - respect client timestamp on full row deletions (CASSANDRA-2912)
 * improve thread-safety in StreamOutSession (CASSANDRA-2792)
 * allow deleting a row and updating indexed columns in it in the
   same mutation (CASSANDRA-2773)
 * Expose number of threads blocked on submitting memtable to flush
   in JMX (CASSANDRA-2817)
 * add ability to return "endpoints" to nodetool (CASSANDRA-2776)
 * Add support for multiple (comma-delimited) coordinator addresses
   to ColumnFamilyInputFormat (CASSANDRA-2807)
 * fix potential NPE while scheduling read repair for range slice
   (CASSANDRA-2823)
 * Fix race in SystemTable.getCurrentLocalNodeId (CASSANDRA-2824)
 * Correctly set default for replicate_on_write (CASSANDRA-2835)
 * improve nodetool compactionstats formatting (CASSANDRA-2844)
 * fix index-building status display (CASSANDRA-2853)
 * fix CLI perpetuating obsolete KsDef.replication_factor (CASSANDRA-2846)
 * improve cli treatment of multiline comments (CASSANDRA-2852)
 * handle row tombstones correctly in EchoedRow (CASSANDRA-2786)
 * add MessagingService.get[Recently]DroppedMessages and
   StorageService.getExceptionCount (CASSANDRA-2804)
 * fix possibility of spurious UnavailableException for LOCAL_QUORUM
   reads with dynamic snitch + read repair disabled (CASSANDRA-2870)
 * add ant-optional as dependence for the debian package (CASSANDRA-2164)
 * add option to specify limit for get_slice in the CLI (CASSANDRA-2646)
 * decrease HH page size (CASSANDRA-2832)
 * reset cli keyspace after dropping the current one (CASSANDRA-2763)
 * add KeyRange option to Hadoop inputformat (CASSANDRA-1125)
 * fix protocol versioning (CASSANDRA-2818, 2860)
 * support spaces in path to log4j configuration (CASSANDRA-2383)
 * avoid including inferred types in CF update (CASSANDRA-2809)
 * fix JMX bulkload call (CASSANDRA-2908)
 * fix updating KS with durable_writes=false (CASSANDRA-2907)
 * add simplified facade to SSTableWriter for bulk loading use
   (CASSANDRA-2911)
 * fix re-using index CF sstable names after drop/recreate (CASSANDRA-2872)
 * prepend CF to default index names (CASSANDRA-2903)
 * fix hint replay (CASSANDRA-2928)
 * Properly synchronize repair's merkle tree computation (CASSANDRA-2816)


0.8.1
 * CQL:
   - support for insert, delete in BATCH (CASSANDRA-2537)
   - support for IN to SELECT, UPDATE (CASSANDRA-2553)
   - timestamp support for INSERT, UPDATE, and BATCH (CASSANDRA-2555)
   - TTL support (CASSANDRA-2476)
   - counter support (CASSANDRA-2473)
   - ALTER COLUMNFAMILY (CASSANDRA-1709)
   - DROP INDEX (CASSANDRA-2617)
   - add SCHEMA/TABLE as aliases for KS/CF (CASSANDRA-2743)
   - server handles wait-for-schema-agreement (CASSANDRA-2756)
   - key alias support (CASSANDRA-2480)
 * add support for comparator parameters and a generic ReverseType
   (CASSANDRA-2355)
 * add CompositeType and DynamicCompositeType (CASSANDRA-2231)
 * optimize batches containing multiple updates to the same row
   (CASSANDRA-2583)
 * adjust hinted handoff page size to avoid OOM with large columns 
   (CASSANDRA-2652)
 * mark BRAF buffer invalid post-flush so we don't re-flush partial
   buffers again, especially on CL writes (CASSANDRA-2660)
 * add DROP INDEX support to CLI (CASSANDRA-2616)
 * don't perform HH to client-mode [storageproxy] nodes (CASSANDRA-2668)
 * Improve forceDeserialize/getCompactedRow encapsulation (CASSANDRA-2659)
 * Don't write CounterUpdateColumn to disk in tests (CASSANDRA-2650)
 * Add sstable bulk loading utility (CASSANDRA-1278)
 * avoid replaying hints to dropped columnfamilies (CASSANDRA-2685)
 * add placeholders for missing rows in range query pseudo-RR (CASSANDRA-2680)
 * remove no-op HHOM.renameHints (CASSANDRA-2693)
 * clone super columns to avoid modifying them during flush (CASSANDRA-2675)
 * allow writes to bypass the commitlog for certain keyspaces (CASSANDRA-2683)
 * avoid NPE when bypassing commitlog during memtable flush (CASSANDRA-2781)
 * Added support for making bootstrap retry if nodes flap (CASSANDRA-2644)
 * Added statusthrift to nodetool to report if thrift server is running (CASSANDRA-2722)
 * Fixed rows being cached if they do not exist (CASSANDRA-2723)
 * Support passing tableName and cfName to RowCacheProviders (CASSANDRA-2702)
 * close scrub file handles (CASSANDRA-2669)
 * throttle migration replay (CASSANDRA-2714)
 * optimize column serializer creation (CASSANDRA-2716)
 * Added support for making bootstrap retry if nodes flap (CASSANDRA-2644)
 * Added statusthrift to nodetool to report if thrift server is running
   (CASSANDRA-2722)
 * Fixed rows being cached if they do not exist (CASSANDRA-2723)
 * fix truncate/compaction race (CASSANDRA-2673)
 * workaround large resultsets causing large allocation retention
   by nio sockets (CASSANDRA-2654)
 * fix nodetool ring use with Ec2Snitch (CASSANDRA-2733)
 * fix removing columns and subcolumns that are supressed by a row or
   supercolumn tombstone during replica resolution (CASSANDRA-2590)
 * support sstable2json against snapshot sstables (CASSANDRA-2386)
 * remove active-pull schema requests (CASSANDRA-2715)
 * avoid marking entire list of sstables as actively being compacted
   in multithreaded compaction (CASSANDRA-2765)
 * seek back after deserializing a row to update cache with (CASSANDRA-2752)
 * avoid skipping rows in scrub for counter column family (CASSANDRA-2759)
 * fix ConcurrentModificationException in repair when dealing with 0.7 node
   (CASSANDRA-2767)
 * use threadsafe collections for StreamInSession (CASSANDRA-2766)
 * avoid infinite loop when creating merkle tree (CASSANDRA-2758)
 * avoids unmarking compacting sstable prematurely in cleanup (CASSANDRA-2769)
 * fix NPE when the commit log is bypassed (CASSANDRA-2718)
 * don't throw an exception in SS.isRPCServerRunning (CASSANDRA-2721)
 * make stress.jar executable (CASSANDRA-2744)
 * add daemon mode to java stress (CASSANDRA-2267)
 * expose the DC and rack of a node through JMX and nodetool ring (CASSANDRA-2531)
 * fix cache mbean getSize (CASSANDRA-2781)
 * Add Date, Float, Double, and Boolean types (CASSANDRA-2530)
 * Add startup flag to renew counter node id (CASSANDRA-2788)
 * add jamm agent to cassandra.bat (CASSANDRA-2787)
 * fix repair hanging if a neighbor has nothing to send (CASSANDRA-2797)
 * purge tombstone even if row is in only one sstable (CASSANDRA-2801)
 * Fix wrong purge of deleted cf during compaction (CASSANDRA-2786)
 * fix race that could result in Hadoop writer failing to throw an
   exception encountered after close() (CASSANDRA-2755)
 * fix scan wrongly throwing assertion error (CASSANDRA-2653)
 * Always use even distribution for merkle tree with RandomPartitionner
   (CASSANDRA-2841)
 * fix describeOwnership for OPP (CASSANDRA-2800)
 * ensure that string tokens do not contain commas (CASSANDRA-2762)


0.8.0-final
 * fix CQL grammar warning and cqlsh regression from CASSANDRA-2622
 * add ant generate-cql-html target (CASSANDRA-2526)
 * update CQL consistency levels (CASSANDRA-2566)
 * debian packaging fixes (CASSANDRA-2481, 2647)
 * fix UUIDType, IntegerType for direct buffers (CASSANDRA-2682, 2684)
 * switch to native Thrift for Hadoop map/reduce (CASSANDRA-2667)
 * fix StackOverflowError when building from eclipse (CASSANDRA-2687)
 * only provide replication_factor to strategy_options "help" for
   SimpleStrategy, OldNetworkTopologyStrategy (CASSANDRA-2678, 2713)
 * fix exception adding validators to non-string columns (CASSANDRA-2696)
 * avoid instantiating DatabaseDescriptor in JDBC (CASSANDRA-2694)
 * fix potential stack overflow during compaction (CASSANDRA-2626)
 * clone super columns to avoid modifying them during flush (CASSANDRA-2675)
 * reset underlying iterator in EchoedRow constructor (CASSANDRA-2653)


0.8.0-rc1
 * faster flushes and compaction from fixing excessively pessimistic 
   rebuffering in BRAF (CASSANDRA-2581)
 * fix returning null column values in the python cql driver (CASSANDRA-2593)
 * fix merkle tree splitting exiting early (CASSANDRA-2605)
 * snapshot_before_compaction directory name fix (CASSANDRA-2598)
 * Disable compaction throttling during bootstrap (CASSANDRA-2612) 
 * fix CQL treatment of > and < operators in range slices (CASSANDRA-2592)
 * fix potential double-application of counter updates on commitlog replay
   by moving replay position from header to sstable metadata (CASSANDRA-2419)
 * JDBC CQL driver exposes getColumn for access to timestamp
 * JDBC ResultSetMetadata properties added to AbstractType
 * r/m clustertool (CASSANDRA-2607)
 * add support for presenting row key as a column in CQL result sets 
   (CASSANDRA-2622)
 * Don't allow {LOCAL|EACH}_QUORUM unless strategy is NTS (CASSANDRA-2627)
 * validate keyspace strategy_options during CQL create (CASSANDRA-2624)
 * fix empty Result with secondary index when limit=1 (CASSANDRA-2628)
 * Fix regression where bootstrapping a node with no schema fails
   (CASSANDRA-2625)
 * Allow removing LocationInfo sstables (CASSANDRA-2632)
 * avoid attempting to replay mutations from dropped keyspaces (CASSANDRA-2631)
 * avoid using cached position of a key when GT is requested (CASSANDRA-2633)
 * fix counting bloom filter true positives (CASSANDRA-2637)
 * initialize local ep state prior to gossip startup if needed (CASSANDRA-2638)
 * fix counter increment lost after restart (CASSANDRA-2642)
 * add quote-escaping via backslash to CLI (CASSANDRA-2623)
 * fix pig example script (CASSANDRA-2487)
 * fix dynamic snitch race in adding latencies (CASSANDRA-2618)
 * Start/stop cassandra after more important services such as mdadm in
   debian packaging (CASSANDRA-2481)


0.8.0-beta2
 * fix NPE compacting index CFs (CASSANDRA-2528)
 * Remove checking all column families on startup for compaction candidates 
   (CASSANDRA-2444)
 * validate CQL create keyspace options (CASSANDRA-2525)
 * fix nodetool setcompactionthroughput (CASSANDRA-2550)
 * move	gossip heartbeat back to its own thread (CASSANDRA-2554)
 * validate cql TRUNCATE columnfamily before truncating (CASSANDRA-2570)
 * fix batch_mutate for mixed standard-counter mutations (CASSANDRA-2457)
 * disallow making schema changes to system keyspace (CASSANDRA-2563)
 * fix sending mutation messages multiple times (CASSANDRA-2557)
 * fix incorrect use of NBHM.size in ReadCallback that could cause
   reads to time out even when responses were received (CASSANDRA-2552)
 * trigger read repair correctly for LOCAL_QUORUM reads (CASSANDRA-2556)
 * Allow configuring the number of compaction thread (CASSANDRA-2558)
 * forceUserDefinedCompaction will attempt to compact what it is given
   even if the pessimistic estimate is that there is not enough disk space;
   automatic compactions will only compact 2 or more sstables (CASSANDRA-2575)
 * refuse to apply migrations with older timestamps than the current 
   schema (CASSANDRA-2536)
 * remove unframed Thrift transport option
 * include indexes in snapshots (CASSANDRA-2596)
 * improve ignoring of obsolete mutations in index maintenance (CASSANDRA-2401)
 * recognize attempt to drop just the index while leaving the column
   definition alone (CASSANDRA-2619)
  

0.8.0-beta1
 * remove Avro RPC support (CASSANDRA-926)
 * support for columns that act as incr/decr counters 
   (CASSANDRA-1072, 1937, 1944, 1936, 2101, 2093, 2288, 2105, 2384, 2236, 2342,
   2454)
 * CQL (CASSANDRA-1703, 1704, 1705, 1706, 1707, 1708, 1710, 1711, 1940, 
   2124, 2302, 2277, 2493)
 * avoid double RowMutation serialization on write path (CASSANDRA-1800)
 * make NetworkTopologyStrategy the default (CASSANDRA-1960)
 * configurable internode encryption (CASSANDRA-1567, 2152)
 * human readable column names in sstable2json output (CASSANDRA-1933)
 * change default JMX port to 7199 (CASSANDRA-2027)
 * backwards compatible internal messaging (CASSANDRA-1015)
 * atomic switch of memtables and sstables (CASSANDRA-2284)
 * add pluggable SeedProvider (CASSANDRA-1669)
 * Fix clustertool to not throw exception when calling get_endpoints (CASSANDRA-2437)
 * upgrade to thrift 0.6 (CASSANDRA-2412) 
 * repair works on a token range instead of full ring (CASSANDRA-2324)
 * purge tombstones from row cache (CASSANDRA-2305)
 * push replication_factor into strategy_options (CASSANDRA-1263)
 * give snapshots the same name on each node (CASSANDRA-1791)
 * remove "nodetool loadbalance" (CASSANDRA-2448)
 * multithreaded compaction (CASSANDRA-2191)
 * compaction throttling (CASSANDRA-2156)
 * add key type information and alias (CASSANDRA-2311, 2396)
 * cli no longer divides read_repair_chance by 100 (CASSANDRA-2458)
 * made CompactionInfo.getTaskType return an enum (CASSANDRA-2482)
 * add a server-wide cap on measured memtable memory usage and aggressively
   flush to keep under that threshold (CASSANDRA-2006)
 * add unified UUIDType (CASSANDRA-2233)
 * add off-heap row cache support (CASSANDRA-1969)


0.7.5
 * improvements/fixes to PIG driver (CASSANDRA-1618, CASSANDRA-2387,
   CASSANDRA-2465, CASSANDRA-2484)
 * validate index names (CASSANDRA-1761)
 * reduce contention on Table.flusherLock (CASSANDRA-1954)
 * try harder to detect failures during streaming, cleaning up temporary
   files more reliably (CASSANDRA-2088)
 * shut down server for OOM on a Thrift thread (CASSANDRA-2269)
 * fix tombstone handling in repair and sstable2json (CASSANDRA-2279)
 * preserve version when streaming data from old sstables (CASSANDRA-2283)
 * don't start repair if a neighboring node is marked as dead (CASSANDRA-2290)
 * purge tombstones from row cache (CASSANDRA-2305)
 * Avoid seeking when sstable2json exports the entire file (CASSANDRA-2318)
 * clear Built flag in system table when dropping an index (CASSANDRA-2320)
 * don't allow arbitrary argument for stress.java (CASSANDRA-2323)
 * validate values for index predicates in get_indexed_slice (CASSANDRA-2328)
 * queue secondary indexes for flush before the parent (CASSANDRA-2330)
 * allow job configuration to set the CL used in Hadoop jobs (CASSANDRA-2331)
 * add memtable_flush_queue_size defaulting to 4 (CASSANDRA-2333)
 * Allow overriding of initial_token, storage_port and rpc_port from system
   properties (CASSANDRA-2343)
 * fix comparator used for non-indexed secondary expressions in index scan
   (CASSANDRA-2347)
 * ensure size calculation and write phase of large-row compaction use
   the same threshold for TTL expiration (CASSANDRA-2349)
 * fix race when iterating CFs during add/drop (CASSANDRA-2350)
 * add ConsistencyLevel command to CLI (CASSANDRA-2354)
 * allow negative numbers in the cli (CASSANDRA-2358)
 * hard code serialVersionUID for tokens class (CASSANDRA-2361)
 * fix potential infinite loop in ByteBufferUtil.inputStream (CASSANDRA-2365)
 * fix encoding bugs in HintedHandoffManager, SystemTable when default
   charset is not UTF8 (CASSANDRA-2367)
 * avoids having removed node reappearing in Gossip (CASSANDRA-2371)
 * fix incorrect truncation of long to int when reading columns via block
   index (CASSANDRA-2376)
 * fix NPE during stream session (CASSANDRA-2377)
 * fix race condition that could leave orphaned data files when dropping CF or
   KS (CASSANDRA-2381)
 * fsync statistics component on write (CASSANDRA-2382)
 * fix duplicate results from CFS.scan (CASSANDRA-2406)
 * add IntegerType to CLI help (CASSANDRA-2414)
 * avoid caching token-only decoratedkeys (CASSANDRA-2416)
 * convert mmap assertion to if/throw so scrub can catch it (CASSANDRA-2417)
 * don't overwrite gc log (CASSANDR-2418)
 * invalidate row cache for streamed row to avoid inconsitencies
   (CASSANDRA-2420)
 * avoid copies in range/index scans (CASSANDRA-2425)
 * make sure we don't wipe data during cleanup if the node has not join
   the ring (CASSANDRA-2428)
 * Try harder to close files after compaction (CASSANDRA-2431)
 * re-set bootstrapped flag after move finishes (CASSANDRA-2435)
 * display validation_class in CLI 'describe keyspace' (CASSANDRA-2442)
 * make cleanup compactions cleanup the row cache (CASSANDRA-2451)
 * add column fields validation to scrub (CASSANDRA-2460)
 * use 64KB flush buffer instead of in_memory_compaction_limit (CASSANDRA-2463)
 * fix backslash substitutions in CLI (CASSANDRA-2492)
 * disable cache saving for system CFS (CASSANDRA-2502)
 * fixes for verifying destination availability under hinted conditions
   so UE can be thrown intead of timing out (CASSANDRA-2514)
 * fix update of validation class in column metadata (CASSANDRA-2512)
 * support LOCAL_QUORUM, EACH_QUORUM CLs outside of NTS (CASSANDRA-2516)
 * preserve version when streaming data from old sstables (CASSANDRA-2283)
 * fix backslash substitutions in CLI (CASSANDRA-2492)
 * count a row deletion as one operation towards memtable threshold 
   (CASSANDRA-2519)
 * support LOCAL_QUORUM, EACH_QUORUM CLs outside of NTS (CASSANDRA-2516)


0.7.4
 * add nodetool join command (CASSANDRA-2160)
 * fix secondary indexes on pre-existing or streamed data (CASSANDRA-2244)
 * initialize endpoint in gossiper earlier (CASSANDRA-2228)
 * add ability to write to Cassandra from Pig (CASSANDRA-1828)
 * add rpc_[min|max]_threads (CASSANDRA-2176)
 * add CL.TWO, CL.THREE (CASSANDRA-2013)
 * avoid exporting an un-requested row in sstable2json, when exporting 
   a key that does not exist (CASSANDRA-2168)
 * add incremental_backups option (CASSANDRA-1872)
 * add configurable row limit to Pig loadfunc (CASSANDRA-2276)
 * validate column values in batches as well as single-Column inserts
   (CASSANDRA-2259)
 * move sample schema from cassandra.yaml to schema-sample.txt,
   a cli scripts (CASSANDRA-2007)
 * avoid writing empty rows when scrubbing tombstoned rows (CASSANDRA-2296)
 * fix assertion error in range and index scans for CL < ALL
   (CASSANDRA-2282)
 * fix commitlog replay when flush position refers to data that didn't
   get synced before server died (CASSANDRA-2285)
 * fix fd leak in sstable2json with non-mmap'd i/o (CASSANDRA-2304)
 * reduce memory use during streaming of multiple sstables (CASSANDRA-2301)
 * purge tombstoned rows from cache after GCGraceSeconds (CASSANDRA-2305)
 * allow zero replicas in a NTS datacenter (CASSANDRA-1924)
 * make range queries respect snitch for local replicas (CASSANDRA-2286)
 * fix HH delivery when column index is larger than 2GB (CASSANDRA-2297)
 * make 2ary indexes use parent CF flush thresholds during initial build
   (CASSANDRA-2294)
 * update memtable_throughput to be a long (CASSANDRA-2158)


0.7.3
 * Keep endpoint state until aVeryLongTime (CASSANDRA-2115)
 * lower-latency read repair (CASSANDRA-2069)
 * add hinted_handoff_throttle_delay_in_ms option (CASSANDRA-2161)
 * fixes for cache save/load (CASSANDRA-2172, -2174)
 * Handle whole-row deletions in CFOutputFormat (CASSANDRA-2014)
 * Make memtable_flush_writers flush in parallel (CASSANDRA-2178)
 * Add compaction_preheat_key_cache option (CASSANDRA-2175)
 * refactor stress.py to have only one copy of the format string 
   used for creating row keys (CASSANDRA-2108)
 * validate index names for \w+ (CASSANDRA-2196)
 * Fix Cassandra cli to respect timeout if schema does not settle 
   (CASSANDRA-2187)
 * fix for compaction and cleanup writing old-format data into new-version 
   sstable (CASSANDRA-2211, -2216)
 * add nodetool scrub (CASSANDRA-2217, -2240)
 * fix sstable2json large-row pagination (CASSANDRA-2188)
 * fix EOFing on requests for the last bytes in a file (CASSANDRA-2213)
 * fix BufferedRandomAccessFile bugs (CASSANDRA-2218, -2241)
 * check for memtable flush_after_mins exceeded every 10s (CASSANDRA-2183)
 * fix cache saving on Windows (CASSANDRA-2207)
 * add validateSchemaAgreement call + synchronization to schema
   modification operations (CASSANDRA-2222)
 * fix for reversed slice queries on large rows (CASSANDRA-2212)
 * fat clients were writing local data (CASSANDRA-2223)
 * set DEFAULT_MEMTABLE_LIFETIME_IN_MINS to 24h
 * improve detection and cleanup of partially-written sstables 
   (CASSANDRA-2206)
 * fix supercolumn de/serialization when subcolumn comparator is different
   from supercolumn's (CASSANDRA-2104)
 * fix starting up on Windows when CASSANDRA_HOME contains whitespace
   (CASSANDRA-2237)
 * add [get|set][row|key]cacheSavePeriod to JMX (CASSANDRA-2100)
 * fix Hadoop ColumnFamilyOutputFormat dropping of mutations
   when batch fills up (CASSANDRA-2255)
 * move file deletions off of scheduledtasks executor (CASSANDRA-2253)


0.7.2
 * copy DecoratedKey.key when inserting into caches to avoid retaining
   a reference to the underlying buffer (CASSANDRA-2102)
 * format subcolumn names with subcomparator (CASSANDRA-2136)
 * fix column bloom filter deserialization (CASSANDRA-2165)


0.7.1
 * refactor MessageDigest creation code. (CASSANDRA-2107)
 * buffer network stack to avoid inefficient small TCP messages while avoiding
   the nagle/delayed ack problem (CASSANDRA-1896)
 * check log4j configuration for changes every 10s (CASSANDRA-1525, 1907)
 * more-efficient cross-DC replication (CASSANDRA-1530, -2051, -2138)
 * avoid polluting page cache with commitlog or sstable writes
   and seq scan operations (CASSANDRA-1470)
 * add RMI authentication options to nodetool (CASSANDRA-1921)
 * make snitches configurable at runtime (CASSANDRA-1374)
 * retry hadoop split requests on connection failure (CASSANDRA-1927)
 * implement describeOwnership for BOP, COPP (CASSANDRA-1928)
 * make read repair behave as expected for ConsistencyLevel > ONE
   (CASSANDRA-982, 2038)
 * distributed test harness (CASSANDRA-1859, 1964)
 * reduce flush lock contention (CASSANDRA-1930)
 * optimize supercolumn deserialization (CASSANDRA-1891)
 * fix CFMetaData.apply to only compare objects of the same class 
   (CASSANDRA-1962)
 * allow specifying specific SSTables to compact from JMX (CASSANDRA-1963)
 * fix race condition in MessagingService.targets (CASSANDRA-1959, 2094, 2081)
 * refuse to open sstables from a future version (CASSANDRA-1935)
 * zero-copy reads (CASSANDRA-1714)
 * fix copy bounds for word Text in wordcount demo (CASSANDRA-1993)
 * fixes for contrib/javautils (CASSANDRA-1979)
 * check more frequently for memtable expiration (CASSANDRA-2000)
 * fix writing SSTable column count statistics (CASSANDRA-1976)
 * fix streaming of multiple CFs during bootstrap (CASSANDRA-1992)
 * explicitly set JVM GC new generation size with -Xmn (CASSANDRA-1968)
 * add short options for CLI flags (CASSANDRA-1565)
 * make keyspace argument to "describe keyspace" in CLI optional
   when authenticated to keyspace already (CASSANDRA-2029)
 * added option to specify -Dcassandra.join_ring=false on startup
   to allow "warm spare" nodes or performing JMX maintenance before
   joining the ring (CASSANDRA-526)
 * log migrations at INFO (CASSANDRA-2028)
 * add CLI verbose option in file mode (CASSANDRA-2030)
 * add single-line "--" comments to CLI (CASSANDRA-2032)
 * message serialization tests (CASSANDRA-1923)
 * switch from ivy to maven-ant-tasks (CASSANDRA-2017)
 * CLI attempts to block for new schema to propagate (CASSANDRA-2044)
 * fix potential overflow in nodetool cfstats (CASSANDRA-2057)
 * add JVM shutdownhook to sync commitlog (CASSANDRA-1919)
 * allow nodes to be up without being part of  normal traffic (CASSANDRA-1951)
 * fix CLI "show keyspaces" with null options on NTS (CASSANDRA-2049)
 * fix possible ByteBuffer race conditions (CASSANDRA-2066)
 * reduce garbage generated by MessagingService to prevent load spikes
   (CASSANDRA-2058)
 * fix math in RandomPartitioner.describeOwnership (CASSANDRA-2071)
 * fix deletion of sstable non-data components (CASSANDRA-2059)
 * avoid blocking gossip while deleting handoff hints (CASSANDRA-2073)
 * ignore messages from newer versions, keep track of nodes in gossip 
   regardless of version (CASSANDRA-1970)
 * cache writing moved to CompactionManager to reduce i/o contention and
   updated to use non-cache-polluting writes (CASSANDRA-2053)
 * page through large rows when exporting to JSON (CASSANDRA-2041)
 * add flush_largest_memtables_at and reduce_cache_sizes_at options
   (CASSANDRA-2142)
 * add cli 'describe cluster' command (CASSANDRA-2127)
 * add cli support for setting username/password at 'connect' command 
   (CASSANDRA-2111)
 * add -D option to Stress.java to allow reading hosts from a file 
   (CASSANDRA-2149)
 * bound hints CF throughput between 32M and 256M (CASSANDRA-2148)
 * continue starting when invalid saved cache entries are encountered
   (CASSANDRA-2076)
 * add max_hint_window_in_ms option (CASSANDRA-1459)


0.7.0-final
 * fix offsets to ByteBuffer.get (CASSANDRA-1939)


0.7.0-rc4
 * fix cli crash after backgrounding (CASSANDRA-1875)
 * count timeouts in storageproxy latencies, and include latency 
   histograms in StorageProxyMBean (CASSANDRA-1893)
 * fix CLI get recognition of supercolumns (CASSANDRA-1899)
 * enable keepalive on intra-cluster sockets (CASSANDRA-1766)
 * count timeouts towards dynamicsnitch latencies (CASSANDRA-1905)
 * Expose index-building status in JMX + cli schema description
   (CASSANDRA-1871)
 * allow [LOCAL|EACH]_QUORUM to be used with non-NetworkTopology 
   replication Strategies
 * increased amount of index locks for faster commitlog replay
 * collect secondary index tombstones immediately (CASSANDRA-1914)
 * revert commitlog changes from #1780 (CASSANDRA-1917)
 * change RandomPartitioner min token to -1 to avoid collision w/
   tokens on actual nodes (CASSANDRA-1901)
 * examine the right nibble when validating TimeUUID (CASSANDRA-1910)
 * include secondary indexes in cleanup (CASSANDRA-1916)
 * CFS.scrubDataDirectories should also cleanup invalid secondary indexes
   (CASSANDRA-1904)
 * ability to disable/enable gossip on nodes to force them down
   (CASSANDRA-1108)


0.7.0-rc3
 * expose getNaturalEndpoints in StorageServiceMBean taking byte[]
   key; RMI cannot serialize ByteBuffer (CASSANDRA-1833)
 * infer org.apache.cassandra.locator for replication strategy classes
   when not otherwise specified
 * validation that generates less garbage (CASSANDRA-1814)
 * add TTL support to CLI (CASSANDRA-1838)
 * cli defaults to bytestype for subcomparator when creating
   column families (CASSANDRA-1835)
 * unregister index MBeans when index is dropped (CASSANDRA-1843)
 * make ByteBufferUtil.clone thread-safe (CASSANDRA-1847)
 * change exception for read requests during bootstrap from 
   InvalidRequest to Unavailable (CASSANDRA-1862)
 * respect row-level tombstones post-flush in range scans
   (CASSANDRA-1837)
 * ReadResponseResolver check digests against each other (CASSANDRA-1830)
 * return InvalidRequest when remove of subcolumn without supercolumn
   is requested (CASSANDRA-1866)
 * flush before repair (CASSANDRA-1748)
 * SSTableExport validates key order (CASSANDRA-1884)
 * large row support for SSTableExport (CASSANDRA-1867)
 * Re-cache hot keys post-compaction without hitting disk (CASSANDRA-1878)
 * manage read repair in coordinator instead of data source, to
   provide latency information to dynamic snitch (CASSANDRA-1873)


0.7.0-rc2
 * fix live-column-count of slice ranges including tombstoned supercolumn 
   with live subcolumn (CASSANDRA-1591)
 * rename o.a.c.internal.AntientropyStage -> AntiEntropyStage,
   o.a.c.request.Request_responseStage -> RequestResponseStage,
   o.a.c.internal.Internal_responseStage -> InternalResponseStage
 * add AbstractType.fromString (CASSANDRA-1767)
 * require index_type to be present when specifying index_name
   on ColumnDef (CASSANDRA-1759)
 * fix add/remove index bugs in CFMetadata (CASSANDRA-1768)
 * rebuild Strategy during system_update_keyspace (CASSANDRA-1762)
 * cli updates prompt to ... in continuation lines (CASSANDRA-1770)
 * support multiple Mutations per key in hadoop ColumnFamilyOutputFormat
   (CASSANDRA-1774)
 * improvements to Debian init script (CASSANDRA-1772)
 * use local classloader to check for version.properties (CASSANDRA-1778)
 * Validate that column names in column_metadata are valid for the
   defined comparator, and decode properly in cli (CASSANDRA-1773)
 * use cross-platform newlines in cli (CASSANDRA-1786)
 * add ExpiringColumn support to sstable import/export (CASSANDRA-1754)
 * add flush for each append to periodic commitlog mode; added
   periodic_without_flush option to disable this (CASSANDRA-1780)
 * close file handle used for post-flush truncate (CASSANDRA-1790)
 * various code cleanup (CASSANDRA-1793, -1794, -1795)
 * fix range queries against wrapped range (CASSANDRA-1781)
 * fix consistencylevel calculations for NetworkTopologyStrategy
   (CASSANDRA-1804)
 * cli support index type enum names (CASSANDRA-1810)
 * improved validation of column_metadata (CASSANDRA-1813)
 * reads at ConsistencyLevel > 1 throw UnavailableException
   immediately if insufficient live nodes exist (CASSANDRA-1803)
 * copy bytebuffers for local writes to avoid retaining the entire
   Thrift frame (CASSANDRA-1801)
 * fix NPE adding index to column w/o prior metadata (CASSANDRA-1764)
 * reduce fat client timeout (CASSANDRA-1730)
 * fix botched merge of CASSANDRA-1316


0.7.0-rc1
 * fix compaction and flush races with schema updates (CASSANDRA-1715)
 * add clustertool, config-converter, sstablekeys, and schematool 
   Windows .bat files (CASSANDRA-1723)
 * reject range queries received during bootstrap (CASSANDRA-1739)
 * fix wrapping-range queries on non-minimum token (CASSANDRA-1700)
 * add nodetool cfhistogram (CASSANDRA-1698)
 * limit repaired ranges to what the nodes have in common (CASSANDRA-1674)
 * index scan treats missing columns as not matching secondary
   expressions (CASSANDRA-1745)
 * Fix misuse of DataOutputBuffer.getData in AntiEntropyService
   (CASSANDRA-1729)
 * detect and warn when obsolete version of JNA is present (CASSANDRA-1760)
 * reduce fat client timeout (CASSANDRA-1730)
 * cleanup smallest CFs first to increase free temp space for larger ones
   (CASSANDRA-1811)
 * Update windows .bat files to work outside of main Cassandra
   directory (CASSANDRA-1713)
 * fix read repair regression from 0.6.7 (CASSANDRA-1727)
 * more-efficient read repair (CASSANDRA-1719)
 * fix hinted handoff replay (CASSANDRA-1656)
 * log type of dropped messages (CASSANDRA-1677)
 * upgrade to SLF4J 1.6.1
 * fix ByteBuffer bug in ExpiringColumn.updateDigest (CASSANDRA-1679)
 * fix IntegerType.getString (CASSANDRA-1681)
 * make -Djava.net.preferIPv4Stack=true the default (CASSANDRA-628)
 * add INTERNAL_RESPONSE verb to differentiate from responses related
   to client requests (CASSANDRA-1685)
 * log tpstats when dropping messages (CASSANDRA-1660)
 * include unreachable nodes in describeSchemaVersions (CASSANDRA-1678)
 * Avoid dropping messages off the client request path (CASSANDRA-1676)
 * fix jna errno reporting (CASSANDRA-1694)
 * add friendlier error for UnknownHostException on startup (CASSANDRA-1697)
 * include jna dependency in RPM package (CASSANDRA-1690)
 * add --skip-keys option to stress.py (CASSANDRA-1696)
 * improve cli handling of non-string keys and column names 
   (CASSANDRA-1701, -1693)
 * r/m extra subcomparator line in cli keyspaces output (CASSANDRA-1712)
 * add read repair chance to cli "show keyspaces"
 * upgrade to ConcurrentLinkedHashMap 1.1 (CASSANDRA-975)
 * fix index scan routing (CASSANDRA-1722)
 * fix tombstoning of supercolumns in range queries (CASSANDRA-1734)
 * clear endpoint cache after updating keyspace metadata (CASSANDRA-1741)
 * fix wrapping-range queries on non-minimum token (CASSANDRA-1700)
 * truncate includes secondary indexes (CASSANDRA-1747)
 * retain reference to PendingFile sstables (CASSANDRA-1749)
 * fix sstableimport regression (CASSANDRA-1753)
 * fix for bootstrap when no non-system tables are defined (CASSANDRA-1732)
 * handle replica unavailability in index scan (CASSANDRA-1755)
 * fix service initialization order deadlock (CASSANDRA-1756)
 * multi-line cli commands (CASSANDRA-1742)
 * fix race between snapshot and compaction (CASSANDRA-1736)
 * add listEndpointsPendingHints, deleteHintsForEndpoint JMX methods 
   (CASSANDRA-1551)


0.7.0-beta3
 * add strategy options to describe_keyspace output (CASSANDRA-1560)
 * log warning when using randomly generated token (CASSANDRA-1552)
 * re-organize JMX into .db, .net, .internal, .request (CASSANDRA-1217)
 * allow nodes to change IPs between restarts (CASSANDRA-1518)
 * remember ring state between restarts by default (CASSANDRA-1518)
 * flush index built flag so we can read it before log replay (CASSANDRA-1541)
 * lock row cache updates to prevent race condition (CASSANDRA-1293)
 * remove assertion causing rare (and harmless) error messages in
   commitlog (CASSANDRA-1330)
 * fix moving nodes with no keyspaces defined (CASSANDRA-1574)
 * fix unbootstrap when no data is present in a transfer range (CASSANDRA-1573)
 * take advantage of AVRO-495 to simplify our avro IDL (CASSANDRA-1436)
 * extend authorization hierarchy to column family (CASSANDRA-1554)
 * deletion support in secondary indexes (CASSANDRA-1571)
 * meaningful error message for invalid replication strategy class 
   (CASSANDRA-1566)
 * allow keyspace creation with RF > N (CASSANDRA-1428)
 * improve cli error handling (CASSANDRA-1580)
 * add cache save/load ability (CASSANDRA-1417, 1606, 1647)
 * add StorageService.getDrainProgress (CASSANDRA-1588)
 * Disallow bootstrap to an in-use token (CASSANDRA-1561)
 * Allow dynamic secondary index creation and destruction (CASSANDRA-1532)
 * log auto-guessed memtable thresholds (CASSANDRA-1595)
 * add ColumnDef support to cli (CASSANDRA-1583)
 * reduce index sample time by 75% (CASSANDRA-1572)
 * add cli support for column, strategy metadata (CASSANDRA-1578, 1612)
 * add cli support for schema modification (CASSANDRA-1584)
 * delete temp files on failed compactions (CASSANDRA-1596)
 * avoid blocking for dead nodes during removetoken (CASSANDRA-1605)
 * remove ConsistencyLevel.ZERO (CASSANDRA-1607)
 * expose in-progress compaction type in jmx (CASSANDRA-1586)
 * removed IClock & related classes from internals (CASSANDRA-1502)
 * fix removing tokens from SystemTable on decommission and removetoken
   (CASSANDRA-1609)
 * include CF metadata in cli 'show keyspaces' (CASSANDRA-1613)
 * switch from Properties to HashMap in PropertyFileSnitch to
   avoid synchronization bottleneck (CASSANDRA-1481)
 * PropertyFileSnitch configuration file renamed to 
   cassandra-topology.properties
 * add cli support for get_range_slices (CASSANDRA-1088, CASSANDRA-1619)
 * Make memtable flush thresholds per-CF instead of global 
   (CASSANDRA-1007, 1637)
 * add cli support for binary data without CfDef hints (CASSANDRA-1603)
 * fix building SSTable statistics post-stream (CASSANDRA-1620)
 * fix potential infinite loop in 2ary index queries (CASSANDRA-1623)
 * allow creating NTS keyspaces with no replicas configured (CASSANDRA-1626)
 * add jmx histogram of sstables accessed per read (CASSANDRA-1624)
 * remove system_rename_column_family and system_rename_keyspace from the
   client API until races can be fixed (CASSANDRA-1630, CASSANDRA-1585)
 * add cli sanity tests (CASSANDRA-1582)
 * update GC settings in cassandra.bat (CASSANDRA-1636)
 * cli support for index queries (CASSANDRA-1635)
 * cli support for updating schema memtable settings (CASSANDRA-1634)
 * cli --file option (CASSANDRA-1616)
 * reduce automatically chosen memtable sizes by 50% (CASSANDRA-1641)
 * move endpoint cache from snitch to strategy (CASSANDRA-1643)
 * fix commitlog recovery deleting the newly-created segment as well as
   the old ones (CASSANDRA-1644)
 * upgrade to Thrift 0.5 (CASSANDRA-1367)
 * renamed CL.DCQUORUM to LOCAL_QUORUM and DCQUORUMSYNC to EACH_QUORUM
 * cli truncate support (CASSANDRA-1653)
 * update GC settings in cassandra.bat (CASSANDRA-1636)
 * avoid logging when a node's ip/token is gossipped back to it (CASSANDRA-1666)


0.7-beta2
 * always use UTF-8 for hint keys (CASSANDRA-1439)
 * remove cassandra.yaml dependency from Hadoop and Pig (CASSADRA-1322)
 * expose CfDef metadata in describe_keyspaces (CASSANDRA-1363)
 * restore use of mmap_index_only option (CASSANDRA-1241)
 * dropping a keyspace with no column families generated an error 
   (CASSANDRA-1378)
 * rename RackAwareStrategy to OldNetworkTopologyStrategy, RackUnawareStrategy 
   to SimpleStrategy, DatacenterShardStrategy to NetworkTopologyStrategy,
   AbstractRackAwareSnitch to AbstractNetworkTopologySnitch (CASSANDRA-1392)
 * merge StorageProxy.mutate, mutateBlocking (CASSANDRA-1396)
 * faster UUIDType, LongType comparisons (CASSANDRA-1386, 1393)
 * fix setting read_repair_chance from CLI addColumnFamily (CASSANDRA-1399)
 * fix updates to indexed columns (CASSANDRA-1373)
 * fix race condition leaving to FileNotFoundException (CASSANDRA-1382)
 * fix sharded lock hash on index write path (CASSANDRA-1402)
 * add support for GT/E, LT/E in subordinate index clauses (CASSANDRA-1401)
 * cfId counter got out of sync when CFs were added (CASSANDRA-1403)
 * less chatty schema updates (CASSANDRA-1389)
 * rename column family mbeans. 'type' will now include either 
   'IndexColumnFamilies' or 'ColumnFamilies' depending on the CFS type.
   (CASSANDRA-1385)
 * disallow invalid keyspace and column family names. This includes name that
   matches a '^\w+' regex. (CASSANDRA-1377)
 * use JNA, if present, to take snapshots (CASSANDRA-1371)
 * truncate hints if starting 0.7 for the first time (CASSANDRA-1414)
 * fix FD leak in single-row slicepredicate queries (CASSANDRA-1416)
 * allow index expressions against columns that are not part of the 
   SlicePredicate (CASSANDRA-1410)
 * config-converter properly handles snitches and framed support 
   (CASSANDRA-1420)
 * remove keyspace argument from multiget_count (CASSANDRA-1422)
 * allow specifying cassandra.yaml location as (local or remote) URL
   (CASSANDRA-1126)
 * fix using DynamicEndpointSnitch with NetworkTopologyStrategy
   (CASSANDRA-1429)
 * Add CfDef.default_validation_class (CASSANDRA-891)
 * fix EstimatedHistogram.max (CASSANDRA-1413)
 * quorum read optimization (CASSANDRA-1622)
 * handle zero-length (or missing) rows during HH paging (CASSANDRA-1432)
 * include secondary indexes during schema migrations (CASSANDRA-1406)
 * fix commitlog header race during schema change (CASSANDRA-1435)
 * fix ColumnFamilyStoreMBeanIterator to use new type name (CASSANDRA-1433)
 * correct filename generated by xml->yaml converter (CASSANDRA-1419)
 * add CMSInitiatingOccupancyFraction=75 and UseCMSInitiatingOccupancyOnly
   to default JVM options
 * decrease jvm heap for cassandra-cli (CASSANDRA-1446)
 * ability to modify keyspaces and column family definitions on a live cluster
   (CASSANDRA-1285)
 * support for Hadoop Streaming [non-jvm map/reduce via stdin/out]
   (CASSANDRA-1368)
 * Move persistent sstable stats from the system table to an sstable component
   (CASSANDRA-1430)
 * remove failed bootstrap attempt from pending ranges when gossip times
   it out after 1h (CASSANDRA-1463)
 * eager-create tcp connections to other cluster members (CASSANDRA-1465)
 * enumerate stages and derive stage from message type instead of 
   transmitting separately (CASSANDRA-1465)
 * apply reversed flag during collation from different data sources
   (CASSANDRA-1450)
 * make failure to remove commitlog segment non-fatal (CASSANDRA-1348)
 * correct ordering of drain operations so CL.recover is no longer 
   necessary (CASSANDRA-1408)
 * removed keyspace from describe_splits method (CASSANDRA-1425)
 * rename check_schema_agreement to describe_schema_versions
   (CASSANDRA-1478)
 * fix QUORUM calculation for RF > 3 (CASSANDRA-1487)
 * remove tombstones during non-major compactions when bloom filter
   verifies that row does not exist in other sstables (CASSANDRA-1074)
 * nodes that coordinated a loadbalance in the past could not be seen by
   newly added nodes (CASSANDRA-1467)
 * exposed endpoint states (gossip details) via jmx (CASSANDRA-1467)
 * ensure that compacted sstables are not included when new readers are
   instantiated (CASSANDRA-1477)
 * by default, calculate heap size and memtable thresholds at runtime (CASSANDRA-1469)
 * fix races dealing with adding/dropping keyspaces and column families in
   rapid succession (CASSANDRA-1477)
 * clean up of Streaming system (CASSANDRA-1503, 1504, 1506)
 * add options to configure Thrift socket keepalive and buffer sizes (CASSANDRA-1426)
 * make contrib CassandraServiceDataCleaner recursive (CASSANDRA-1509)
 * min, max compaction threshold are configurable and persistent 
   per-ColumnFamily (CASSANDRA-1468)
 * fix replaying the last mutation in a commitlog unnecessarily 
   (CASSANDRA-1512)
 * invoke getDefaultUncaughtExceptionHandler from DTPE with the original
   exception rather than the ExecutionException wrapper (CASSANDRA-1226)
 * remove Clock from the Thrift (and Avro) API (CASSANDRA-1501)
 * Close intra-node sockets when connection is broken (CASSANDRA-1528)
 * RPM packaging spec file (CASSANDRA-786)
 * weighted request scheduler (CASSANDRA-1485)
 * treat expired columns as deleted (CASSANDRA-1539)
 * make IndexInterval configurable (CASSANDRA-1488)
 * add describe_snitch to Thrift API (CASSANDRA-1490)
 * MD5 authenticator compares plain text submitted password with MD5'd
   saved property, instead of vice versa (CASSANDRA-1447)
 * JMX MessagingService pending and completed counts (CASSANDRA-1533)
 * fix race condition processing repair responses (CASSANDRA-1511)
 * make repair blocking (CASSANDRA-1511)
 * create EndpointSnitchInfo and MBean to expose rack and DC (CASSANDRA-1491)
 * added option to contrib/word_count to output results back to Cassandra
   (CASSANDRA-1342)
 * rewrite Hadoop ColumnFamilyRecordWriter to pool connections, retry to
   multiple Cassandra nodes, and smooth impact on the Cassandra cluster
   by using smaller batch sizes (CASSANDRA-1434)
 * fix setting gc_grace_seconds via CLI (CASSANDRA-1549)
 * support TTL'd index values (CASSANDRA-1536)
 * make removetoken work like decommission (CASSANDRA-1216)
 * make cli comparator-aware and improve quote rules (CASSANDRA-1523,-1524)
 * make nodetool compact and cleanup blocking (CASSANDRA-1449)
 * add memtable, cache information to GCInspector logs (CASSANDRA-1558)
 * enable/disable HintedHandoff via JMX (CASSANDRA-1550)
 * Ignore stray files in the commit log directory (CASSANDRA-1547)
 * Disallow bootstrap to an in-use token (CASSANDRA-1561)


0.7-beta1
 * sstable versioning (CASSANDRA-389)
 * switched to slf4j logging (CASSANDRA-625)
 * add (optional) expiration time for column (CASSANDRA-699)
 * access levels for authentication/authorization (CASSANDRA-900)
 * add ReadRepairChance to CF definition (CASSANDRA-930)
 * fix heisenbug in system tests, especially common on OS X (CASSANDRA-944)
 * convert to byte[] keys internally and all public APIs (CASSANDRA-767)
 * ability to alter schema definitions on a live cluster (CASSANDRA-44)
 * renamed configuration file to cassandra.xml, and log4j.properties to
   log4j-server.properties, which must now be loaded from
   the classpath (which is how our scripts in bin/ have always done it)
   (CASSANDRA-971)
 * change get_count to require a SlicePredicate. create multi_get_count
   (CASSANDRA-744)
 * re-organized endpointsnitch implementations and added SimpleSnitch
   (CASSANDRA-994)
 * Added preload_row_cache option (CASSANDRA-946)
 * add CRC to commitlog header (CASSANDRA-999)
 * removed deprecated batch_insert and get_range_slice methods (CASSANDRA-1065)
 * add truncate thrift method (CASSANDRA-531)
 * http mini-interface using mx4j (CASSANDRA-1068)
 * optimize away copy of sliced row on memtable read path (CASSANDRA-1046)
 * replace constant-size 2GB mmaped segments and special casing for index 
   entries spanning segment boundaries, with SegmentedFile that computes 
   segments that always contain entire entries/rows (CASSANDRA-1117)
 * avoid reading large rows into memory during compaction (CASSANDRA-16)
 * added hadoop OutputFormat (CASSANDRA-1101)
 * efficient Streaming (no more anticompaction) (CASSANDRA-579)
 * split commitlog header into separate file and add size checksum to
   mutations (CASSANDRA-1179)
 * avoid allocating a new byte[] for each mutation on replay (CASSANDRA-1219)
 * revise HH schema to be per-endpoint (CASSANDRA-1142)
 * add joining/leaving status to nodetool ring (CASSANDRA-1115)
 * allow multiple repair sessions per node (CASSANDRA-1190)
 * optimize away MessagingService for local range queries (CASSANDRA-1261)
 * make framed transport the default so malformed requests can't OOM the 
   server (CASSANDRA-475)
 * significantly faster reads from row cache (CASSANDRA-1267)
 * take advantage of row cache during range queries (CASSANDRA-1302)
 * make GCGraceSeconds a per-ColumnFamily value (CASSANDRA-1276)
 * keep persistent row size and column count statistics (CASSANDRA-1155)
 * add IntegerType (CASSANDRA-1282)
 * page within a single row during hinted handoff (CASSANDRA-1327)
 * push DatacenterShardStrategy configuration into keyspace definition,
   eliminating datacenter.properties. (CASSANDRA-1066)
 * optimize forward slices starting with '' and single-index-block name 
   queries by skipping the column index (CASSANDRA-1338)
 * streaming refactor (CASSANDRA-1189)
 * faster comparison for UUID types (CASSANDRA-1043)
 * secondary index support (CASSANDRA-749 and subtasks)
 * make compaction buckets deterministic (CASSANDRA-1265)


0.6.6
 * Allow using DynamicEndpointSnitch with RackAwareStrategy (CASSANDRA-1429)
 * remove the remaining vestiges of the unfinished DatacenterShardStrategy 
   (replaced by NetworkTopologyStrategy in 0.7)
   

0.6.5
 * fix key ordering in range query results with RandomPartitioner
   and ConsistencyLevel > ONE (CASSANDRA-1145)
 * fix for range query starting with the wrong token range (CASSANDRA-1042)
 * page within a single row during hinted handoff (CASSANDRA-1327)
 * fix compilation on non-sun JDKs (CASSANDRA-1061)
 * remove String.trim() call on row keys in batch mutations (CASSANDRA-1235)
 * Log summary of dropped messages instead of spamming log (CASSANDRA-1284)
 * add dynamic endpoint snitch (CASSANDRA-981)
 * fix streaming for keyspaces with hyphens in their name (CASSANDRA-1377)
 * fix errors in hard-coded bloom filter optKPerBucket by computing it
   algorithmically (CASSANDRA-1220
 * remove message deserialization stage, and uncap read/write stages
   so slow reads/writes don't block gossip processing (CASSANDRA-1358)
 * add jmx port configuration to Debian package (CASSANDRA-1202)
 * use mlockall via JNA, if present, to prevent Linux from swapping
   out parts of the JVM (CASSANDRA-1214)


0.6.4
 * avoid queuing multiple hint deliveries for the same endpoint
   (CASSANDRA-1229)
 * better performance for and stricter checking of UTF8 column names
   (CASSANDRA-1232)
 * extend option to lower compaction priority to hinted handoff
   as well (CASSANDRA-1260)
 * log errors in gossip instead of re-throwing (CASSANDRA-1289)
 * avoid aborting commitlog replay prematurely if a flushed-but-
   not-removed commitlog segment is encountered (CASSANDRA-1297)
 * fix duplicate rows being read during mapreduce (CASSANDRA-1142)
 * failure detection wasn't closing command sockets (CASSANDRA-1221)
 * cassandra-cli.bat works on windows (CASSANDRA-1236)
 * pre-emptively drop requests that cannot be processed within RPCTimeout
   (CASSANDRA-685)
 * add ack to Binary write verb and update CassandraBulkLoader
   to wait for acks for each row (CASSANDRA-1093)
 * added describe_partitioner Thrift method (CASSANDRA-1047)
 * Hadoop jobs no longer require the Cassandra storage-conf.xml
   (CASSANDRA-1280, CASSANDRA-1047)
 * log thread pool stats when GC is excessive (CASSANDRA-1275)
 * remove gossip message size limit (CASSANDRA-1138)
 * parallelize local and remote reads during multiget, and respect snitch 
   when determining whether to do local read for CL.ONE (CASSANDRA-1317)
 * fix read repair to use requested consistency level on digest mismatch,
   rather than assuming QUORUM (CASSANDRA-1316)
 * process digest mismatch re-reads in parallel (CASSANDRA-1323)
 * switch hints CF comparator to BytesType (CASSANDRA-1274)


0.6.3
 * retry to make streaming connections up to 8 times. (CASSANDRA-1019)
 * reject describe_ring() calls on invalid keyspaces (CASSANDRA-1111)
 * fix cache size calculation for size of 100% (CASSANDRA-1129)
 * fix cache capacity only being recalculated once (CASSANDRA-1129)
 * remove hourly scan of all hints on the off chance that the gossiper
   missed a status change; instead, expose deliverHintsToEndpoint to JMX
   so it can be done manually, if necessary (CASSANDRA-1141)
 * don't reject reads at CL.ALL (CASSANDRA-1152)
 * reject deletions to supercolumns in CFs containing only standard
   columns (CASSANDRA-1139)
 * avoid preserving login information after client disconnects
   (CASSANDRA-1057)
 * prefer sun jdk to openjdk in debian init script (CASSANDRA-1174)
 * detect partioner config changes between restarts and fail fast 
   (CASSANDRA-1146)
 * use generation time to resolve node token reassignment disagreements
   (CASSANDRA-1118)
 * restructure the startup ordering of Gossiper and MessageService to avoid
   timing anomalies (CASSANDRA-1160)
 * detect incomplete commit log hearders (CASSANDRA-1119)
 * force anti-entropy service to stream files on the stream stage to avoid
   sending streams out of order (CASSANDRA-1169)
 * remove inactive stream managers after AES streams files (CASSANDRA-1169)
 * allow removing entire row through batch_mutate Deletion (CASSANDRA-1027)
 * add JMX metrics for row-level bloom filter false positives (CASSANDRA-1212)
 * added a redhat init script to contrib (CASSANDRA-1201)
 * use midpoint when bootstrapping a new machine into range with not
   much data yet instead of random token (CASSANDRA-1112)
 * kill server on OOM in executor stage as well as Thrift (CASSANDRA-1226)
 * remove opportunistic repairs, when two machines with overlapping replica
   responsibilities happen to finish major compactions of the same CF near
   the same time.  repairs are now fully manual (CASSANDRA-1190)
 * add ability to lower compaction priority (default is no change from 0.6.2)
   (CASSANDRA-1181)


0.6.2
 * fix contrib/word_count build. (CASSANDRA-992)
 * split CommitLogExecutorService into BatchCommitLogExecutorService and 
   PeriodicCommitLogExecutorService (CASSANDRA-1014)
 * add latency histograms to CFSMBean (CASSANDRA-1024)
 * make resolving timestamp ties deterministic by using value bytes
   as a tiebreaker (CASSANDRA-1039)
 * Add option to turn off Hinted Handoff (CASSANDRA-894)
 * fix windows startup (CASSANDRA-948)
 * make concurrent_reads, concurrent_writes configurable at runtime via JMX
   (CASSANDRA-1060)
 * disable GCInspector on non-Sun JVMs (CASSANDRA-1061)
 * fix tombstone handling in sstable rows with no other data (CASSANDRA-1063)
 * fix size of row in spanned index entries (CASSANDRA-1056)
 * install json2sstable, sstable2json, and sstablekeys to Debian package
 * StreamingService.StreamDestinations wouldn't empty itself after streaming
   finished (CASSANDRA-1076)
 * added Collections.shuffle(splits) before returning the splits in 
   ColumnFamilyInputFormat (CASSANDRA-1096)
 * do not recalculate cache capacity post-compaction if it's been manually 
   modified (CASSANDRA-1079)
 * better defaults for flush sorter + writer executor queue sizes
   (CASSANDRA-1100)
 * windows scripts for SSTableImport/Export (CASSANDRA-1051)
 * windows script for nodetool (CASSANDRA-1113)
 * expose PhiConvictThreshold (CASSANDRA-1053)
 * make repair of RF==1 a no-op (CASSANDRA-1090)
 * improve default JVM GC options (CASSANDRA-1014)
 * fix SlicePredicate serialization inside Hadoop jobs (CASSANDRA-1049)
 * close Thrift sockets in Hadoop ColumnFamilyRecordReader (CASSANDRA-1081)


0.6.1
 * fix NPE in sstable2json when no excluded keys are given (CASSANDRA-934)
 * keep the replica set constant throughout the read repair process
   (CASSANDRA-937)
 * allow querying getAllRanges with empty token list (CASSANDRA-933)
 * fix command line arguments inversion in clustertool (CASSANDRA-942)
 * fix race condition that could trigger a false-positive assertion
   during post-flush discard of old commitlog segments (CASSANDRA-936)
 * fix neighbor calculation for anti-entropy repair (CASSANDRA-924)
 * perform repair even for small entropy differences (CASSANDRA-924)
 * Use hostnames in CFInputFormat to allow Hadoop's naive string-based
   locality comparisons to work (CASSANDRA-955)
 * cache read-only BufferedRandomAccessFile length to avoid
   3 system calls per invocation (CASSANDRA-950)
 * nodes with IPv6 (and no IPv4) addresses could not join cluster
   (CASSANDRA-969)
 * Retrieve the correct number of undeleted columns, if any, from
   a supercolumn in a row that had been deleted previously (CASSANDRA-920)
 * fix index scans that cross the 2GB mmap boundaries for both mmap
   and standard i/o modes (CASSANDRA-866)
 * expose drain via nodetool (CASSANDRA-978)


0.6.0-RC1
 * JMX drain to flush memtables and run through commit log (CASSANDRA-880)
 * Bootstrapping can skip ranges under the right conditions (CASSANDRA-902)
 * fix merging row versions in range_slice for CL > ONE (CASSANDRA-884)
 * default write ConsistencyLeven chaned from ZERO to ONE
 * fix for index entries spanning mmap buffer boundaries (CASSANDRA-857)
 * use lexical comparison if time part of TimeUUIDs are the same 
   (CASSANDRA-907)
 * bound read, mutation, and response stages to fix possible OOM
   during log replay (CASSANDRA-885)
 * Use microseconds-since-epoch (UTC) in cli, instead of milliseconds
 * Treat batch_mutate Deletion with null supercolumn as "apply this predicate 
   to top level supercolumns" (CASSANDRA-834)
 * Streaming destination nodes do not update their JMX status (CASSANDRA-916)
 * Fix internal RPC timeout calculation (CASSANDRA-911)
 * Added Pig loadfunc to contrib/pig (CASSANDRA-910)


0.6.0-beta3
 * fix compaction bucketing bug (CASSANDRA-814)
 * update windows batch file (CASSANDRA-824)
 * deprecate KeysCachedFraction configuration directive in favor
   of KeysCached; move to unified-per-CF key cache (CASSANDRA-801)
 * add invalidateRowCache to ColumnFamilyStoreMBean (CASSANDRA-761)
 * send Handoff hints to natural locations to reduce load on
   remaining nodes in a failure scenario (CASSANDRA-822)
 * Add RowWarningThresholdInMB configuration option to warn before very 
   large rows get big enough to threaten node stability, and -x option to
   be able to remove them with sstable2json if the warning is unheeded
   until it's too late (CASSANDRA-843)
 * Add logging of GC activity (CASSANDRA-813)
 * fix ConcurrentModificationException in commitlog discard (CASSANDRA-853)
 * Fix hardcoded row count in Hadoop RecordReader (CASSANDRA-837)
 * Add a jmx status to the streaming service and change several DEBUG
   messages to INFO (CASSANDRA-845)
 * fix classpath in cassandra-cli.bat for Windows (CASSANDRA-858)
 * allow re-specifying host, port to cassandra-cli if invalid ones
   are first tried (CASSANDRA-867)
 * fix race condition handling rpc timeout in the coordinator
   (CASSANDRA-864)
 * Remove CalloutLocation and StagingFileDirectory from storage-conf files 
   since those settings are no longer used (CASSANDRA-878)
 * Parse a long from RowWarningThresholdInMB instead of an int (CASSANDRA-882)
 * Remove obsolete ControlPort code from DatabaseDescriptor (CASSANDRA-886)
 * move skipBytes side effect out of assert (CASSANDRA-899)
 * add "double getLoad" to StorageServiceMBean (CASSANDRA-898)
 * track row stats per CF at compaction time (CASSANDRA-870)
 * disallow CommitLogDirectory matching a DataFileDirectory (CASSANDRA-888)
 * default key cache size is 200k entries, changed from 10% (CASSANDRA-863)
 * add -Dcassandra-foreground=yes to cassandra.bat
 * exit if cluster name is changed unexpectedly (CASSANDRA-769)


0.6.0-beta1/beta2
 * add batch_mutate thrift command, deprecating batch_insert (CASSANDRA-336)
 * remove get_key_range Thrift API, deprecated in 0.5 (CASSANDRA-710)
 * add optional login() Thrift call for authentication (CASSANDRA-547)
 * support fat clients using gossiper and StorageProxy to perform
   replication in-process [jvm-only] (CASSANDRA-535)
 * support mmapped I/O for reads, on by default on 64bit JVMs 
   (CASSANDRA-408, CASSANDRA-669)
 * improve insert concurrency, particularly during Hinted Handoff
   (CASSANDRA-658)
 * faster network code (CASSANDRA-675)
 * stress.py moved to contrib (CASSANDRA-635)
 * row caching [must be explicitly enabled per-CF in config] (CASSANDRA-678)
 * present a useful measure of compaction progress in JMX (CASSANDRA-599)
 * add bin/sstablekeys (CASSNADRA-679)
 * add ConsistencyLevel.ANY (CASSANDRA-687)
 * make removetoken remove nodes from gossip entirely (CASSANDRA-644)
 * add ability to set cache sizes at runtime (CASSANDRA-708)
 * report latency and cache hit rate statistics with lifetime totals
   instead of average over the last minute (CASSANDRA-702)
 * support get_range_slice for RandomPartitioner (CASSANDRA-745)
 * per-keyspace replication factory and replication strategy (CASSANDRA-620)
 * track latency in microseconds (CASSANDRA-733)
 * add describe_ Thrift methods, deprecating get_string_property and 
   get_string_list_property
 * jmx interface for tracking operation mode and streams in general.
   (CASSANDRA-709)
 * keep memtables in sorted order to improve range query performance
   (CASSANDRA-799)
 * use while loop instead of recursion when trimming sstables compaction list 
   to avoid blowing stack in pathological cases (CASSANDRA-804)
 * basic Hadoop map/reduce support (CASSANDRA-342)


0.5.1
 * ensure all files for an sstable are streamed to the same directory.
   (CASSANDRA-716)
 * more accurate load estimate for bootstrapping (CASSANDRA-762)
 * tolerate dead or unavailable bootstrap target on write (CASSANDRA-731)
 * allow larger numbers of keys (> 140M) in a sstable bloom filter
   (CASSANDRA-790)
 * include jvm argument improvements from CASSANDRA-504 in debian package
 * change streaming chunk size to 32MB to accomodate Windows XP limitations
   (was 64MB) (CASSANDRA-795)
 * fix get_range_slice returning results in the wrong order (CASSANDRA-781)
 

0.5.0 final
 * avoid attempting to delete temporary bootstrap files twice (CASSANDRA-681)
 * fix bogus NaN in nodeprobe cfstats output (CASSANDRA-646)
 * provide a policy for dealing with single thread executors w/ a full queue
   (CASSANDRA-694)
 * optimize inner read in MessagingService, vastly improving multiple-node
   performance (CASSANDRA-675)
 * wait for table flush before streaming data back to a bootstrapping node.
   (CASSANDRA-696)
 * keep track of bootstrapping sources by table so that bootstrapping doesn't 
   give the indication of finishing early (CASSANDRA-673)


0.5.0 RC3
 * commit the correct version of the patch for CASSANDRA-663


0.5.0 RC2 (unreleased)
 * fix bugs in converting get_range_slice results to Thrift 
   (CASSANDRA-647, CASSANDRA-649)
 * expose java.util.concurrent.TimeoutException in StorageProxy methods
   (CASSANDRA-600)
 * TcpConnectionManager was holding on to disconnected connections, 
   giving the false indication they were being used. (CASSANDRA-651)
 * Remove duplicated write. (CASSANDRA-662)
 * Abort bootstrap if IP is already in the token ring (CASSANDRA-663)
 * increase default commitlog sync period, and wait for last sync to 
   finish before submitting another (CASSANDRA-668)


0.5.0 RC1
 * Fix potential NPE in get_range_slice (CASSANDRA-623)
 * add CRC32 to commitlog entries (CASSANDRA-605)
 * fix data streaming on windows (CASSANDRA-630)
 * GC compacted sstables after cleanup and compaction (CASSANDRA-621)
 * Speed up anti-entropy validation (CASSANDRA-629)
 * Fix anti-entropy assertion error (CASSANDRA-639)
 * Fix pending range conflicts when bootstapping or moving
   multiple nodes at once (CASSANDRA-603)
 * Handle obsolete gossip related to node movement in the case where
   one or more nodes is down when the movement occurs (CASSANDRA-572)
 * Include dead nodes in gossip to avoid a variety of problems
   and fix HH to removed nodes (CASSANDRA-634)
 * return an InvalidRequestException for mal-formed SlicePredicates
   (CASSANDRA-643)
 * fix bug determining closest neighbor for use in multiple datacenters
   (CASSANDRA-648)
 * Vast improvements in anticompaction speed (CASSANDRA-607)
 * Speed up log replay and writes by avoiding redundant serializations
   (CASSANDRA-652)


0.5.0 beta 2
 * Bootstrap improvements (several tickets)
 * add nodeprobe repair anti-entropy feature (CASSANDRA-193, CASSANDRA-520)
 * fix possibility of partition when many nodes restart at once
   in clusters with multiple seeds (CASSANDRA-150)
 * fix NPE in get_range_slice when no data is found (CASSANDRA-578)
 * fix potential NPE in hinted handoff (CASSANDRA-585)
 * fix cleanup of local "system" keyspace (CASSANDRA-576)
 * improve computation of cluster load balance (CASSANDRA-554)
 * added super column read/write, column count, and column/row delete to
   cassandra-cli (CASSANDRA-567, CASSANDRA-594)
 * fix returning live subcolumns of deleted supercolumns (CASSANDRA-583)
 * respect JAVA_HOME in bin/ scripts (several tickets)
 * add StorageService.initClient for fat clients on the JVM (CASSANDRA-535)
   (see contrib/client_only for an example of use)
 * make consistency_level functional in get_range_slice (CASSANDRA-568)
 * optimize key deserialization for RandomPartitioner (CASSANDRA-581)
 * avoid GCing tombstones except on major compaction (CASSANDRA-604)
 * increase failure conviction threshold, resulting in less nodes
   incorrectly (and temporarily) marked as down (CASSANDRA-610)
 * respect memtable thresholds during log replay (CASSANDRA-609)
 * support ConsistencyLevel.ALL on read (CASSANDRA-584)
 * add nodeprobe removetoken command (CASSANDRA-564)


0.5.0 beta
 * Allow multiple simultaneous flushes, improving flush throughput 
   on multicore systems (CASSANDRA-401)
 * Split up locks to improve write and read throughput on multicore systems
   (CASSANDRA-444, CASSANDRA-414)
 * More efficient use of memory during compaction (CASSANDRA-436)
 * autobootstrap option: when enabled, all non-seed nodes will attempt
   to bootstrap when started, until bootstrap successfully
   completes. -b option is removed.  (CASSANDRA-438)
 * Unless a token is manually specified in the configuration xml,
   a bootstraping node will use a token that gives it half the
   keys from the most-heavily-loaded node in the cluster,
   instead of generating a random token. 
   (CASSANDRA-385, CASSANDRA-517)
 * Miscellaneous bootstrap fixes (several tickets)
 * Ability to change a node's token even after it has data on it
   (CASSANDRA-541)
 * Ability to decommission a live node from the ring (CASSANDRA-435)
 * Semi-automatic loadbalancing via nodeprobe (CASSANDRA-192)
 * Add ability to set compaction thresholds at runtime via
   JMX / nodeprobe.  (CASSANDRA-465)
 * Add "comment" field to ColumnFamily definition. (CASSANDRA-481)
 * Additional JMX metrics (CASSANDRA-482)
 * JSON based export and import tools (several tickets)
 * Hinted Handoff fixes (several tickets)
 * Add key cache to improve read performance (CASSANDRA-423)
 * Simplified construction of custom ReplicationStrategy classes
   (CASSANDRA-497)
 * Graphical application (Swing) for ring integrity verification and 
   visualization was added to contrib (CASSANDRA-252)
 * Add DCQUORUM, DCQUORUMSYNC consistency levels and corresponding
   ReplicationStrategy / EndpointSnitch classes.  Experimental.
   (CASSANDRA-492)
 * Web client interface added to contrib (CASSANDRA-457)
 * More-efficient flush for Random, CollatedOPP partitioners 
   for normal writes (CASSANDRA-446) and bulk load (CASSANDRA-420)
 * Add MemtableFlushAfterMinutes, a global replacement for the old 
   per-CF FlushPeriodInMinutes setting (CASSANDRA-463)
 * optimizations to slice reading (CASSANDRA-350) and supercolumn
   queries (CASSANDRA-510)
 * force binding to given listenaddress for nodes with multiple
   interfaces (CASSANDRA-546)
 * stress.py benchmarking tool improvements (several tickets)
 * optimized replica placement code (CASSANDRA-525)
 * faster log replay on restart (CASSANDRA-539, CASSANDRA-540)
 * optimized local-node writes (CASSANDRA-558)
 * added get_range_slice, deprecating get_key_range (CASSANDRA-344)
 * expose TimedOutException to thrift (CASSANDRA-563)
 

0.4.2
 * Add validation disallowing null keys (CASSANDRA-486)
 * Fix race conditions in TCPConnectionManager (CASSANDRA-487)
 * Fix using non-utf8-aware comparison as a sanity check.
   (CASSANDRA-493)
 * Improve default garbage collector options (CASSANDRA-504)
 * Add "nodeprobe flush" (CASSANDRA-505)
 * remove NotFoundException from get_slice throws list (CASSANDRA-518)
 * fix get (not get_slice) of entire supercolumn (CASSANDRA-508)
 * fix null token during bootstrap (CASSANDRA-501)


0.4.1
 * Fix FlushPeriod columnfamily configuration regression
   (CASSANDRA-455)
 * Fix long column name support (CASSANDRA-460)
 * Fix for serializing a row that only contains tombstones
   (CASSANDRA-458)
 * Fix for discarding unneeded commitlog segments (CASSANDRA-459)
 * Add SnapshotBeforeCompaction configuration option (CASSANDRA-426)
 * Fix compaction abort under insufficient disk space (CASSANDRA-473)
 * Fix reading subcolumn slice from tombstoned CF (CASSANDRA-484)
 * Fix race condition in RVH causing occasional NPE (CASSANDRA-478)


0.4.0
 * fix get_key_range problems when a node is down (CASSANDRA-440)
   and add UnavailableException to more Thrift methods
 * Add example EndPointSnitch contrib code (several tickets)


0.4.0 RC2
 * fix SSTable generation clash during compaction (CASSANDRA-418)
 * reject method calls with null parameters (CASSANDRA-308)
 * properly order ranges in nodeprobe output (CASSANDRA-421)
 * fix logging of certain errors on executor threads (CASSANDRA-425)


0.4.0 RC1
 * Bootstrap feature is live; use -b on startup (several tickets)
 * Added multiget api (CASSANDRA-70)
 * fix Deadlock with SelectorManager.doProcess and TcpConnection.write
   (CASSANDRA-392)
 * remove key cache b/c of concurrency bugs in third-party
   CLHM library (CASSANDRA-405)
 * update non-major compaction logic to use two threshold values
   (CASSANDRA-407)
 * add periodic / batch commitlog sync modes (several tickets)
 * inline BatchMutation into batch_insert params (CASSANDRA-403)
 * allow setting the logging level at runtime via mbean (CASSANDRA-402)
 * change default comparator to BytesType (CASSANDRA-400)
 * add forwards-compatible ConsistencyLevel parameter to get_key_range
   (CASSANDRA-322)
 * r/m special case of blocking for local destination when writing with 
   ConsistencyLevel.ZERO (CASSANDRA-399)
 * Fixes to make BinaryMemtable [bulk load interface] useful (CASSANDRA-337);
   see contrib/bmt_example for an example of using it.
 * More JMX properties added (several tickets)
 * Thrift changes (several tickets)
    - Merged _super get methods with the normal ones; return values
      are now of ColumnOrSuperColumn.
    - Similarly, merged batch_insert_super into batch_insert.



0.4.0 beta
 * On-disk data format has changed to allow billions of keys/rows per
   node instead of only millions
 * Multi-keyspace support
 * Scan all sstables for all queries to avoid situations where
   different types of operation on the same ColumnFamily could
   disagree on what data was present
 * Snapshot support via JMX
 * Thrift API has changed a _lot_:
    - removed time-sorted CFs; instead, user-defined comparators
      may be defined on the column names, which are now byte arrays.
      Default comparators are provided for UTF8, Bytes, Ascii, Long (i64),
      and UUID types.
    - removed colon-delimited strings in thrift api in favor of explicit
      structs such as ColumnPath, ColumnParent, etc.  Also normalized
      thrift struct and argument naming.
    - Added columnFamily argument to get_key_range.
    - Change signature of get_slice to accept starting and ending
      columns as well as an offset.  (This allows use of indexes.)
      Added "ascending" flag to allow reasonably-efficient reverse
      scans as well.  Removed get_slice_by_range as redundant.
    - get_key_range operates on one CF at a time
    - changed `block` boolean on insert methods to ConsistencyLevel enum,
      with options of NONE, ONE, QUORUM, and ALL.
    - added similar consistency_level parameter to read methods
    - column-name-set slice with no names given now returns zero columns
      instead of all of them.  ("all" can run your server out of memory.
      use a range-based slice with a high max column count instead.)
 * Removed the web interface. Node information can now be obtained by 
   using the newly introduced nodeprobe utility.
 * More JMX stats
 * Remove magic values from internals (e.g. special key to indicate
   when to flush memtables)
 * Rename configuration "table" to "keyspace"
 * Moved to crash-only design; no more shutdown (just kill the process)
 * Lots of bug fixes

Full list of issues resolved in 0.4 is at https://issues.apache.org/jira/secure/IssueNavigator.jspa?reset=true&&pid=12310865&fixfor=12313862&resolution=1&sorter/field=issuekey&sorter/order=DESC


0.3.0 RC3
 * Fix potential deadlock under load in TCPConnection.
   (CASSANDRA-220)


0.3.0 RC2
 * Fix possible data loss when server is stopped after replaying
   log but before new inserts force memtable flush.
   (CASSANDRA-204)
 * Added BUGS file


0.3.0 RC1
 * Range queries on keys, including user-defined key collation
 * Remove support
 * Workarounds for a weird bug in JDK select/register that seems
   particularly common on VM environments. Cassandra should deploy
   fine on EC2 now
 * Much improved infrastructure: the beginnings of a decent test suite
   ("ant test" for unit tests; "nosetests" for system tests), code
   coverage reporting, etc.
 * Expanded node status reporting via JMX
 * Improved error reporting/logging on both server and client
 * Reduced memory footprint in default configuration
 * Combined blocking and non-blocking versions of insert APIs
 * Added FlushPeriodInMinutes configuration parameter to force
   flushing of infrequently-updated ColumnFamilies<|MERGE_RESOLUTION|>--- conflicted
+++ resolved
@@ -1,4 +1,3 @@
-<<<<<<< HEAD
 2.2.7
  * Add missing files to debian packages (CASSANDRA-11642)
  * Avoid calling Iterables::concat in loops during ModificationStatement::getFunctions (CASSANDRA-11621)
@@ -6,10 +5,7 @@
           report errors correctly if workers processes crash on initialization (CASSANDRA-11474)
  * Always close cluster with connection in CqlRecordWriter (CASSANDRA-11553)
 Merged from 2.1:
-=======
-2.1.15
  * Make cython optional in pylib/setup.py (CASSANDRA-11630)
->>>>>>> b25139f8
  * Change order of directory searching for cassandra.in.sh to favor local one (CASSANDRA-11628)
  * cqlsh COPY FROM fails with []{} chars in UDT/tuple fields/values (CASSANDRA-11633)
  * clqsh: COPY FROM throws TypeError with Cython extensions enabled (CASSANDRA-11574)
