<<<<<<< HEAD
3.10
 * Don't shut down socket input/output on StreamSession (CASSANDRA-12903)
 * Fix Murmur3PartitionerTest (CASSANDRA-12858)
 * Move cqlsh syntax rules into separate module and allow easier customization (CASSANDRA-12897)
=======
3.0.11
 * Prevent reloading of logback.xml from UDF sandbox (CASSANDRA-12535)
Merged from 2.2:
 * Avoid blocking gossip during pending range calculation (CASSANDRA-12281)


3.0.10
 * Disallow offheap_buffers memtable allocation (CASSANDRA-11039)
>>>>>>> 59b40b31
 * Fix CommitLogSegmentManagerTest (CASSANDRA-12283)
 * Fix cassandra-stress truncate option (CASSANDRA-12695)
 * Fix crossNode value when receiving messages (CASSANDRA-12791)
 * Don't load MX4J beans twice (CASSANDRA-12869)
 * Extend native protocol request flags, add versions to SUPPORTED, and introduce ProtocolVersion enum (CASSANDRA-12838)
 * Set JOINING mode when running pre-join tasks (CASSANDRA-12836)
 * remove net.mintern.primitive library due to license issue (CASSANDRA-12845)
 * Properly format IPv6 addresses when logging JMX service URL (CASSANDRA-12454)
 * Optimize the vnode allocation for single replica per DC (CASSANDRA-12777)
 * Use non-token restrictions for bounds when token restrictions are overridden (CASSANDRA-12419)
 * Fix CQLSH auto completion for PER PARTITION LIMIT (CASSANDRA-12803)
 * Use different build directories for Eclipse and Ant (CASSANDRA-12466)
 * Avoid potential AttributeError in cqlsh due to no table metadata (CASSANDRA-12815)
 * Fix RandomReplicationAwareTokenAllocatorTest.testExistingCluster (CASSANDRA-12812)
 * Upgrade commons-codec to 1.9 (CASSANDRA-12790)
 * Make the fanout size for LeveledCompactionStrategy to be configurable (CASSANDRA-11550)
 * Add duration data type (CASSANDRA-11873)
 * Fix timeout in ReplicationAwareTokenAllocatorTest (CASSANDRA-12784)
 * Improve sum aggregate functions (CASSANDRA-12417)
 * Make cassandra.yaml docs for batch_size_*_threshold_in_kb reflect changes in CASSANDRA-10876 (CASSANDRA-12761)
 * cqlsh fails to format collections when using aliases (CASSANDRA-11534)
 * Check for hash conflicts in prepared statements (CASSANDRA-12733)
 * Exit query parsing upon first error (CASSANDRA-12598)
 * Fix cassandra-stress to use single seed in UUID generation (CASSANDRA-12729)
 * CQLSSTableWriter does not allow Update statement (CASSANDRA-12450)
 * Config class uses boxed types but DD exposes primitive types (CASSANDRA-12199)
 * Add pre- and post-shutdown hooks to Storage Service (CASSANDRA-12461)
 * Add hint delivery metrics (CASSANDRA-12693)
 * Remove IndexInfo cache from FileIndexInfoRetriever (CASSANDRA-12731)
 * ColumnIndex does not reuse buffer (CASSANDRA-12502)
 * cdc column addition still breaks schema migration tasks (CASSANDRA-12697)
 * Upgrade metrics-reporter dependencies (CASSANDRA-12089)
 * Tune compaction thread count via nodetool (CASSANDRA-12248)
 * Add +=/-= shortcut syntax for update queries (CASSANDRA-12232)
 * Include repair session IDs in repair start message (CASSANDRA-12532)
 * Add a blocking task to Index, run before joining the ring (CASSANDRA-12039)
 * Fix NPE when using CQLSSTableWriter (CASSANDRA-12667)
 * Support optional backpressure strategies at the coordinator (CASSANDRA-9318)
 * Make randompartitioner work with new vnode allocation (CASSANDRA-12647)
 * Fix cassandra-stress graphing (CASSANDRA-12237)
 * Allow filtering on partition key columns for queries without secondary indexes (CASSANDRA-11031)
 * Fix Cassandra Stress reporting thread model and precision (CASSANDRA-12585)
 * Add JMH benchmarks.jar (CASSANDRA-12586)
 * Cleanup uses of AlterTableStatementColumn (CASSANDRA-12567)
 * Add keep-alive to streaming (CASSANDRA-11841)
 * Tracing payload is passed through newSession(..) (CASSANDRA-11706)
 * avoid deleting non existing sstable files and improve related log messages (CASSANDRA-12261)
 * json/yaml output format for nodetool compactionhistory (CASSANDRA-12486)
 * Retry all internode messages once after a connection is
   closed and reopened (CASSANDRA-12192)
 * Add support to rebuild from targeted replica (CASSANDRA-9875)
 * Add sequence distribution type to cassandra stress (CASSANDRA-12490)
 * "SELECT * FROM foo LIMIT ;" does not error out (CASSANDRA-12154)
 * Define executeLocally() at the ReadQuery Level (CASSANDRA-12474)
 * Extend read/write failure messages with a map of replica addresses
   to error codes in the v5 native protocol (CASSANDRA-12311)
 * Fix rebuild of SASI indexes with existing index files (CASSANDRA-12374)
 * Let DatabaseDescriptor not implicitly startup services (CASSANDRA-9054, 12550)
 * Fix clustering indexes in presence of static columns in SASI (CASSANDRA-12378)
 * Fix queries on columns with reversed type on SASI indexes (CASSANDRA-12223)
 * Added slow query log (CASSANDRA-12403)
 * Count full coordinated request against timeout (CASSANDRA-12256)
 * Allow TTL with null value on insert and update (CASSANDRA-12216)
 * Make decommission operation resumable (CASSANDRA-12008)
 * Add support to one-way targeted repair (CASSANDRA-9876)
 * Remove clientutil jar (CASSANDRA-11635)
 * Fix compaction throughput throttle (CASSANDRA-12366, CASSANDRA-12717)
 * Delay releasing Memtable memory on flush until PostFlush has finished running (CASSANDRA-12358)
 * Cassandra stress should dump all setting on startup (CASSANDRA-11914)
 * Make it possible to compact a given token range (CASSANDRA-10643)
 * Allow updating DynamicEndpointSnitch properties via JMX (CASSANDRA-12179)
 * Collect metrics on queries by consistency level (CASSANDRA-7384)
 * Add support for GROUP BY to SELECT statement (CASSANDRA-10707)
 * Deprecate memtable_cleanup_threshold and update default for memtable_flush_writers (CASSANDRA-12228)
 * Upgrade to OHC 0.4.4 (CASSANDRA-12133)
 * Add version command to cassandra-stress (CASSANDRA-12258)
 * Create compaction-stress tool (CASSANDRA-11844)
 * Garbage-collecting compaction operation and schema option (CASSANDRA-7019)
 * Add beta protocol flag for v5 native protocol (CASSANDRA-12142)
 * Support filtering on non-PRIMARY KEY columns in the CREATE
   MATERIALIZED VIEW statement's WHERE clause (CASSANDRA-10368)
 * Unify STDOUT and SYSTEMLOG logback format (CASSANDRA-12004)
 * COPY FROM should raise error for non-existing input files (CASSANDRA-12174)
 * Faster write path (CASSANDRA-12269)
 * Option to leave omitted columns in INSERT JSON unset (CASSANDRA-11424)
 * Support json/yaml output in nodetool tpstats (CASSANDRA-12035)
 * Expose metrics for successful/failed authentication attempts (CASSANDRA-10635)
 * Prepend snapshot name with "truncated" or "dropped" when a snapshot
   is taken before truncating or dropping a table (CASSANDRA-12178)
 * Optimize RestrictionSet (CASSANDRA-12153)
 * cqlsh does not automatically downgrade CQL version (CASSANDRA-12150)
 * Omit (de)serialization of state variable in UDAs (CASSANDRA-9613)
 * Create a system table to expose prepared statements (CASSANDRA-8831)
 * Reuse DataOutputBuffer from ColumnIndex (CASSANDRA-11970)
 * Remove DatabaseDescriptor dependency from SegmentedFile (CASSANDRA-11580)
 * Add supplied username to authentication error messages (CASSANDRA-12076)
 * Remove pre-startup check for open JMX port (CASSANDRA-12074)
 * Remove compaction Severity from DynamicEndpointSnitch (CASSANDRA-11738)
 * Restore resumable hints delivery (CASSANDRA-11960)
 * Properly report LWT contention (CASSANDRA-12626)
Merged from 3.0:
 * Prevent reloading of logback.xml from UDF sandbox (CASSANDRA-12535)
 * Pass root cause to CorruptBlockException when uncompression failed (CASSANDRA-12889)
 * Batch with multiple conditional updates for the same partition causes AssertionError (CASSANDRA-12867)
 * Make AbstractReplicationStrategy extendable from outside its package (CASSANDRA-12788)
 * Don't tell users to turn off consistent rangemovements during rebuild. (CASSANDRA-12296)
 * Fix CommitLogTest.testDeleteIfNotDirty (CASSANDRA-12854)
 * Avoid deadlock due to MV lock contention (CASSANDRA-12689)
 * Fix for KeyCacheCqlTest flakiness (CASSANDRA-12801)
 * Include SSTable filename in compacting large row message (CASSANDRA-12384)
 * Fix potential socket leak (CASSANDRA-12329, CASSANDRA-12330)
 * Fix ViewTest.testCompaction (CASSANDRA-12789)
 * Improve avg aggregate functions (CASSANDRA-12417)
 * Preserve quoted reserved keyword column names in MV creation (CASSANDRA-11803)
 * nodetool stopdaemon errors out (CASSANDRA-12646)
 * Split materialized view mutations on build to prevent OOM (CASSANDRA-12268)
 * mx4j does not work in 3.0.8 (CASSANDRA-12274)
 * Abort cqlsh copy-from in case of no answer after prolonged period of time (CASSANDRA-12740)
 * Avoid sstable corrupt exception due to dropped static column (CASSANDRA-12582)
 * Make stress use client mode to avoid checking commit log size on startup (CASSANDRA-12478)
 * Fix exceptions with new vnode allocation (CASSANDRA-12715)
 * Unify drain and shutdown processes (CASSANDRA-12509)
 * Fix NPE in ComponentOfSlice.isEQ() (CASSANDRA-12706)
 * Fix failure in LogTransactionTest (CASSANDRA-12632)
 * Fix potentially incomplete non-frozen UDT values when querying with the
   full primary key specified (CASSANDRA-12605)
 * Make sure repaired tombstones are dropped when only_purge_repaired_tombstones is enabled (CASSANDRA-12703)
 * Skip writing MV mutations to commitlog on mutation.applyUnsafe() (CASSANDRA-11670)
 * Establish consistent distinction between non-existing partition and NULL value for LWTs on static columns (CASSANDRA-12060)
 * Extend ColumnIdentifier.internedInstances key to include the type that generated the byte buffer (CASSANDRA-12516)
 * Handle composite prefixes with final EOC=0 as in 2.x and refactor LegacyLayout.decodeBound (CASSANDRA-12423)
 * select_distinct_with_deletions_test failing on non-vnode environments (CASSANDRA-11126)
 * Stack Overflow returned to queries while upgrading (CASSANDRA-12527)
 * Fix legacy regex for temporary files from 2.2 (CASSANDRA-12565)
 * Add option to state current gc_grace_seconds to tools/bin/sstablemetadata (CASSANDRA-12208)
 * Fix file system race condition that may cause LogAwareFileLister to fail to classify files (CASSANDRA-11889)
 * Fix file handle leaks due to simultaneous compaction/repair and
   listing snapshots, calculating snapshot sizes, or making schema
   changes (CASSANDRA-11594)
 * Fix nodetool repair exits with 0 for some errors (CASSANDRA-12508)
 * Do not shut down BatchlogManager twice during drain (CASSANDRA-12504)
 * Disk failure policy should not be invoked on out of space (CASSANDRA-12385)
 * Calculate last compacted key on startup (CASSANDRA-6216)
 * Add schema to snapshot manifest, add USING TIMESTAMP clause to ALTER TABLE statements (CASSANDRA-7190)
 * If CF has no clustering columns, any row cache is full partition cache (CASSANDRA-12499)
 * Correct log message for statistics of offheap memtable flush (CASSANDRA-12776)
 * Explicitly set locale for string validation (CASSANDRA-12541,CASSANDRA-12542,CASSANDRA-12543,CASSANDRA-12545)
Merged from 2.2:
=======
 * Fix purgeability of tombstones with max timestamp (CASSANDRA-12792)
 * Fail repair if participant dies during sync or anticompaction (CASSANDRA-12901)
 * cqlsh COPY: unprotected pk values before converting them if not using prepared statements (CASSANDRA-12863)
 * Fix Util.spinAssertEquals (CASSANDRA-12283)
 * Fix potential NPE for compactionstats (CASSANDRA-12462)
 * Prepare legacy authenticate statement if credentials table initialised after node startup (CASSANDRA-12813)
 * Change cassandra.wait_for_tracing_events_timeout_secs default to 0 (CASSANDRA-12754)
 * Clean up permissions when a UDA is dropped (CASSANDRA-12720)
 * Limit colUpdateTimeDelta histogram updates to reasonable deltas (CASSANDRA-11117)
 * Fix leak errors and execution rejected exceptions when draining (CASSANDRA-12457)
 * Fix merkle tree depth calculation (CASSANDRA-12580)
 * Make Collections deserialization more robust (CASSANDRA-12618)
 * Better handle invalid system roles table (CASSANDRA-12700)
 * Fix exceptions when enabling gossip on nodes that haven't joined the ring (CASSANDRA-12253)
 * Fix authentication problem when invoking cqlsh copy from a SOURCE command (CASSANDRA-12642)
 * Decrement pending range calculator jobs counter in finally block
 * cqlshlib tests: increase default execute timeout (CASSANDRA-12481)
 * Forward writes to replacement node when replace_address != broadcast_address (CASSANDRA-8523)
 * Fail repair on non-existing table (CASSANDRA-12279)
 * Enable repair -pr and -local together (fix regression of CASSANDRA-7450) (CASSANDRA-12522)
 * Split consistent range movement flag correction (CASSANDRA-12786)
Merged from 2.1:
 * Don't skip sstables based on maxLocalDeletionTime (CASSANDRA-12765)


3.8, 3.9
 * Fix value skipping with counter columns (CASSANDRA-11726)
 * Fix nodetool tablestats miss SSTable count (CASSANDRA-12205)
 * Fixed flacky SSTablesIteratedTest (CASSANDRA-12282)
 * Fixed flacky SSTableRewriterTest: check file counts before calling validateCFS (CASSANDRA-12348)
 * cqlsh: Fix handling of $$-escaped strings (CASSANDRA-12189)
 * Fix SSL JMX requiring truststore containing server cert (CASSANDRA-12109)
 * RTE from new CDC column breaks in flight queries (CASSANDRA-12236)
 * Fix hdr logging for single operation workloads (CASSANDRA-12145)
 * Fix SASI PREFIX search in CONTAINS mode with partial terms (CASSANDRA-12073)
 * Increase size of flushExecutor thread pool (CASSANDRA-12071)
 * Partial revert of CASSANDRA-11971, cannot recycle buffer in SP.sendMessagesToNonlocalDC (CASSANDRA-11950)
 * Upgrade netty to 4.0.39 (CASSANDRA-12032, CASSANDRA-12034)
 * Improve details in compaction log message (CASSANDRA-12080)
 * Allow unset values in CQLSSTableWriter (CASSANDRA-11911)
 * Chunk cache to request compressor-compatible buffers if pool space is exhausted (CASSANDRA-11993)
 * Remove DatabaseDescriptor dependencies from SequentialWriter (CASSANDRA-11579)
 * Move skip_stop_words filter before stemming (CASSANDRA-12078)
 * Support seek() in EncryptedFileSegmentInputStream (CASSANDRA-11957)
 * SSTable tools mishandling LocalPartitioner (CASSANDRA-12002)
 * When SEPWorker assigned work, set thread name to match pool (CASSANDRA-11966)
 * Add cross-DC latency metrics (CASSANDRA-11596)
 * Allow terms in selection clause (CASSANDRA-10783)
 * Add bind variables to trace (CASSANDRA-11719)
 * Switch counter shards' clock to timestamps (CASSANDRA-9811)
 * Introduce HdrHistogram and response/service/wait separation to stress tool (CASSANDRA-11853)
 * entry-weighers in QueryProcessor should respect partitionKeyBindIndexes field (CASSANDRA-11718)
 * Support older ant versions (CASSANDRA-11807)
 * Estimate compressed on disk size when deciding if sstable size limit reached (CASSANDRA-11623)
 * cassandra-stress profiles should support case sensitive schemas (CASSANDRA-11546)
 * Remove DatabaseDescriptor dependency from FileUtils (CASSANDRA-11578)
 * Faster streaming (CASSANDRA-9766)
 * Add prepared query parameter to trace for "Execute CQL3 prepared query" session (CASSANDRA-11425)
 * Add repaired percentage metric (CASSANDRA-11503)
 * Add Change-Data-Capture (CASSANDRA-8844)
Merged from 3.0:
 * Fix paging for 2.x to 3.x upgrades (CASSANDRA-11195)
 * Fix clean interval not sent to commit log for empty memtable flush (CASSANDRA-12436)
 * Fix potential resource leak in RMIServerSocketFactoryImpl (CASSANDRA-12331)
 * Make sure compaction stats are updated when compaction is interrupted (CASSANDRA-12100)
 * Change commitlog and sstables to track dirty and clean intervals (CASSANDRA-11828)
 * NullPointerException during compaction on table with static columns (CASSANDRA-12336)
 * Fixed ConcurrentModificationException when reading metrics in GraphiteReporter (CASSANDRA-11823)
 * Fix upgrade of super columns on thrift (CASSANDRA-12335)
 * Fixed flacky BlacklistingCompactionsTest, switched to fixed size types and increased corruption size (CASSANDRA-12359)
 * Rerun ReplicationAwareTokenAllocatorTest on failure to avoid flakiness (CASSANDRA-12277)
 * Exception when computing read-repair for range tombstones (CASSANDRA-12263)
 * Lost counter writes in compact table and static columns (CASSANDRA-12219)
 * AssertionError with MVs on updating a row that isn't indexed due to a null value (CASSANDRA-12247)
 * Disable RR and speculative retry with EACH_QUORUM reads (CASSANDRA-11980)
 * Add option to override compaction space check (CASSANDRA-12180)
 * Faster startup by only scanning each directory for temporary files once (CASSANDRA-12114)
 * Respond with v1/v2 protocol header when responding to driver that attempts
   to connect with too low of a protocol version (CASSANDRA-11464)
 * NullPointerExpception when reading/compacting table (CASSANDRA-11988)
 * Fix problem with undeleteable rows on upgrade to new sstable format (CASSANDRA-12144)
 * Fix potential bad messaging service message for paged range reads
   within mixed-version 3.x clusters (CASSANDRA-12249)
 * Fix paging logic for deleted partitions with static columns (CASSANDRA-12107)
 * Wait until the message is being send to decide which serializer must be used (CASSANDRA-11393)
 * Fix migration of static thrift column names with non-text comparators (CASSANDRA-12147)
 * Fix upgrading sparse tables that are incorrectly marked as dense (CASSANDRA-11315)
 * Fix reverse queries ignoring range tombstones (CASSANDRA-11733)
 * Avoid potential race when rebuilding CFMetaData (CASSANDRA-12098)
 * Avoid missing sstables when getting the canonical sstables (CASSANDRA-11996)
 * Always select the live sstables when getting sstables in bounds (CASSANDRA-11944)
 * Fix column ordering of results with static columns for Thrift requests in
   a mixed 2.x/3.x cluster, also fix potential non-resolved duplication of
   those static columns in query results (CASSANDRA-12123)
 * Avoid digest mismatch with empty but static rows (CASSANDRA-12090)
 * Fix EOF exception when altering column type (CASSANDRA-11820)
 * Fix potential race in schema during new table creation (CASSANDRA-12083)
 * cqlsh: fix error handling in rare COPY FROM failure scenario (CASSANDRA-12070)
 * Disable autocompaction during drain (CASSANDRA-11878)
 * Add a metrics timer to MemtablePool and use it to track time spent blocked on memory in MemtableAllocator (CASSANDRA-11327)
 * Fix upgrading schema with super columns with non-text subcomparators (CASSANDRA-12023)
 * Add TimeWindowCompactionStrategy (CASSANDRA-9666)
 * Fix JsonTransformer output of partition with deletion info (CASSANDRA-12418)
 * Fix NPE in SSTableLoader when specifying partial directory path (CASSANDRA-12609)
Merged from 2.2:
 * Add local address entry in PropertyFileSnitch (CASSANDRA-11332)
 * cqlsh copy: fix missing counter values (CASSANDRA-12476)
 * Move migration tasks to non-periodic queue, assure flush executor shutdown after non-periodic executor (CASSANDRA-12251)
 * cqlsh copy: fixed possible race in initializing feeding thread (CASSANDRA-11701)
 * Only set broadcast_rpc_address on Ec2MultiRegionSnitch if it's not set (CASSANDRA-11357)
 * Update StorageProxy range metrics for timeouts, failures and unavailables (CASSANDRA-9507)
 * Add Sigar to classes included in clientutil.jar (CASSANDRA-11635)
 * Add decay to histograms and timers used for metrics (CASSANDRA-11752)
 * Fix hanging stream session (CASSANDRA-10992)
 * Fix INSERT JSON, fromJson() support of smallint, tinyint types (CASSANDRA-12371)
 * Restore JVM metric export for metric reporters (CASSANDRA-12312)
 * Release sstables of failed stream sessions only when outgoing transfers are finished (CASSANDRA-11345)
 * Wait for tracing events before returning response and query at same consistency level client side (CASSANDRA-11465)
 * cqlsh copyutil should get host metadata by connected address (CASSANDRA-11979)
 * Fixed cqlshlib.test.remove_test_db (CASSANDRA-12214)
 * Synchronize ThriftServer::stop() (CASSANDRA-12105)
 * Use dedicated thread for JMX notifications (CASSANDRA-12146)
 * Improve streaming synchronization and fault tolerance (CASSANDRA-11414)
 * MemoryUtil.getShort() should return an unsigned short also for architectures not supporting unaligned memory accesses (CASSANDRA-11973)
 * Allow nodetool info to run with readonly JMX access (CASSANDRA-11755)
 * Validate bloom_filter_fp_chance against lowest supported
   value when the table is created (CASSANDRA-11920)
 * Don't send erroneous NEW_NODE notifications on restart (CASSANDRA-11038)
 * StorageService shutdown hook should use a volatile variable (CASSANDRA-11984)
Merged from 2.1:
 * Add system property to set the max number of native transport requests in queue (CASSANDRA-11363)
 * Fix queries with empty ByteBuffer values in clustering column restrictions (CASSANDRA-12127) 
 * Disable passing control to post-flush after flush failure to prevent data loss (CASSANDRA-11828)
 * Allow STCS-in-L0 compactions to reduce scope with LCS (CASSANDRA-12040)
 * cannot use cql since upgrading python to 2.7.11+ (CASSANDRA-11850)
 * Fix filtering on clustering columns when 2i is used (CASSANDRA-11907)
 * Avoid stalling paxos when the paxos state expires (CASSANDRA-12043)
 * Remove finished incoming streaming connections from MessagingService (CASSANDRA-11854)
 * Don't try to get sstables for non-repairing column families (CASSANDRA-12077)
 * Avoid marking too many sstables as repaired (CASSANDRA-11696)
 * Prevent select statements with clustering key > 64k (CASSANDRA-11882)
 * Fix clock skew corrupting other nodes with paxos (CASSANDRA-11991)
 * Remove distinction between non-existing static columns and existing but null in LWTs (CASSANDRA-9842)
 * Cache local ranges when calculating repair neighbors (CASSANDRA-11934)
 * Allow LWT operation on static column with only partition keys (CASSANDRA-10532)
 * Create interval tree over canonical sstables to avoid missing sstables during streaming (CASSANDRA-11886)
 * cqlsh COPY FROM: shutdown parent cluster after forking, to avoid corrupting SSL connections (CASSANDRA-11749)


3.7
 * Support multiple folders for user defined compaction tasks (CASSANDRA-11765)
 * Fix race in CompactionStrategyManager's pause/resume (CASSANDRA-11922)
Merged from 3.0:
 * Fix legacy serialization of Thrift-generated non-compound range tombstones
   when communicating with 2.x nodes (CASSANDRA-11930)
 * Fix Directories instantiations where CFS.initialDirectories should be used (CASSANDRA-11849)
 * Avoid referencing DatabaseDescriptor in AbstractType (CASSANDRA-11912)
 * Don't use static dataDirectories field in Directories instances (CASSANDRA-11647)
 * Fix sstables not being protected from removal during index build (CASSANDRA-11905)
 * cqlsh: Suppress stack trace from Read/WriteFailures (CASSANDRA-11032)
 * Remove unneeded code to repair index summaries that have
   been improperly down-sampled (CASSANDRA-11127)
 * Avoid WriteTimeoutExceptions during commit log replay due to materialized
   view lock contention (CASSANDRA-11891)
 * Prevent OOM failures on SSTable corruption, improve tests for corruption detection (CASSANDRA-9530)
 * Use CFS.initialDirectories when clearing snapshots (CASSANDRA-11705)
 * Allow compaction strategies to disable early open (CASSANDRA-11754)
 * Refactor Materialized View code (CASSANDRA-11475)
 * Update Java Driver (CASSANDRA-11615)
Merged from 2.2:
 * Persist local metadata earlier in startup sequence (CASSANDRA-11742)
 * cqlsh: fix tab completion for case-sensitive identifiers (CASSANDRA-11664)
 * Avoid showing estimated key as -1 in tablestats (CASSANDRA-11587)
 * Fix possible race condition in CommitLog.recover (CASSANDRA-11743)
 * Enable client encryption in sstableloader with cli options (CASSANDRA-11708)
 * Possible memory leak in NIODataInputStream (CASSANDRA-11867)
 * Add seconds to cqlsh tracing session duration (CASSANDRA-11753)
 * Fix commit log replay after out-of-order flush completion (CASSANDRA-9669)
 * Prohibit Reversed Counter type as part of the PK (CASSANDRA-9395)
 * cqlsh: correctly handle non-ascii chars in error messages (CASSANDRA-11626)
Merged from 2.1:
 * Run CommitLog tests with different compression settings (CASSANDRA-9039)
 * cqlsh: apply current keyspace to source command (CASSANDRA-11152)
 * Clear out parent repair session if repair coordinator dies (CASSANDRA-11824)
 * Set default streaming_socket_timeout_in_ms to 24 hours (CASSANDRA-11840)
 * Do not consider local node a valid source during replace (CASSANDRA-11848)
 * Add message dropped tasks to nodetool netstats (CASSANDRA-11855)
 * Avoid holding SSTableReaders for duration of incremental repair (CASSANDRA-11739)


3.6
 * Correctly migrate schema for frozen UDTs during 2.x -> 3.x upgrades
   (does not affect any released versions) (CASSANDRA-11613)
 * Allow server startup if JMX is configured directly (CASSANDRA-11725)
 * Prevent direct memory OOM on buffer pool allocations (CASSANDRA-11710)
 * Enhanced Compaction Logging (CASSANDRA-10805)
 * Make prepared statement cache size configurable (CASSANDRA-11555)
 * Integrated JMX authentication and authorization (CASSANDRA-10091)
 * Add units to stress ouput (CASSANDRA-11352)
 * Fix PER PARTITION LIMIT for single and multi partitions queries (CASSANDRA-11603)
 * Add uncompressed chunk cache for RandomAccessReader (CASSANDRA-5863)
 * Clarify ClusteringPrefix hierarchy (CASSANDRA-11213)
 * Always perform collision check before joining ring (CASSANDRA-10134)
 * SSTableWriter output discrepancy (CASSANDRA-11646)
 * Fix potential timeout in NativeTransportService.testConcurrentDestroys (CASSANDRA-10756)
 * Support large partitions on the 3.0 sstable format (CASSANDRA-11206,11763)
 * Add support to rebuild from specific range (CASSANDRA-10406)
 * Optimize the overlapping lookup by calculating all the
   bounds in advance (CASSANDRA-11571)
 * Support json/yaml output in nodetool tablestats (CASSANDRA-5977)
 * (stress) Add datacenter option to -node options (CASSANDRA-11591)
 * Fix handling of empty slices (CASSANDRA-11513)
 * Make number of cores used by cqlsh COPY visible to testing code (CASSANDRA-11437)
 * Allow filtering on clustering columns for queries without secondary indexes (CASSANDRA-11310)
 * Refactor Restriction hierarchy (CASSANDRA-11354)
 * Eliminate allocations in R/W path (CASSANDRA-11421)
 * Update Netty to 4.0.36 (CASSANDRA-11567)
 * Fix PER PARTITION LIMIT for queries requiring post-query ordering (CASSANDRA-11556)
 * Allow instantiation of UDTs and tuples in UDFs (CASSANDRA-10818)
 * Support UDT in CQLSSTableWriter (CASSANDRA-10624)
 * Support for non-frozen user-defined types, updating
   individual fields of user-defined types (CASSANDRA-7423)
 * Make LZ4 compression level configurable (CASSANDRA-11051)
 * Allow per-partition LIMIT clause in CQL (CASSANDRA-7017)
 * Make custom filtering more extensible with UserExpression (CASSANDRA-11295)
 * Improve field-checking and error reporting in cassandra.yaml (CASSANDRA-10649)
 * Print CAS stats in nodetool proxyhistograms (CASSANDRA-11507)
 * More user friendly error when providing an invalid token to nodetool (CASSANDRA-9348)
 * Add static column support to SASI index (CASSANDRA-11183)
 * Support EQ/PREFIX queries in SASI CONTAINS mode without tokenization (CASSANDRA-11434)
 * Support LIKE operator in prepared statements (CASSANDRA-11456)
 * Add a command to see if a Materialized View has finished building (CASSANDRA-9967)
 * Log endpoint and port associated with streaming operation (CASSANDRA-8777)
 * Print sensible units for all log messages (CASSANDRA-9692)
 * Upgrade Netty to version 4.0.34 (CASSANDRA-11096)
 * Break the CQL grammar into separate Parser and Lexer (CASSANDRA-11372)
 * Compress only inter-dc traffic by default (CASSANDRA-8888)
 * Add metrics to track write amplification (CASSANDRA-11420)
 * cassandra-stress: cannot handle "value-less" tables (CASSANDRA-7739)
 * Add/drop multiple columns in one ALTER TABLE statement (CASSANDRA-10411)
 * Add require_endpoint_verification opt for internode encryption (CASSANDRA-9220)
 * Add auto import java.util for UDF code block (CASSANDRA-11392)
 * Add --hex-format option to nodetool getsstables (CASSANDRA-11337)
 * sstablemetadata should print sstable min/max token (CASSANDRA-7159)
 * Do not wrap CassandraException in TriggerExecutor (CASSANDRA-9421)
 * COPY TO should have higher double precision (CASSANDRA-11255)
 * Stress should exit with non-zero status after failure (CASSANDRA-10340)
 * Add client to cqlsh SHOW_SESSION (CASSANDRA-8958)
 * Fix nodetool tablestats keyspace level metrics (CASSANDRA-11226)
 * Store repair options in parent_repair_history (CASSANDRA-11244)
 * Print current leveling in sstableofflinerelevel (CASSANDRA-9588)
 * Change repair message for keyspaces with RF 1 (CASSANDRA-11203)
 * Remove hard-coded SSL cipher suites and protocols (CASSANDRA-10508)
 * Improve concurrency in CompactionStrategyManager (CASSANDRA-10099)
 * (cqlsh) interpret CQL type for formatting blobs (CASSANDRA-11274)
 * Refuse to start and print txn log information in case of disk
   corruption (CASSANDRA-10112)
 * Resolve some eclipse-warnings (CASSANDRA-11086)
 * (cqlsh) Show static columns in a different color (CASSANDRA-11059)
 * Allow to remove TTLs on table with default_time_to_live (CASSANDRA-11207)
Merged from 3.0:
 * Disallow creating view with a static column (CASSANDRA-11602)
 * Reduce the amount of object allocations caused by the getFunctions methods (CASSANDRA-11593)
 * Potential error replaying commitlog with smallint/tinyint/date/time types (CASSANDRA-11618)
 * Fix queries with filtering on counter columns (CASSANDRA-11629)
 * Improve tombstone printing in sstabledump (CASSANDRA-11655)
 * Fix paging for range queries where all clustering columns are specified (CASSANDRA-11669)
 * Don't require HEAP_NEW_SIZE to be set when using G1 (CASSANDRA-11600)
 * Fix sstabledump not showing cells after tombstone marker (CASSANDRA-11654)
 * Ignore all LocalStrategy keyspaces for streaming and other related
   operations (CASSANDRA-11627)
 * Ensure columnfilter covers indexed columns for thrift 2i queries (CASSANDRA-11523)
 * Only open one sstable scanner per sstable (CASSANDRA-11412)
 * Option to specify ProtocolVersion in cassandra-stress (CASSANDRA-11410)
 * ArithmeticException in avgFunctionForDecimal (CASSANDRA-11485)
 * LogAwareFileLister should only use OLD sstable files in current folder to determine disk consistency (CASSANDRA-11470)
 * Notify indexers of expired rows during compaction (CASSANDRA-11329)
 * Properly respond with ProtocolError when a v1/v2 native protocol
   header is received (CASSANDRA-11464)
 * Validate that num_tokens and initial_token are consistent with one another (CASSANDRA-10120)
Merged from 2.2:
 * Exit JVM if JMX server fails to startup (CASSANDRA-11540)
 * Produce a heap dump when exiting on OOM (CASSANDRA-9861)
 * Restore ability to filter on clustering columns when using a 2i (CASSANDRA-11510)
 * JSON datetime formatting needs timezone (CASSANDRA-11137)
 * Fix is_dense recalculation for Thrift-updated tables (CASSANDRA-11502)
 * Remove unnescessary file existence check during anticompaction (CASSANDRA-11660)
 * Add missing files to debian packages (CASSANDRA-11642)
 * Avoid calling Iterables::concat in loops during ModificationStatement::getFunctions (CASSANDRA-11621)
 * cqlsh: COPY FROM should use regular inserts for single statement batches and
   report errors correctly if workers processes crash on initialization (CASSANDRA-11474)
 * Always close cluster with connection in CqlRecordWriter (CASSANDRA-11553)
 * Allow only DISTINCT queries with partition keys restrictions (CASSANDRA-11339)
 * CqlConfigHelper no longer requires both a keystore and truststore to work (CASSANDRA-11532)
 * Make deprecated repair methods backward-compatible with previous notification service (CASSANDRA-11430)
 * IncomingStreamingConnection version check message wrong (CASSANDRA-11462)
Merged from 2.1:
 * Support mlockall on IBM POWER arch (CASSANDRA-11576)
 * Add option to disable use of severity in DynamicEndpointSnitch (CASSANDRA-11737)
 * cqlsh COPY FROM fails for null values with non-prepared statements (CASSANDRA-11631)
 * Make cython optional in pylib/setup.py (CASSANDRA-11630)
 * Change order of directory searching for cassandra.in.sh to favor local one (CASSANDRA-11628)
 * cqlsh COPY FROM fails with []{} chars in UDT/tuple fields/values (CASSANDRA-11633)
 * clqsh: COPY FROM throws TypeError with Cython extensions enabled (CASSANDRA-11574)
 * cqlsh: COPY FROM ignores NULL values in conversion (CASSANDRA-11549)
 * Validate levels when building LeveledScanner to avoid overlaps with orphaned sstables (CASSANDRA-9935)


3.5
 * StaticTokenTreeBuilder should respect posibility of duplicate tokens (CASSANDRA-11525)
 * Correctly fix potential assertion error during compaction (CASSANDRA-11353)
 * Avoid index segment stitching in RAM which lead to OOM on big SSTable files (CASSANDRA-11383)
 * Fix clustering and row filters for LIKE queries on clustering columns (CASSANDRA-11397)
Merged from 3.0:
 * Fix rare NPE on schema upgrade from 2.x to 3.x (CASSANDRA-10943)
 * Improve backoff policy for cqlsh COPY FROM (CASSANDRA-11320)
 * Improve IF NOT EXISTS check in CREATE INDEX (CASSANDRA-11131)
 * Upgrade ohc to 0.4.3
 * Enable SO_REUSEADDR for JMX RMI server sockets (CASSANDRA-11093)
 * Allocate merkletrees with the correct size (CASSANDRA-11390)
 * Support streaming pre-3.0 sstables (CASSANDRA-10990)
 * Add backpressure to compressed or encrypted commit log (CASSANDRA-10971)
 * SSTableExport supports secondary index tables (CASSANDRA-11330)
 * Fix sstabledump to include missing info in debug output (CASSANDRA-11321)
 * Establish and implement canonical bulk reading workload(s) (CASSANDRA-10331)
 * Fix paging for IN queries on tables without clustering columns (CASSANDRA-11208)
 * Remove recursive call from CompositesSearcher (CASSANDRA-11304)
 * Fix filtering on non-primary key columns for queries without index (CASSANDRA-6377)
 * Fix sstableloader fail when using materialized view (CASSANDRA-11275)
Merged from 2.2:
 * DatabaseDescriptor should log stacktrace in case of Eception during seed provider creation (CASSANDRA-11312)
 * Use canonical path for directory in SSTable descriptor (CASSANDRA-10587)
 * Add cassandra-stress keystore option (CASSANDRA-9325)
 * Dont mark sstables as repairing with sub range repairs (CASSANDRA-11451)
 * Notify when sstables change after cancelling compaction (CASSANDRA-11373)
 * cqlsh: COPY FROM should check that explicit column names are valid (CASSANDRA-11333)
 * Add -Dcassandra.start_gossip startup option (CASSANDRA-10809)
 * Fix UTF8Validator.validate() for modified UTF-8 (CASSANDRA-10748)
 * Clarify that now() function is calculated on the coordinator node in CQL documentation (CASSANDRA-10900)
 * Fix bloom filter sizing with LCS (CASSANDRA-11344)
 * (cqlsh) Fix error when result is 0 rows with EXPAND ON (CASSANDRA-11092)
 * Add missing newline at end of bin/cqlsh (CASSANDRA-11325)
 * Unresolved hostname leads to replace being ignored (CASSANDRA-11210)
 * Only log yaml config once, at startup (CASSANDRA-11217)
 * Reference leak with parallel repairs on the same table (CASSANDRA-11215)
Merged from 2.1:
 * Add a -j parameter to scrub/cleanup/upgradesstables to state how
   many threads to use (CASSANDRA-11179)
 * COPY FROM on large datasets: fix progress report and debug performance (CASSANDRA-11053)
 * InvalidateKeys should have a weak ref to key cache (CASSANDRA-11176)


3.4
 * (cqlsh) add cqlshrc option to always connect using ssl (CASSANDRA-10458)
 * Cleanup a few resource warnings (CASSANDRA-11085)
 * Allow custom tracing implementations (CASSANDRA-10392)
 * Extract LoaderOptions to be able to be used from outside (CASSANDRA-10637)
 * fix OnDiskIndexTest to properly treat empty ranges (CASSANDRA-11205)
 * fix TrackerTest to handle new notifications (CASSANDRA-11178)
 * add SASI validation for partitioner and complex columns (CASSANDRA-11169)
 * Add caching of encrypted credentials in PasswordAuthenticator (CASSANDRA-7715)
 * fix SASI memtable switching on flush (CASSANDRA-11159)
 * Remove duplicate offline compaction tracking (CASSANDRA-11148)
 * fix EQ semantics of analyzed SASI indexes (CASSANDRA-11130)
 * Support long name output for nodetool commands (CASSANDRA-7950)
 * Encrypted hints (CASSANDRA-11040)
 * SASI index options validation (CASSANDRA-11136)
 * Optimize disk seek using min/max column name meta data when the LIMIT clause is used
   (CASSANDRA-8180)
 * Add LIKE support to CQL3 (CASSANDRA-11067)
 * Generic Java UDF types (CASSANDRA-10819)
 * cqlsh: Include sub-second precision in timestamps by default (CASSANDRA-10428)
 * Set javac encoding to utf-8 (CASSANDRA-11077)
 * Integrate SASI index into Cassandra (CASSANDRA-10661)
 * Add --skip-flush option to nodetool snapshot
 * Skip values for non-queried columns (CASSANDRA-10657)
 * Add support for secondary indexes on static columns (CASSANDRA-8103)
 * CommitLogUpgradeTestMaker creates broken commit logs (CASSANDRA-11051)
 * Add metric for number of dropped mutations (CASSANDRA-10866)
 * Simplify row cache invalidation code (CASSANDRA-10396)
 * Support user-defined compaction through nodetool (CASSANDRA-10660)
 * Stripe view locks by key and table ID to reduce contention (CASSANDRA-10981)
 * Add nodetool gettimeout and settimeout commands (CASSANDRA-10953)
 * Add 3.0 metadata to sstablemetadata output (CASSANDRA-10838)
Merged from 3.0:
 * MV should only query complex columns included in the view (CASSANDRA-11069)
 * Failed aggregate creation breaks server permanently (CASSANDRA-11064)
 * Add sstabledump tool (CASSANDRA-7464)
 * Introduce backpressure for hints (CASSANDRA-10972)
 * Fix ClusteringPrefix not being able to read tombstone range boundaries (CASSANDRA-11158)
 * Prevent logging in sandboxed state (CASSANDRA-11033)
 * Disallow drop/alter operations of UDTs used by UDAs (CASSANDRA-10721)
 * Add query time validation method on Index (CASSANDRA-11043)
 * Avoid potential AssertionError in mixed version cluster (CASSANDRA-11128)
 * Properly handle hinted handoff after topology changes (CASSANDRA-5902)
 * AssertionError when listing sstable files on inconsistent disk state (CASSANDRA-11156)
 * Fix wrong rack counting and invalid conditions check for TokenAllocation
   (CASSANDRA-11139)
 * Avoid creating empty hint files (CASSANDRA-11090)
 * Fix leak detection strong reference loop using weak reference (CASSANDRA-11120)
 * Configurie BatchlogManager to stop delayed tasks on shutdown (CASSANDRA-11062)
 * Hadoop integration is incompatible with Cassandra Driver 3.0.0 (CASSANDRA-11001)
 * Add dropped_columns to the list of schema table so it gets handled
   properly (CASSANDRA-11050)
 * Fix NPE when using forceRepairRangeAsync without DC (CASSANDRA-11239)
Merged from 2.2:
 * Preserve order for preferred SSL cipher suites (CASSANDRA-11164)
 * Range.compareTo() violates the contract of Comparable (CASSANDRA-11216)
 * Avoid NPE when serializing ErrorMessage with null message (CASSANDRA-11167)
 * Replacing an aggregate with a new version doesn't reset INITCOND (CASSANDRA-10840)
 * (cqlsh) cqlsh cannot be called through symlink (CASSANDRA-11037)
 * fix ohc and java-driver pom dependencies in build.xml (CASSANDRA-10793)
 * Protect from keyspace dropped during repair (CASSANDRA-11065)
 * Handle adding fields to a UDT in SELECT JSON and toJson() (CASSANDRA-11146)
 * Better error message for cleanup (CASSANDRA-10991)
 * cqlsh pg-style-strings broken if line ends with ';' (CASSANDRA-11123)
 * Always persist upsampled index summaries (CASSANDRA-10512)
 * (cqlsh) Fix inconsistent auto-complete (CASSANDRA-10733)
 * Make SELECT JSON and toJson() threadsafe (CASSANDRA-11048)
 * Fix SELECT on tuple relations for mixed ASC/DESC clustering order (CASSANDRA-7281)
 * Use cloned TokenMetadata in size estimates to avoid race against membership check
   (CASSANDRA-10736)
 * (cqlsh) Support utf-8/cp65001 encoding on Windows (CASSANDRA-11030)
 * Fix paging on DISTINCT queries repeats result when first row in partition changes
   (CASSANDRA-10010)
 * (cqlsh) Support timezone conversion using pytz (CASSANDRA-10397)
 * cqlsh: change default encoding to UTF-8 (CASSANDRA-11124)
Merged from 2.1:
 * Checking if an unlogged batch is local is inefficient (CASSANDRA-11529)
 * Fix out-of-space error treatment in memtable flushing (CASSANDRA-11448).
 * Don't do defragmentation if reading from repaired sstables (CASSANDRA-10342)
 * Fix streaming_socket_timeout_in_ms not enforced (CASSANDRA-11286)
 * Avoid dropping message too quickly due to missing unit conversion (CASSANDRA-11302)
 * Don't remove FailureDetector history on removeEndpoint (CASSANDRA-10371)
 * Only notify if repair status changed (CASSANDRA-11172)
 * Use logback setting for 'cassandra -v' command (CASSANDRA-10767)
 * Fix sstableloader to unthrottle streaming by default (CASSANDRA-9714)
 * Fix incorrect warning in 'nodetool status' (CASSANDRA-10176)
 * Properly release sstable ref when doing offline scrub (CASSANDRA-10697)
 * Improve nodetool status performance for large cluster (CASSANDRA-7238)
 * Gossiper#isEnabled is not thread safe (CASSANDRA-11116)
 * Avoid major compaction mixing repaired and unrepaired sstables in DTCS (CASSANDRA-11113)
 * Make it clear what DTCS timestamp_resolution is used for (CASSANDRA-11041)
 * (cqlsh) Display milliseconds when datetime overflows (CASSANDRA-10625)


3.3
 * Avoid infinite loop if owned range is smaller than number of
   data dirs (CASSANDRA-11034)
 * Avoid bootstrap hanging when existing nodes have no data to stream (CASSANDRA-11010)
Merged from 3.0:
 * Remove double initialization of newly added tables (CASSANDRA-11027)
 * Filter keys searcher results by target range (CASSANDRA-11104)
 * Fix deserialization of legacy read commands (CASSANDRA-11087)
 * Fix incorrect computation of deletion time in sstable metadata (CASSANDRA-11102)
 * Avoid memory leak when collecting sstable metadata (CASSANDRA-11026)
 * Mutations do not block for completion under view lock contention (CASSANDRA-10779)
 * Invalidate legacy schema tables when unloading them (CASSANDRA-11071)
 * (cqlsh) handle INSERT and UPDATE statements with LWT conditions correctly
   (CASSANDRA-11003)
 * Fix DISTINCT queries in mixed version clusters (CASSANDRA-10762)
 * Migrate build status for indexes along with legacy schema (CASSANDRA-11046)
 * Ensure SSTables for legacy KEYS indexes can be read (CASSANDRA-11045)
 * Added support for IBM zSystems architecture (CASSANDRA-11054)
 * Update CQL documentation (CASSANDRA-10899)
 * Check the column name, not cell name, for dropped columns when reading
   legacy sstables (CASSANDRA-11018)
 * Don't attempt to index clustering values of static rows (CASSANDRA-11021)
 * Remove checksum files after replaying hints (CASSANDRA-10947)
 * Support passing base table metadata to custom 2i validation (CASSANDRA-10924)
 * Ensure stale index entries are purged during reads (CASSANDRA-11013)
 * (cqlsh) Also apply --connect-timeout to control connection
   timeout (CASSANDRA-10959)
 * Fix AssertionError when removing from list using UPDATE (CASSANDRA-10954)
 * Fix UnsupportedOperationException when reading old sstable with range
   tombstone (CASSANDRA-10743)
 * MV should use the maximum timestamp of the primary key (CASSANDRA-10910)
 * Fix potential assertion error during compaction (CASSANDRA-10944)
Merged from 2.2:
 * maxPurgeableTimestamp needs to check memtables too (CASSANDRA-9949)
 * Apply change to compaction throughput in real time (CASSANDRA-10025)
 * (cqlsh) encode input correctly when saving history
 * Fix potential NPE on ORDER BY queries with IN (CASSANDRA-10955)
 * Start L0 STCS-compactions even if there is a L0 -> L1 compaction
   going (CASSANDRA-10979)
 * Make UUID LSB unique per process (CASSANDRA-7925)
 * Avoid NPE when performing sstable tasks (scrub etc.) (CASSANDRA-10980)
 * Make sure client gets tombstone overwhelmed warning (CASSANDRA-9465)
 * Fix error streaming section more than 2GB (CASSANDRA-10961)
 * Histogram buckets exposed in jmx are sorted incorrectly (CASSANDRA-10975)
 * Enable GC logging by default (CASSANDRA-10140)
 * Optimize pending range computation (CASSANDRA-9258)
 * Skip commit log and saved cache directories in SSTable version startup check (CASSANDRA-10902)
 * drop/alter user should be case sensitive (CASSANDRA-10817)
Merged from 2.1:
 * test_bulk_round_trip_blogposts is failing occasionally (CASSANDRA-10938)
 * Fix isJoined return true only after becoming cluster member (CASANDRA-11007)
 * Fix bad gossip generation seen in long-running clusters (CASSANDRA-10969)
 * Avoid NPE when incremental repair fails (CASSANDRA-10909)
 * Unmark sstables compacting once they are done in cleanup/scrub/upgradesstables (CASSANDRA-10829)
 * Allow simultaneous bootstrapping with strict consistency when no vnodes are used (CASSANDRA-11005)
 * Log a message when major compaction does not result in a single file (CASSANDRA-10847)
 * (cqlsh) fix cqlsh_copy_tests when vnodes are disabled (CASSANDRA-10997)
 * (cqlsh) Add request timeout option to cqlsh (CASSANDRA-10686)
 * Avoid AssertionError while submitting hint with LWT (CASSANDRA-10477)
 * If CompactionMetadata is not in stats file, use index summary instead (CASSANDRA-10676)
 * Retry sending gossip syn multiple times during shadow round (CASSANDRA-8072)
 * Fix pending range calculation during moves (CASSANDRA-10887)
 * Sane default (200Mbps) for inter-DC streaming througput (CASSANDRA-8708)



3.2
 * Make sure tokens don't exist in several data directories (CASSANDRA-6696)
 * Add requireAuthorization method to IAuthorizer (CASSANDRA-10852)
 * Move static JVM options to conf/jvm.options file (CASSANDRA-10494)
 * Fix CassandraVersion to accept x.y version string (CASSANDRA-10931)
 * Add forceUserDefinedCleanup to allow more flexible cleanup (CASSANDRA-10708)
 * (cqlsh) allow setting TTL with COPY (CASSANDRA-9494)
 * Fix counting of received sstables in streaming (CASSANDRA-10949)
 * Implement hints compression (CASSANDRA-9428)
 * Fix potential assertion error when reading static columns (CASSANDRA-10903)
 * Fix EstimatedHistogram creation in nodetool tablehistograms (CASSANDRA-10859)
 * Establish bootstrap stream sessions sequentially (CASSANDRA-6992)
 * Sort compactionhistory output by timestamp (CASSANDRA-10464)
 * More efficient BTree removal (CASSANDRA-9991)
 * Make tablehistograms accept the same syntax as tablestats (CASSANDRA-10149)
 * Group pending compactions based on table (CASSANDRA-10718)
 * Add compressor name in sstablemetadata output (CASSANDRA-9879)
 * Fix type casting for counter columns (CASSANDRA-10824)
 * Prevent running Cassandra as root (CASSANDRA-8142)
 * bound maximum in-flight commit log replay mutation bytes to 64 megabytes (CASSANDRA-8639)
 * Normalize all scripts (CASSANDRA-10679)
 * Make compression ratio much more accurate (CASSANDRA-10225)
 * Optimize building of Clustering object when only one is created (CASSANDRA-10409)
 * Make index building pluggable (CASSANDRA-10681)
 * Add sstable flush observer (CASSANDRA-10678)
 * Improve NTS endpoints calculation (CASSANDRA-10200)
 * Improve performance of the folderSize function (CASSANDRA-10677)
 * Add support for type casting in selection clause (CASSANDRA-10310)
 * Added graphing option to cassandra-stress (CASSANDRA-7918)
 * Abort in-progress queries that time out (CASSANDRA-7392)
 * Add transparent data encryption core classes (CASSANDRA-9945)
Merged from 3.0:
 * Better handling of SSL connection errors inter-node (CASSANDRA-10816)
 * Avoid NoSuchElementException when executing empty batch (CASSANDRA-10711)
 * Avoid building PartitionUpdate in toString (CASSANDRA-10897)
 * Reduce heap spent when receiving many SSTables (CASSANDRA-10797)
 * Add back support for 3rd party auth providers to bulk loader (CASSANDRA-10873)
 * Eliminate the dependency on jgrapht for UDT resolution (CASSANDRA-10653)
 * (Hadoop) Close Clusters and Sessions in Hadoop Input/Output classes (CASSANDRA-10837)
 * Fix sstableloader not working with upper case keyspace name (CASSANDRA-10806)
Merged from 2.2:
 * jemalloc detection fails due to quoting issues in regexv (CASSANDRA-10946)
 * (cqlsh) show correct column names for empty result sets (CASSANDRA-9813)
 * Add new types to Stress (CASSANDRA-9556)
 * Add property to allow listening on broadcast interface (CASSANDRA-9748)
Merged from 2.1:
 * Match cassandra-loader options in COPY FROM (CASSANDRA-9303)
 * Fix binding to any address in CqlBulkRecordWriter (CASSANDRA-9309)
 * cqlsh fails to decode utf-8 characters for text typed columns (CASSANDRA-10875)
 * Log error when stream session fails (CASSANDRA-9294)
 * Fix bugs in commit log archiving startup behavior (CASSANDRA-10593)
 * (cqlsh) further optimise COPY FROM (CASSANDRA-9302)
 * Allow CREATE TABLE WITH ID (CASSANDRA-9179)
 * Make Stress compiles within eclipse (CASSANDRA-10807)
 * Cassandra Daemon should print JVM arguments (CASSANDRA-10764)
 * Allow cancellation of index summary redistribution (CASSANDRA-8805)


3.1.1
Merged from 3.0:
  * Fix upgrade data loss due to range tombstone deleting more data than then should
    (CASSANDRA-10822)


3.1
Merged from 3.0:
 * Avoid MV race during node decommission (CASSANDRA-10674)
 * Disable reloading of GossipingPropertyFileSnitch (CASSANDRA-9474)
 * Handle single-column deletions correction in materialized views
   when the column is part of the view primary key (CASSANDRA-10796)
 * Fix issue with datadir migration on upgrade (CASSANDRA-10788)
 * Fix bug with range tombstones on reverse queries and test coverage for
   AbstractBTreePartition (CASSANDRA-10059)
 * Remove 64k limit on collection elements (CASSANDRA-10374)
 * Remove unclear Indexer.indexes() method (CASSANDRA-10690)
 * Fix NPE on stream read error (CASSANDRA-10771)
 * Normalize cqlsh DESC output (CASSANDRA-10431)
 * Rejects partition range deletions when columns are specified (CASSANDRA-10739)
 * Fix error when saving cached key for old format sstable (CASSANDRA-10778)
 * Invalidate prepared statements on DROP INDEX (CASSANDRA-10758)
 * Fix SELECT statement with IN restrictions on partition key,
   ORDER BY and LIMIT (CASSANDRA-10729)
 * Improve stress performance over 1k threads (CASSANDRA-7217)
 * Wait for migration responses to complete before bootstrapping (CASSANDRA-10731)
 * Unable to create a function with argument of type Inet (CASSANDRA-10741)
 * Fix backward incompatibiliy in CqlInputFormat (CASSANDRA-10717)
 * Correctly preserve deletion info on updated rows when notifying indexers
   of single-row deletions (CASSANDRA-10694)
 * Notify indexers of partition delete during cleanup (CASSANDRA-10685)
 * Keep the file open in trySkipCache (CASSANDRA-10669)
 * Updated trigger example (CASSANDRA-10257)
Merged from 2.2:
 * Verify tables in pseudo-system keyspaces at startup (CASSANDRA-10761)
 * Fix IllegalArgumentException in DataOutputBuffer.reallocate for large buffers (CASSANDRA-10592)
 * Show CQL help in cqlsh in web browser (CASSANDRA-7225)
 * Serialize on disk the proper SSTable compression ratio (CASSANDRA-10775)
 * Reject index queries while the index is building (CASSANDRA-8505)
 * CQL.textile syntax incorrectly includes optional keyspace for aggregate SFUNC and FINALFUNC (CASSANDRA-10747)
 * Fix JSON update with prepared statements (CASSANDRA-10631)
 * Don't do anticompaction after subrange repair (CASSANDRA-10422)
 * Fix SimpleDateType type compatibility (CASSANDRA-10027)
 * (Hadoop) fix splits calculation (CASSANDRA-10640)
 * (Hadoop) ensure that Cluster instances are always closed (CASSANDRA-10058)
Merged from 2.1:
 * Fix Stress profile parsing on Windows (CASSANDRA-10808)
 * Fix incremental repair hang when replica is down (CASSANDRA-10288)
 * Optimize the way we check if a token is repaired in anticompaction (CASSANDRA-10768)
 * Add proper error handling to stream receiver (CASSANDRA-10774)
 * Warn or fail when changing cluster topology live (CASSANDRA-10243)
 * Status command in debian/ubuntu init script doesn't work (CASSANDRA-10213)
 * Some DROP ... IF EXISTS incorrectly result in exceptions on non-existing KS (CASSANDRA-10658)
 * DeletionTime.compareTo wrong in rare cases (CASSANDRA-10749)
 * Force encoding when computing statement ids (CASSANDRA-10755)
 * Properly reject counters as map keys (CASSANDRA-10760)
 * Fix the sstable-needs-cleanup check (CASSANDRA-10740)
 * (cqlsh) Print column names before COPY operation (CASSANDRA-8935)
 * Fix CompressedInputStream for proper cleanup (CASSANDRA-10012)
 * (cqlsh) Support counters in COPY commands (CASSANDRA-9043)
 * Try next replica if not possible to connect to primary replica on
   ColumnFamilyRecordReader (CASSANDRA-2388)
 * Limit window size in DTCS (CASSANDRA-10280)
 * sstableloader does not use MAX_HEAP_SIZE env parameter (CASSANDRA-10188)
 * (cqlsh) Improve COPY TO performance and error handling (CASSANDRA-9304)
 * Create compression chunk for sending file only (CASSANDRA-10680)
 * Forbid compact clustering column type changes in ALTER TABLE (CASSANDRA-8879)
 * Reject incremental repair with subrange repair (CASSANDRA-10422)
 * Add a nodetool command to refresh size_estimates (CASSANDRA-9579)
 * Invalidate cache after stream receive task is completed (CASSANDRA-10341)
 * Reject counter writes in CQLSSTableWriter (CASSANDRA-10258)
 * Remove superfluous COUNTER_MUTATION stage mapping (CASSANDRA-10605)


3.0
 * Fix AssertionError while flushing memtable due to materialized views
   incorrectly inserting empty rows (CASSANDRA-10614)
 * Store UDA initcond as CQL literal in the schema table, instead of a blob (CASSANDRA-10650)
 * Don't use -1 for the position of partition key in schema (CASSANDRA-10491)
 * Fix distinct queries in mixed version cluster (CASSANDRA-10573)
 * Skip sstable on clustering in names query (CASSANDRA-10571)
 * Remove value skipping as it breaks read-repair (CASSANDRA-10655)
 * Fix bootstrapping with MVs (CASSANDRA-10621)
 * Make sure EACH_QUORUM reads are using NTS (CASSANDRA-10584)
 * Fix MV replica filtering for non-NetworkTopologyStrategy (CASSANDRA-10634)
 * (Hadoop) fix CIF describeSplits() not handling 0 size estimates (CASSANDRA-10600)
 * Fix reading of legacy sstables (CASSANDRA-10590)
 * Use CQL type names in schema metadata tables (CASSANDRA-10365)
 * Guard batchlog replay against integer division by zero (CASSANDRA-9223)
 * Fix bug when adding a column to thrift with the same name than a primary key (CASSANDRA-10608)
 * Add client address argument to IAuthenticator::newSaslNegotiator (CASSANDRA-8068)
 * Fix implementation of LegacyLayout.LegacyBoundComparator (CASSANDRA-10602)
 * Don't use 'names query' read path for counters (CASSANDRA-10572)
 * Fix backward compatibility for counters (CASSANDRA-10470)
 * Remove memory_allocator paramter from cassandra.yaml (CASSANDRA-10581,10628)
 * Execute the metadata reload task of all registered indexes on CFS::reload (CASSANDRA-10604)
 * Fix thrift cas operations with defined columns (CASSANDRA-10576)
 * Fix PartitionUpdate.operationCount()for updates with static column operations (CASSANDRA-10606)
 * Fix thrift get() queries with defined columns (CASSANDRA-10586)
 * Fix marking of indexes as built and removed (CASSANDRA-10601)
 * Skip initialization of non-registered 2i instances, remove Index::getIndexName (CASSANDRA-10595)
 * Fix batches on multiple tables (CASSANDRA-10554)
 * Ensure compaction options are validated when updating KeyspaceMetadata (CASSANDRA-10569)
 * Flatten Iterator Transformation Hierarchy (CASSANDRA-9975)
 * Remove token generator (CASSANDRA-5261)
 * RolesCache should not be created for any authenticator that does not requireAuthentication (CASSANDRA-10562)
 * Fix LogTransaction checking only a single directory for files (CASSANDRA-10421)
 * Fix handling of range tombstones when reading old format sstables (CASSANDRA-10360)
 * Aggregate with Initial Condition fails with C* 3.0 (CASSANDRA-10367)
Merged from 2.2:
 * (cqlsh) show partial trace if incomplete after max_trace_wait (CASSANDRA-7645)
 * Use most up-to-date version of schema for system tables (CASSANDRA-10652)
 * Deprecate memory_allocator in cassandra.yaml (CASSANDRA-10581,10628)
 * Expose phi values from failure detector via JMX and tweak debug
   and trace logging (CASSANDRA-9526)
 * Fix IllegalArgumentException in DataOutputBuffer.reallocate for large buffers (CASSANDRA-10592)
Merged from 2.1:
 * Shutdown compaction in drain to prevent leak (CASSANDRA-10079)
 * (cqlsh) fix COPY using wrong variable name for time_format (CASSANDRA-10633)
 * Do not run SizeEstimatesRecorder if a node is not a member of the ring (CASSANDRA-9912)
 * Improve handling of dead nodes in gossip (CASSANDRA-10298)
 * Fix logback-tools.xml incorrectly configured for outputing to System.err
   (CASSANDRA-9937)
 * Fix streaming to catch exception so retry not fail (CASSANDRA-10557)
 * Add validation method to PerRowSecondaryIndex (CASSANDRA-10092)
 * Support encrypted and plain traffic on the same port (CASSANDRA-10559)
 * Do STCS in DTCS windows (CASSANDRA-10276)
 * Avoid repetition of JVM_OPTS in debian package (CASSANDRA-10251)
 * Fix potential NPE from handling result of SIM.highestSelectivityIndex (CASSANDRA-10550)
 * Fix paging issues with partitions containing only static columns data (CASSANDRA-10381)
 * Fix conditions on static columns (CASSANDRA-10264)
 * AssertionError: attempted to delete non-existing file CommitLog (CASSANDRA-10377)
 * Fix sorting for queries with an IN condition on partition key columns (CASSANDRA-10363)


3.0-rc2
 * Fix SELECT DISTINCT queries between 2.2.2 nodes and 3.0 nodes (CASSANDRA-10473)
 * Remove circular references in SegmentedFile (CASSANDRA-10543)
 * Ensure validation of indexed values only occurs once per-partition (CASSANDRA-10536)
 * Fix handling of static columns for range tombstones in thrift (CASSANDRA-10174)
 * Support empty ColumnFilter for backward compatility on empty IN (CASSANDRA-10471)
 * Remove Pig support (CASSANDRA-10542)
 * Fix LogFile throws Exception when assertion is disabled (CASSANDRA-10522)
 * Revert CASSANDRA-7486, make CMS default GC, move GC config to
   conf/jvm.options (CASSANDRA-10403)
 * Fix TeeingAppender causing some logs to be truncated/empty (CASSANDRA-10447)
 * Allow EACH_QUORUM for reads (CASSANDRA-9602)
 * Fix potential ClassCastException while upgrading (CASSANDRA-10468)
 * Fix NPE in MVs on update (CASSANDRA-10503)
 * Only include modified cell data in indexing deltas (CASSANDRA-10438)
 * Do not load keyspace when creating sstable writer (CASSANDRA-10443)
 * If node is not yet gossiping write all MV updates to batchlog only (CASSANDRA-10413)
 * Re-populate token metadata after commit log recovery (CASSANDRA-10293)
 * Provide additional metrics for materialized views (CASSANDRA-10323)
 * Flush system schema tables after local schema changes (CASSANDRA-10429)
Merged from 2.2:
 * Reduce contention getting instances of CompositeType (CASSANDRA-10433)
 * Fix the regression when using LIMIT with aggregates (CASSANDRA-10487)
 * Avoid NoClassDefFoundError during DataDescriptor initialization on windows (CASSANDRA-10412)
 * Preserve case of quoted Role & User names (CASSANDRA-10394)
 * cqlsh pg-style-strings broken (CASSANDRA-10484)
 * cqlsh prompt includes name of keyspace after failed `use` statement (CASSANDRA-10369)
Merged from 2.1:
 * (cqlsh) Distinguish negative and positive infinity in output (CASSANDRA-10523)
 * (cqlsh) allow custom time_format for COPY TO (CASSANDRA-8970)
 * Don't allow startup if the node's rack has changed (CASSANDRA-10242)
 * (cqlsh) show partial trace if incomplete after max_trace_wait (CASSANDRA-7645)
 * Allow LOCAL_JMX to be easily overridden (CASSANDRA-10275)
 * Mark nodes as dead even if they've already left (CASSANDRA-10205)


3.0.0-rc1
 * Fix mixed version read request compatibility for compact static tables
   (CASSANDRA-10373)
 * Fix paging of DISTINCT with static and IN (CASSANDRA-10354)
 * Allow MATERIALIZED VIEW's SELECT statement to restrict primary key
   columns (CASSANDRA-9664)
 * Move crc_check_chance out of compression options (CASSANDRA-9839)
 * Fix descending iteration past end of BTreeSearchIterator (CASSANDRA-10301)
 * Transfer hints to a different node on decommission (CASSANDRA-10198)
 * Check partition keys for CAS operations during stmt validation (CASSANDRA-10338)
 * Add custom query expressions to SELECT (CASSANDRA-10217)
 * Fix minor bugs in MV handling (CASSANDRA-10362)
 * Allow custom indexes with 0,1 or multiple target columns (CASSANDRA-10124)
 * Improve MV schema representation (CASSANDRA-9921)
 * Add flag to enable/disable coordinator batchlog for MV writes (CASSANDRA-10230)
 * Update cqlsh COPY for new internal driver serialization interface (CASSANDRA-10318)
 * Give index implementations more control over rebuild operations (CASSANDRA-10312)
 * Update index file format (CASSANDRA-10314)
 * Add "shadowable" row tombstones to deal with mv timestamp issues (CASSANDRA-10261)
 * CFS.loadNewSSTables() broken for pre-3.0 sstables
 * Cache selected index in read command to reduce lookups (CASSANDRA-10215)
 * Small optimizations of sstable index serialization (CASSANDRA-10232)
 * Support for both encrypted and unencrypted native transport connections (CASSANDRA-9590)
Merged from 2.2:
 * Configurable page size in cqlsh (CASSANDRA-9855)
 * Defer default role manager setup until all nodes are on 2.2+ (CASSANDRA-9761)
 * Handle missing RoleManager in config after upgrade to 2.2 (CASSANDRA-10209)
Merged from 2.1:
 * Bulk Loader API could not tolerate even node failure (CASSANDRA-10347)
 * Avoid misleading pushed notifications when multiple nodes
   share an rpc_address (CASSANDRA-10052)
 * Fix dropping undroppable when message queue is full (CASSANDRA-10113)
 * Fix potential ClassCastException during paging (CASSANDRA-10352)
 * Prevent ALTER TYPE from creating circular references (CASSANDRA-10339)
 * Fix cache handling of 2i and base tables (CASSANDRA-10155, 10359)
 * Fix NPE in nodetool compactionhistory (CASSANDRA-9758)
 * (Pig) support BulkOutputFormat as a URL parameter (CASSANDRA-7410)
 * BATCH statement is broken in cqlsh (CASSANDRA-10272)
 * (cqlsh) Make cqlsh PEP8 Compliant (CASSANDRA-10066)
 * (cqlsh) Fix error when starting cqlsh with --debug (CASSANDRA-10282)
 * Scrub, Cleanup and Upgrade do not unmark compacting until all operations
   have completed, regardless of the occurence of exceptions (CASSANDRA-10274)


3.0.0-beta2
 * Fix columns returned by AbstractBtreePartitions (CASSANDRA-10220)
 * Fix backward compatibility issue due to AbstractBounds serialization bug (CASSANDRA-9857)
 * Fix startup error when upgrading nodes (CASSANDRA-10136)
 * Base table PRIMARY KEY can be assumed to be NOT NULL in MV creation (CASSANDRA-10147)
 * Improve batchlog write patch (CASSANDRA-9673)
 * Re-apply MaterializedView updates on commitlog replay (CASSANDRA-10164)
 * Require AbstractType.isByteOrderComparable declaration in constructor (CASSANDRA-9901)
 * Avoid digest mismatch on upgrade to 3.0 (CASSANDRA-9554)
 * Fix Materialized View builder when adding multiple MVs (CASSANDRA-10156)
 * Choose better poolingOptions for protocol v4 in cassandra-stress (CASSANDRA-10182)
 * Fix LWW bug affecting Materialized Views (CASSANDRA-10197)
 * Ensures frozen sets and maps are always sorted (CASSANDRA-10162)
 * Don't deadlock when flushing CFS backed custom indexes (CASSANDRA-10181)
 * Fix double flushing of secondary index tables (CASSANDRA-10180)
 * Fix incorrect handling of range tombstones in thrift (CASSANDRA-10046)
 * Only use batchlog when paired materialized view replica is remote (CASSANDRA-10061)
 * Reuse TemporalRow when updating multiple MaterializedViews (CASSANDRA-10060)
 * Validate gc_grace_seconds for batchlog writes and MVs (CASSANDRA-9917)
 * Fix sstablerepairedset (CASSANDRA-10132)
Merged from 2.2:
 * Cancel transaction for sstables we wont redistribute index summary
   for (CASSANDRA-10270)
 * Retry snapshot deletion after compaction and gc on Windows (CASSANDRA-10222)
 * Fix failure to start with space in directory path on Windows (CASSANDRA-10239)
 * Fix repair hang when snapshot failed (CASSANDRA-10057)
 * Fall back to 1/4 commitlog volume for commitlog_total_space on small disks
   (CASSANDRA-10199)
Merged from 2.1:
 * Added configurable warning threshold for GC duration (CASSANDRA-8907)
 * Fix handling of streaming EOF (CASSANDRA-10206)
 * Only check KeyCache when it is enabled
 * Change streaming_socket_timeout_in_ms default to 1 hour (CASSANDRA-8611)
 * (cqlsh) update list of CQL keywords (CASSANDRA-9232)
 * Add nodetool gettraceprobability command (CASSANDRA-10234)
Merged from 2.0:
 * Fix rare race where older gossip states can be shadowed (CASSANDRA-10366)
 * Fix consolidating racks violating the RF contract (CASSANDRA-10238)
 * Disallow decommission when node is in drained state (CASSANDRA-8741)


2.2.1
 * Fix race during construction of commit log (CASSANDRA-10049)
 * Fix LeveledCompactionStrategyTest (CASSANDRA-9757)
 * Fix broken UnbufferedDataOutputStreamPlus.writeUTF (CASSANDRA-10203)
 * (cqlsh) default load-from-file encoding to utf-8 (CASSANDRA-9898)
 * Avoid returning Permission.NONE when failing to query users table (CASSANDRA-10168)
 * (cqlsh) add CLEAR command (CASSANDRA-10086)
 * Support string literals as Role names for compatibility (CASSANDRA-10135)
Merged from 2.1:
 * Only check KeyCache when it is enabled
 * Change streaming_socket_timeout_in_ms default to 1 hour (CASSANDRA-8611)
 * (cqlsh) update list of CQL keywords (CASSANDRA-9232)


3.0.0-beta1
 * Redesign secondary index API (CASSANDRA-9459, 7771, 9041)
 * Fix throwing ReadFailure instead of ReadTimeout on range queries (CASSANDRA-10125)
 * Rewrite hinted handoff (CASSANDRA-6230)
 * Fix query on static compact tables (CASSANDRA-10093)
 * Fix race during construction of commit log (CASSANDRA-10049)
 * Add option to only purge repaired tombstones (CASSANDRA-6434)
 * Change authorization handling for MVs (CASSANDRA-9927)
 * Add custom JMX enabled executor for UDF sandbox (CASSANDRA-10026)
 * Fix row deletion bug for Materialized Views (CASSANDRA-10014)
 * Support mixed-version clusters with Cassandra 2.1 and 2.2 (CASSANDRA-9704)
 * Fix multiple slices on RowSearchers (CASSANDRA-10002)
 * Fix bug in merging of collections (CASSANDRA-10001)
 * Optimize batchlog replay to avoid full scans (CASSANDRA-7237)
 * Repair improvements when using vnodes (CASSANDRA-5220)
 * Disable scripted UDFs by default (CASSANDRA-9889)
 * Bytecode inspection for Java-UDFs (CASSANDRA-9890)
 * Use byte to serialize MT hash length (CASSANDRA-9792)
 * Replace usage of Adler32 with CRC32 (CASSANDRA-8684)
 * Fix migration to new format from 2.1 SSTable (CASSANDRA-10006)
 * SequentialWriter should extend BufferedDataOutputStreamPlus (CASSANDRA-9500)
 * Use the same repairedAt timestamp within incremental repair session (CASSANDRA-9111)
Merged from 2.2:
 * Allow count(*) and count(1) to be use as normal aggregation (CASSANDRA-10114)
 * An NPE is thrown if the column name is unknown for an IN relation (CASSANDRA-10043)
 * Apply commit_failure_policy to more errors on startup (CASSANDRA-9749)
 * Fix histogram overflow exception (CASSANDRA-9973)
 * Route gossip messages over dedicated socket (CASSANDRA-9237)
 * Add checksum to saved cache files (CASSANDRA-9265)
 * Log warning when using an aggregate without partition key (CASSANDRA-9737)
Merged from 2.1:
 * (cqlsh) Allow encoding to be set through command line (CASSANDRA-10004)
 * Add new JMX methods to change local compaction strategy (CASSANDRA-9965)
 * Write hints for paxos commits (CASSANDRA-7342)
 * (cqlsh) Fix timestamps before 1970 on Windows, always
   use UTC for timestamp display (CASSANDRA-10000)
 * (cqlsh) Avoid overwriting new config file with old config
   when both exist (CASSANDRA-9777)
 * Release snapshot selfRef when doing snapshot repair (CASSANDRA-9998)
 * Cannot replace token does not exist - DN node removed as Fat Client (CASSANDRA-9871)
Merged from 2.0:
 * Don't cast expected bf size to an int (CASSANDRA-9959)
 * Make getFullyExpiredSSTables less expensive (CASSANDRA-9882)


3.0.0-alpha1
 * Implement proper sandboxing for UDFs (CASSANDRA-9402)
 * Simplify (and unify) cleanup of compaction leftovers (CASSANDRA-7066)
 * Allow extra schema definitions in cassandra-stress yaml (CASSANDRA-9850)
 * Metrics should use up to date nomenclature (CASSANDRA-9448)
 * Change CREATE/ALTER TABLE syntax for compression (CASSANDRA-8384)
 * Cleanup crc and adler code for java 8 (CASSANDRA-9650)
 * Storage engine refactor (CASSANDRA-8099, 9743, 9746, 9759, 9781, 9808, 9825,
   9848, 9705, 9859, 9867, 9874, 9828, 9801)
 * Update Guava to 18.0 (CASSANDRA-9653)
 * Bloom filter false positive ratio is not honoured (CASSANDRA-8413)
 * New option for cassandra-stress to leave a ratio of columns null (CASSANDRA-9522)
 * Change hinted_handoff_enabled yaml setting, JMX (CASSANDRA-9035)
 * Add algorithmic token allocation (CASSANDRA-7032)
 * Add nodetool command to replay batchlog (CASSANDRA-9547)
 * Make file buffer cache independent of paths being read (CASSANDRA-8897)
 * Remove deprecated legacy Hadoop code (CASSANDRA-9353)
 * Decommissioned nodes will not rejoin the cluster (CASSANDRA-8801)
 * Change gossip stabilization to use endpoit size (CASSANDRA-9401)
 * Change default garbage collector to G1 (CASSANDRA-7486)
 * Populate TokenMetadata early during startup (CASSANDRA-9317)
 * Undeprecate cache recentHitRate (CASSANDRA-6591)
 * Add support for selectively varint encoding fields (CASSANDRA-9499, 9865)
 * Materialized Views (CASSANDRA-6477)
Merged from 2.2:
 * Avoid grouping sstables for anticompaction with DTCS (CASSANDRA-9900)
 * UDF / UDA execution time in trace (CASSANDRA-9723)
 * Fix broken internode SSL (CASSANDRA-9884)
Merged from 2.1:
 * Add new JMX methods to change local compaction strategy (CASSANDRA-9965)
 * Fix handling of enable/disable autocompaction (CASSANDRA-9899)
 * Add consistency level to tracing ouput (CASSANDRA-9827)
 * Remove repair snapshot leftover on startup (CASSANDRA-7357)
 * Use random nodes for batch log when only 2 racks (CASSANDRA-8735)
 * Ensure atomicity inside thrift and stream session (CASSANDRA-7757)
 * Fix nodetool info error when the node is not joined (CASSANDRA-9031)
Merged from 2.0:
 * Log when messages are dropped due to cross_node_timeout (CASSANDRA-9793)
 * Don't track hotness when opening from snapshot for validation (CASSANDRA-9382)


2.2.0
 * Allow the selection of columns together with aggregates (CASSANDRA-9767)
 * Fix cqlsh copy methods and other windows specific issues (CASSANDRA-9795)
 * Don't wrap byte arrays in SequentialWriter (CASSANDRA-9797)
 * sum() and avg() functions missing for smallint and tinyint types (CASSANDRA-9671)
 * Revert CASSANDRA-9542 (allow native functions in UDA) (CASSANDRA-9771)
Merged from 2.1:
 * Fix MarshalException when upgrading superColumn family (CASSANDRA-9582)
 * Fix broken logging for "empty" flushes in Memtable (CASSANDRA-9837)
 * Handle corrupt files on startup (CASSANDRA-9686)
 * Fix clientutil jar and tests (CASSANDRA-9760)
 * (cqlsh) Allow the SSL protocol version to be specified through the
    config file or environment variables (CASSANDRA-9544)
Merged from 2.0:
 * Add tool to find why expired sstables are not getting dropped (CASSANDRA-10015)
 * Remove erroneous pending HH tasks from tpstats/jmx (CASSANDRA-9129)
 * Don't cast expected bf size to an int (CASSANDRA-9959)
 * checkForEndpointCollision fails for legitimate collisions (CASSANDRA-9765)
 * Complete CASSANDRA-8448 fix (CASSANDRA-9519)
 * Don't include auth credentials in debug log (CASSANDRA-9682)
 * Can't transition from write survey to normal mode (CASSANDRA-9740)
 * Scrub (recover) sstables even when -Index.db is missing (CASSANDRA-9591)
 * Fix growing pending background compaction (CASSANDRA-9662)


2.2.0-rc2
 * Re-enable memory-mapped I/O on Windows (CASSANDRA-9658)
 * Warn when an extra-large partition is compacted (CASSANDRA-9643)
 * (cqlsh) Allow setting the initial connection timeout (CASSANDRA-9601)
 * BulkLoader has --transport-factory option but does not use it (CASSANDRA-9675)
 * Allow JMX over SSL directly from nodetool (CASSANDRA-9090)
 * Update cqlsh for UDFs (CASSANDRA-7556)
 * Change Windows kernel default timer resolution (CASSANDRA-9634)
 * Deprected sstable2json and json2sstable (CASSANDRA-9618)
 * Allow native functions in user-defined aggregates (CASSANDRA-9542)
 * Don't repair system_distributed by default (CASSANDRA-9621)
 * Fix mixing min, max, and count aggregates for blob type (CASSANRA-9622)
 * Rename class for DATE type in Java driver (CASSANDRA-9563)
 * Duplicate compilation of UDFs on coordinator (CASSANDRA-9475)
 * Fix connection leak in CqlRecordWriter (CASSANDRA-9576)
 * Mlockall before opening system sstables & remove boot_without_jna option (CASSANDRA-9573)
 * Add functions to convert timeuuid to date or time, deprecate dateOf and unixTimestampOf (CASSANDRA-9229)
 * Make sure we cancel non-compacting sstables from LifecycleTransaction (CASSANDRA-9566)
 * Fix deprecated repair JMX API (CASSANDRA-9570)
 * Add logback metrics (CASSANDRA-9378)
 * Update and refactor ant test/test-compression to run the tests in parallel (CASSANDRA-9583)
 * Fix upgrading to new directory for secondary index (CASSANDRA-9687)
Merged from 2.1:
 * (cqlsh) Fix bad check for CQL compatibility when DESCRIBE'ing
   COMPACT STORAGE tables with no clustering columns
 * Eliminate strong self-reference chains in sstable ref tidiers (CASSANDRA-9656)
 * Ensure StreamSession uses canonical sstable reader instances (CASSANDRA-9700)
 * Ensure memtable book keeping is not corrupted in the event we shrink usage (CASSANDRA-9681)
 * Update internal python driver for cqlsh (CASSANDRA-9064)
 * Fix IndexOutOfBoundsException when inserting tuple with too many
   elements using the string literal notation (CASSANDRA-9559)
 * Enable describe on indices (CASSANDRA-7814)
 * Fix incorrect result for IN queries where column not found (CASSANDRA-9540)
 * ColumnFamilyStore.selectAndReference may block during compaction (CASSANDRA-9637)
 * Fix bug in cardinality check when compacting (CASSANDRA-9580)
 * Fix memory leak in Ref due to ConcurrentLinkedQueue.remove() behaviour (CASSANDRA-9549)
 * Make rebuild only run one at a time (CASSANDRA-9119)
Merged from 2.0:
 * Avoid NPE in AuthSuccess#decode (CASSANDRA-9727)
 * Add listen_address to system.local (CASSANDRA-9603)
 * Bug fixes to resultset metadata construction (CASSANDRA-9636)
 * Fix setting 'durable_writes' in ALTER KEYSPACE (CASSANDRA-9560)
 * Avoids ballot clash in Paxos (CASSANDRA-9649)
 * Improve trace messages for RR (CASSANDRA-9479)
 * Fix suboptimal secondary index selection when restricted
   clustering column is also indexed (CASSANDRA-9631)
 * (cqlsh) Add min_threshold to DTCS option autocomplete (CASSANDRA-9385)
 * Fix error message when attempting to create an index on a column
   in a COMPACT STORAGE table with clustering columns (CASSANDRA-9527)
 * 'WITH WITH' in alter keyspace statements causes NPE (CASSANDRA-9565)
 * Expose some internals of SelectStatement for inspection (CASSANDRA-9532)
 * ArrivalWindow should use primitives (CASSANDRA-9496)
 * Periodically submit background compaction tasks (CASSANDRA-9592)
 * Set HAS_MORE_PAGES flag to false when PagingState is null (CASSANDRA-9571)


2.2.0-rc1
 * Compressed commit log should measure compressed space used (CASSANDRA-9095)
 * Fix comparison bug in CassandraRoleManager#collectRoles (CASSANDRA-9551)
 * Add tinyint,smallint,time,date support for UDFs (CASSANDRA-9400)
 * Deprecates SSTableSimpleWriter and SSTableSimpleUnsortedWriter (CASSANDRA-9546)
 * Empty INITCOND treated as null in aggregate (CASSANDRA-9457)
 * Remove use of Cell in Thrift MapReduce classes (CASSANDRA-8609)
 * Integrate pre-release Java Driver 2.2-rc1, custom build (CASSANDRA-9493)
 * Clean up gossiper logic for old versions (CASSANDRA-9370)
 * Fix custom payload coding/decoding to match the spec (CASSANDRA-9515)
 * ant test-all results incomplete when parsed (CASSANDRA-9463)
 * Disallow frozen<> types in function arguments and return types for
   clarity (CASSANDRA-9411)
 * Static Analysis to warn on unsafe use of Autocloseable instances (CASSANDRA-9431)
 * Update commitlog archiving examples now that commitlog segments are
   not recycled (CASSANDRA-9350)
 * Extend Transactional API to sstable lifecycle management (CASSANDRA-8568)
 * (cqlsh) Add support for native protocol 4 (CASSANDRA-9399)
 * Ensure that UDF and UDAs are keyspace-isolated (CASSANDRA-9409)
 * Revert CASSANDRA-7807 (tracing completion client notifications) (CASSANDRA-9429)
 * Add ability to stop compaction by ID (CASSANDRA-7207)
 * Let CassandraVersion handle SNAPSHOT version (CASSANDRA-9438)
Merged from 2.1:
 * (cqlsh) Fix using COPY through SOURCE or -f (CASSANDRA-9083)
 * Fix occasional lack of `system` keyspace in schema tables (CASSANDRA-8487)
 * Use ProtocolError code instead of ServerError code for native protocol
   error responses to unsupported protocol versions (CASSANDRA-9451)
 * Default commitlog_sync_batch_window_in_ms changed to 2ms (CASSANDRA-9504)
 * Fix empty partition assertion in unsorted sstable writing tools (CASSANDRA-9071)
 * Ensure truncate without snapshot cannot produce corrupt responses (CASSANDRA-9388)
 * Consistent error message when a table mixes counter and non-counter
   columns (CASSANDRA-9492)
 * Avoid getting unreadable keys during anticompaction (CASSANDRA-9508)
 * (cqlsh) Better float precision by default (CASSANDRA-9224)
 * Improve estimated row count (CASSANDRA-9107)
 * Optimize range tombstone memory footprint (CASSANDRA-8603)
 * Use configured gcgs in anticompaction (CASSANDRA-9397)
Merged from 2.0:
 * Don't accumulate more range than necessary in RangeTombstone.Tracker (CASSANDRA-9486)
 * Add broadcast and rpc addresses to system.local (CASSANDRA-9436)
 * Always mark sstable suspect when corrupted (CASSANDRA-9478)
 * Add database users and permissions to CQL3 documentation (CASSANDRA-7558)
 * Allow JVM_OPTS to be passed to standalone tools (CASSANDRA-5969)
 * Fix bad condition in RangeTombstoneList (CASSANDRA-9485)
 * Fix potential StackOverflow when setting CrcCheckChance over JMX (CASSANDRA-9488)
 * Fix null static columns in pages after the first, paged reversed
   queries (CASSANDRA-8502)
 * Fix counting cache serialization in request metrics (CASSANDRA-9466)
 * Add option not to validate atoms during scrub (CASSANDRA-9406)


2.2.0-beta1
 * Introduce Transactional API for internal state changes (CASSANDRA-8984)
 * Add a flag in cassandra.yaml to enable UDFs (CASSANDRA-9404)
 * Better support of null for UDF (CASSANDRA-8374)
 * Use ecj instead of javassist for UDFs (CASSANDRA-8241)
 * faster async logback configuration for tests (CASSANDRA-9376)
 * Add `smallint` and `tinyint` data types (CASSANDRA-8951)
 * Avoid thrift schema creation when native driver is used in stress tool (CASSANDRA-9374)
 * Make Functions.declared thread-safe
 * Add client warnings to native protocol v4 (CASSANDRA-8930)
 * Allow roles cache to be invalidated (CASSANDRA-8967)
 * Upgrade Snappy (CASSANDRA-9063)
 * Don't start Thrift rpc by default (CASSANDRA-9319)
 * Only stream from unrepaired sstables with incremental repair (CASSANDRA-8267)
 * Aggregate UDFs allow SFUNC return type to differ from STYPE if FFUNC specified (CASSANDRA-9321)
 * Remove Thrift dependencies in bundled tools (CASSANDRA-8358)
 * Disable memory mapping of hsperfdata file for JVM statistics (CASSANDRA-9242)
 * Add pre-startup checks to detect potential incompatibilities (CASSANDRA-8049)
 * Distinguish between null and unset in protocol v4 (CASSANDRA-7304)
 * Add user/role permissions for user-defined functions (CASSANDRA-7557)
 * Allow cassandra config to be updated to restart daemon without unloading classes (CASSANDRA-9046)
 * Don't initialize compaction writer before checking if iter is empty (CASSANDRA-9117)
 * Don't execute any functions at prepare-time (CASSANDRA-9037)
 * Share file handles between all instances of a SegmentedFile (CASSANDRA-8893)
 * Make it possible to major compact LCS (CASSANDRA-7272)
 * Make FunctionExecutionException extend RequestExecutionException
   (CASSANDRA-9055)
 * Add support for SELECT JSON, INSERT JSON syntax and new toJson(), fromJson()
   functions (CASSANDRA-7970)
 * Optimise max purgeable timestamp calculation in compaction (CASSANDRA-8920)
 * Constrain internode message buffer sizes, and improve IO class hierarchy (CASSANDRA-8670)
 * New tool added to validate all sstables in a node (CASSANDRA-5791)
 * Push notification when tracing completes for an operation (CASSANDRA-7807)
 * Delay "node up" and "node added" notifications until native protocol server is started (CASSANDRA-8236)
 * Compressed Commit Log (CASSANDRA-6809)
 * Optimise IntervalTree (CASSANDRA-8988)
 * Add a key-value payload for third party usage (CASSANDRA-8553, 9212)
 * Bump metrics-reporter-config dependency for metrics 3.0 (CASSANDRA-8149)
 * Partition intra-cluster message streams by size, not type (CASSANDRA-8789)
 * Add WriteFailureException to native protocol, notify coordinator of
   write failures (CASSANDRA-8592)
 * Convert SequentialWriter to nio (CASSANDRA-8709)
 * Add role based access control (CASSANDRA-7653, 8650, 7216, 8760, 8849, 8761, 8850)
 * Record client ip address in tracing sessions (CASSANDRA-8162)
 * Indicate partition key columns in response metadata for prepared
   statements (CASSANDRA-7660)
 * Merge UUIDType and TimeUUIDType parse logic (CASSANDRA-8759)
 * Avoid memory allocation when searching index summary (CASSANDRA-8793)
 * Optimise (Time)?UUIDType Comparisons (CASSANDRA-8730)
 * Make CRC32Ex into a separate maven dependency (CASSANDRA-8836)
 * Use preloaded jemalloc w/ Unsafe (CASSANDRA-8714, 9197)
 * Avoid accessing partitioner through StorageProxy (CASSANDRA-8244, 8268)
 * Upgrade Metrics library and remove depricated metrics (CASSANDRA-5657)
 * Serializing Row cache alternative, fully off heap (CASSANDRA-7438)
 * Duplicate rows returned when in clause has repeated values (CASSANDRA-6706)
 * Make CassandraException unchecked, extend RuntimeException (CASSANDRA-8560)
 * Support direct buffer decompression for reads (CASSANDRA-8464)
 * DirectByteBuffer compatible LZ4 methods (CASSANDRA-7039)
 * Group sstables for anticompaction correctly (CASSANDRA-8578)
 * Add ReadFailureException to native protocol, respond
   immediately when replicas encounter errors while handling
   a read request (CASSANDRA-7886)
 * Switch CommitLogSegment from RandomAccessFile to nio (CASSANDRA-8308)
 * Allow mixing token and partition key restrictions (CASSANDRA-7016)
 * Support index key/value entries on map collections (CASSANDRA-8473)
 * Modernize schema tables (CASSANDRA-8261)
 * Support for user-defined aggregation functions (CASSANDRA-8053)
 * Fix NPE in SelectStatement with empty IN values (CASSANDRA-8419)
 * Refactor SelectStatement, return IN results in natural order instead
   of IN value list order and ignore duplicate values in partition key IN restrictions (CASSANDRA-7981)
 * Support UDTs, tuples, and collections in user-defined
   functions (CASSANDRA-7563)
 * Fix aggregate fn results on empty selection, result column name,
   and cqlsh parsing (CASSANDRA-8229)
 * Mark sstables as repaired after full repair (CASSANDRA-7586)
 * Extend Descriptor to include a format value and refactor reader/writer
   APIs (CASSANDRA-7443)
 * Integrate JMH for microbenchmarks (CASSANDRA-8151)
 * Keep sstable levels when bootstrapping (CASSANDRA-7460)
 * Add Sigar library and perform basic OS settings check on startup (CASSANDRA-7838)
 * Support for aggregation functions (CASSANDRA-4914)
 * Remove cassandra-cli (CASSANDRA-7920)
 * Accept dollar quoted strings in CQL (CASSANDRA-7769)
 * Make assassinate a first class command (CASSANDRA-7935)
 * Support IN clause on any partition key column (CASSANDRA-7855)
 * Support IN clause on any clustering column (CASSANDRA-4762)
 * Improve compaction logging (CASSANDRA-7818)
 * Remove YamlFileNetworkTopologySnitch (CASSANDRA-7917)
 * Do anticompaction in groups (CASSANDRA-6851)
 * Support user-defined functions (CASSANDRA-7395, 7526, 7562, 7740, 7781, 7929,
   7924, 7812, 8063, 7813, 7708)
 * Permit configurable timestamps with cassandra-stress (CASSANDRA-7416)
 * Move sstable RandomAccessReader to nio2, which allows using the
   FILE_SHARE_DELETE flag on Windows (CASSANDRA-4050)
 * Remove CQL2 (CASSANDRA-5918)
 * Optimize fetching multiple cells by name (CASSANDRA-6933)
 * Allow compilation in java 8 (CASSANDRA-7028)
 * Make incremental repair default (CASSANDRA-7250)
 * Enable code coverage thru JaCoCo (CASSANDRA-7226)
 * Switch external naming of 'column families' to 'tables' (CASSANDRA-4369)
 * Shorten SSTable path (CASSANDRA-6962)
 * Use unsafe mutations for most unit tests (CASSANDRA-6969)
 * Fix race condition during calculation of pending ranges (CASSANDRA-7390)
 * Fail on very large batch sizes (CASSANDRA-8011)
 * Improve concurrency of repair (CASSANDRA-6455, 8208, 9145)
 * Select optimal CRC32 implementation at runtime (CASSANDRA-8614)
 * Evaluate MurmurHash of Token once per query (CASSANDRA-7096)
 * Generalize progress reporting (CASSANDRA-8901)
 * Resumable bootstrap streaming (CASSANDRA-8838, CASSANDRA-8942)
 * Allow scrub for secondary index (CASSANDRA-5174)
 * Save repair data to system table (CASSANDRA-5839)
 * fix nodetool names that reference column families (CASSANDRA-8872)
 Merged from 2.1:
 * Warn on misuse of unlogged batches (CASSANDRA-9282)
 * Failure detector detects and ignores local pauses (CASSANDRA-9183)
 * Add utility class to support for rate limiting a given log statement (CASSANDRA-9029)
 * Add missing consistency levels to cassandra-stess (CASSANDRA-9361)
 * Fix commitlog getCompletedTasks to not increment (CASSANDRA-9339)
 * Fix for harmless exceptions logged as ERROR (CASSANDRA-8564)
 * Delete processed sstables in sstablesplit/sstableupgrade (CASSANDRA-8606)
 * Improve sstable exclusion from partition tombstones (CASSANDRA-9298)
 * Validate the indexed column rather than the cell's contents for 2i (CASSANDRA-9057)
 * Add support for top-k custom 2i queries (CASSANDRA-8717)
 * Fix error when dropping table during compaction (CASSANDRA-9251)
 * cassandra-stress supports validation operations over user profiles (CASSANDRA-8773)
 * Add support for rate limiting log messages (CASSANDRA-9029)
 * Log the partition key with tombstone warnings (CASSANDRA-8561)
 * Reduce runWithCompactionsDisabled poll interval to 1ms (CASSANDRA-9271)
 * Fix PITR commitlog replay (CASSANDRA-9195)
 * GCInspector logs very different times (CASSANDRA-9124)
 * Fix deleting from an empty list (CASSANDRA-9198)
 * Update tuple and collection types that use a user-defined type when that UDT
   is modified (CASSANDRA-9148, CASSANDRA-9192)
 * Use higher timeout for prepair and snapshot in repair (CASSANDRA-9261)
 * Fix anticompaction blocking ANTI_ENTROPY stage (CASSANDRA-9151)
 * Repair waits for anticompaction to finish (CASSANDRA-9097)
 * Fix streaming not holding ref when stream error (CASSANDRA-9295)
 * Fix canonical view returning early opened SSTables (CASSANDRA-9396)
Merged from 2.0:
 * (cqlsh) Add LOGIN command to switch users (CASSANDRA-7212)
 * Clone SliceQueryFilter in AbstractReadCommand implementations (CASSANDRA-8940)
 * Push correct protocol notification for DROP INDEX (CASSANDRA-9310)
 * token-generator - generated tokens too long (CASSANDRA-9300)
 * Fix counting of tombstones for TombstoneOverwhelmingException (CASSANDRA-9299)
 * Fix ReconnectableSnitch reconnecting to peers during upgrade (CASSANDRA-6702)
 * Include keyspace and table name in error log for collections over the size
   limit (CASSANDRA-9286)
 * Avoid potential overlap in LCS with single-partition sstables (CASSANDRA-9322)
 * Log warning message when a table is queried before the schema has fully
   propagated (CASSANDRA-9136)
 * Overload SecondaryIndex#indexes to accept the column definition (CASSANDRA-9314)
 * (cqlsh) Add SERIAL and LOCAL_SERIAL consistency levels (CASSANDRA-8051)
 * Fix index selection during rebuild with certain table layouts (CASSANDRA-9281)
 * Fix partition-level-delete-only workload accounting (CASSANDRA-9194)
 * Allow scrub to handle corrupted compressed chunks (CASSANDRA-9140)
 * Fix assertion error when resetlocalschema is run during repair (CASSANDRA-9249)
 * Disable single sstable tombstone compactions for DTCS by default (CASSANDRA-9234)
 * IncomingTcpConnection thread is not named (CASSANDRA-9262)
 * Close incoming connections when MessagingService is stopped (CASSANDRA-9238)
 * Fix streaming hang when retrying (CASSANDRA-9132)


2.1.5
 * Re-add deprecated cold_reads_to_omit param for backwards compat (CASSANDRA-9203)
 * Make anticompaction visible in compactionstats (CASSANDRA-9098)
 * Improve nodetool getendpoints documentation about the partition
   key parameter (CASSANDRA-6458)
 * Don't check other keyspaces for schema changes when an user-defined
   type is altered (CASSANDRA-9187)
 * Add generate-idea-files target to build.xml (CASSANDRA-9123)
 * Allow takeColumnFamilySnapshot to take a list of tables (CASSANDRA-8348)
 * Limit major sstable operations to their canonical representation (CASSANDRA-8669)
 * cqlsh: Add tests for INSERT and UPDATE tab completion (CASSANDRA-9125)
 * cqlsh: quote column names when needed in COPY FROM inserts (CASSANDRA-9080)
 * Do not load read meter for offline operations (CASSANDRA-9082)
 * cqlsh: Make CompositeType data readable (CASSANDRA-8919)
 * cqlsh: Fix display of triggers (CASSANDRA-9081)
 * Fix NullPointerException when deleting or setting an element by index on
   a null list collection (CASSANDRA-9077)
 * Buffer bloom filter serialization (CASSANDRA-9066)
 * Fix anti-compaction target bloom filter size (CASSANDRA-9060)
 * Make FROZEN and TUPLE unreserved keywords in CQL (CASSANDRA-9047)
 * Prevent AssertionError from SizeEstimatesRecorder (CASSANDRA-9034)
 * Avoid overwriting index summaries for sstables with an older format that
   does not support downsampling; rebuild summaries on startup when this
   is detected (CASSANDRA-8993)
 * Fix potential data loss in CompressedSequentialWriter (CASSANDRA-8949)
 * Make PasswordAuthenticator number of hashing rounds configurable (CASSANDRA-8085)
 * Fix AssertionError when binding nested collections in DELETE (CASSANDRA-8900)
 * Check for overlap with non-early sstables in LCS (CASSANDRA-8739)
 * Only calculate max purgable timestamp if we have to (CASSANDRA-8914)
 * (cqlsh) Greatly improve performance of COPY FROM (CASSANDRA-8225)
 * IndexSummary effectiveIndexInterval is now a guideline, not a rule (CASSANDRA-8993)
 * Use correct bounds for page cache eviction of compressed files (CASSANDRA-8746)
 * SSTableScanner enforces its bounds (CASSANDRA-8946)
 * Cleanup cell equality (CASSANDRA-8947)
 * Introduce intra-cluster message coalescing (CASSANDRA-8692)
 * DatabaseDescriptor throws NPE when rpc_interface is used (CASSANDRA-8839)
 * Don't check if an sstable is live for offline compactions (CASSANDRA-8841)
 * Don't set clientMode in SSTableLoader (CASSANDRA-8238)
 * Fix SSTableRewriter with disabled early open (CASSANDRA-8535)
 * Fix cassandra-stress so it respects the CL passed in user mode (CASSANDRA-8948)
 * Fix rare NPE in ColumnDefinition#hasIndexOption() (CASSANDRA-8786)
 * cassandra-stress reports per-operation statistics, plus misc (CASSANDRA-8769)
 * Add SimpleDate (cql date) and Time (cql time) types (CASSANDRA-7523)
 * Use long for key count in cfstats (CASSANDRA-8913)
 * Make SSTableRewriter.abort() more robust to failure (CASSANDRA-8832)
 * Remove cold_reads_to_omit from STCS (CASSANDRA-8860)
 * Make EstimatedHistogram#percentile() use ceil instead of floor (CASSANDRA-8883)
 * Fix top partitions reporting wrong cardinality (CASSANDRA-8834)
 * Fix rare NPE in KeyCacheSerializer (CASSANDRA-8067)
 * Pick sstables for validation as late as possible inc repairs (CASSANDRA-8366)
 * Fix commitlog getPendingTasks to not increment (CASSANDRA-8862)
 * Fix parallelism adjustment in range and secondary index queries
   when the first fetch does not satisfy the limit (CASSANDRA-8856)
 * Check if the filtered sstables is non-empty in STCS (CASSANDRA-8843)
 * Upgrade java-driver used for cassandra-stress (CASSANDRA-8842)
 * Fix CommitLog.forceRecycleAllSegments() memory access error (CASSANDRA-8812)
 * Improve assertions in Memory (CASSANDRA-8792)
 * Fix SSTableRewriter cleanup (CASSANDRA-8802)
 * Introduce SafeMemory for CompressionMetadata.Writer (CASSANDRA-8758)
 * 'nodetool info' prints exception against older node (CASSANDRA-8796)
 * Ensure SSTableReader.last corresponds exactly with the file end (CASSANDRA-8750)
 * Make SSTableWriter.openEarly more robust and obvious (CASSANDRA-8747)
 * Enforce SSTableReader.first/last (CASSANDRA-8744)
 * Cleanup SegmentedFile API (CASSANDRA-8749)
 * Avoid overlap with early compaction replacement (CASSANDRA-8683)
 * Safer Resource Management++ (CASSANDRA-8707)
 * Write partition size estimates into a system table (CASSANDRA-7688)
 * cqlsh: Fix keys() and full() collection indexes in DESCRIBE output
   (CASSANDRA-8154)
 * Show progress of streaming in nodetool netstats (CASSANDRA-8886)
 * IndexSummaryBuilder utilises offheap memory, and shares data between
   each IndexSummary opened from it (CASSANDRA-8757)
 * markCompacting only succeeds if the exact SSTableReader instances being
   marked are in the live set (CASSANDRA-8689)
 * cassandra-stress support for varint (CASSANDRA-8882)
 * Fix Adler32 digest for compressed sstables (CASSANDRA-8778)
 * Add nodetool statushandoff/statusbackup (CASSANDRA-8912)
 * Use stdout for progress and stats in sstableloader (CASSANDRA-8982)
 * Correctly identify 2i datadir from older versions (CASSANDRA-9116)
Merged from 2.0:
 * Ignore gossip SYNs after shutdown (CASSANDRA-9238)
 * Avoid overflow when calculating max sstable size in LCS (CASSANDRA-9235)
 * Make sstable blacklisting work with compression (CASSANDRA-9138)
 * Do not attempt to rebuild indexes if no index accepts any column (CASSANDRA-9196)
 * Don't initiate snitch reconnection for dead states (CASSANDRA-7292)
 * Fix ArrayIndexOutOfBoundsException in CQLSSTableWriter (CASSANDRA-8978)
 * Add shutdown gossip state to prevent timeouts during rolling restarts (CASSANDRA-8336)
 * Fix running with java.net.preferIPv6Addresses=true (CASSANDRA-9137)
 * Fix failed bootstrap/replace attempts being persisted in system.peers (CASSANDRA-9180)
 * Flush system.IndexInfo after marking index built (CASSANDRA-9128)
 * Fix updates to min/max_compaction_threshold through cassandra-cli
   (CASSANDRA-8102)
 * Don't include tmp files when doing offline relevel (CASSANDRA-9088)
 * Use the proper CAS WriteType when finishing a previous round during Paxos
   preparation (CASSANDRA-8672)
 * Avoid race in cancelling compactions (CASSANDRA-9070)
 * More aggressive check for expired sstables in DTCS (CASSANDRA-8359)
 * Fix ignored index_interval change in ALTER TABLE statements (CASSANDRA-7976)
 * Do more aggressive compaction in old time windows in DTCS (CASSANDRA-8360)
 * java.lang.AssertionError when reading saved cache (CASSANDRA-8740)
 * "disk full" when running cleanup (CASSANDRA-9036)
 * Lower logging level from ERROR to DEBUG when a scheduled schema pull
   cannot be completed due to a node being down (CASSANDRA-9032)
 * Fix MOVED_NODE client event (CASSANDRA-8516)
 * Allow overriding MAX_OUTSTANDING_REPLAY_COUNT (CASSANDRA-7533)
 * Fix malformed JMX ObjectName containing IPv6 addresses (CASSANDRA-9027)
 * (cqlsh) Allow increasing CSV field size limit through
   cqlshrc config option (CASSANDRA-8934)
 * Stop logging range tombstones when exceeding the threshold
   (CASSANDRA-8559)
 * Fix NullPointerException when nodetool getendpoints is run
   against invalid keyspaces or tables (CASSANDRA-8950)
 * Allow specifying the tmp dir (CASSANDRA-7712)
 * Improve compaction estimated tasks estimation (CASSANDRA-8904)
 * Fix duplicate up/down messages sent to native clients (CASSANDRA-7816)
 * Expose commit log archive status via JMX (CASSANDRA-8734)
 * Provide better exceptions for invalid replication strategy parameters
   (CASSANDRA-8909)
 * Fix regression in mixed single and multi-column relation support for
   SELECT statements (CASSANDRA-8613)
 * Add ability to limit number of native connections (CASSANDRA-8086)
 * Fix CQLSSTableWriter throwing exception and spawning threads
   (CASSANDRA-8808)
 * Fix MT mismatch between empty and GC-able data (CASSANDRA-8979)
 * Fix incorrect validation when snapshotting single table (CASSANDRA-8056)
 * Add offline tool to relevel sstables (CASSANDRA-8301)
 * Preserve stream ID for more protocol errors (CASSANDRA-8848)
 * Fix combining token() function with multi-column relations on
   clustering columns (CASSANDRA-8797)
 * Make CFS.markReferenced() resistant to bad refcounting (CASSANDRA-8829)
 * Fix StreamTransferTask abort/complete bad refcounting (CASSANDRA-8815)
 * Fix AssertionError when querying a DESC clustering ordered
   table with ASC ordering and paging (CASSANDRA-8767)
 * AssertionError: "Memory was freed" when running cleanup (CASSANDRA-8716)
 * Make it possible to set max_sstable_age to fractional days (CASSANDRA-8406)
 * Fix some multi-column relations with indexes on some clustering
   columns (CASSANDRA-8275)
 * Fix memory leak in SSTableSimple*Writer and SSTableReader.validate()
   (CASSANDRA-8748)
 * Throw OOM if allocating memory fails to return a valid pointer (CASSANDRA-8726)
 * Fix SSTableSimpleUnsortedWriter ConcurrentModificationException (CASSANDRA-8619)
 * 'nodetool info' prints exception against older node (CASSANDRA-8796)
 * Ensure SSTableSimpleUnsortedWriter.close() terminates if
   disk writer has crashed (CASSANDRA-8807)


2.1.4
 * Bind JMX to localhost unless explicitly configured otherwise (CASSANDRA-9085)


2.1.3
 * Fix HSHA/offheap_objects corruption (CASSANDRA-8719)
 * Upgrade libthrift to 0.9.2 (CASSANDRA-8685)
 * Don't use the shared ref in sstableloader (CASSANDRA-8704)
 * Purge internal prepared statements if related tables or
   keyspaces are dropped (CASSANDRA-8693)
 * (cqlsh) Handle unicode BOM at start of files (CASSANDRA-8638)
 * Stop compactions before exiting offline tools (CASSANDRA-8623)
 * Update tools/stress/README.txt to match current behaviour (CASSANDRA-7933)
 * Fix schema from Thrift conversion with empty metadata (CASSANDRA-8695)
 * Safer Resource Management (CASSANDRA-7705)
 * Make sure we compact highly overlapping cold sstables with
   STCS (CASSANDRA-8635)
 * rpc_interface and listen_interface generate NPE on startup when specified
   interface doesn't exist (CASSANDRA-8677)
 * Fix ArrayIndexOutOfBoundsException in nodetool cfhistograms (CASSANDRA-8514)
 * Switch from yammer metrics for nodetool cf/proxy histograms (CASSANDRA-8662)
 * Make sure we don't add tmplink files to the compaction
   strategy (CASSANDRA-8580)
 * (cqlsh) Handle maps with blob keys (CASSANDRA-8372)
 * (cqlsh) Handle DynamicCompositeType schemas correctly (CASSANDRA-8563)
 * Duplicate rows returned when in clause has repeated values (CASSANDRA-6706)
 * Add tooling to detect hot partitions (CASSANDRA-7974)
 * Fix cassandra-stress user-mode truncation of partition generation (CASSANDRA-8608)
 * Only stream from unrepaired sstables during inc repair (CASSANDRA-8267)
 * Don't allow starting multiple inc repairs on the same sstables (CASSANDRA-8316)
 * Invalidate prepared BATCH statements when related tables
   or keyspaces are dropped (CASSANDRA-8652)
 * Fix missing results in secondary index queries on collections
   with ALLOW FILTERING (CASSANDRA-8421)
 * Expose EstimatedHistogram metrics for range slices (CASSANDRA-8627)
 * (cqlsh) Escape clqshrc passwords properly (CASSANDRA-8618)
 * Fix NPE when passing wrong argument in ALTER TABLE statement (CASSANDRA-8355)
 * Pig: Refactor and deprecate CqlStorage (CASSANDRA-8599)
 * Don't reuse the same cleanup strategy for all sstables (CASSANDRA-8537)
 * Fix case-sensitivity of index name on CREATE and DROP INDEX
   statements (CASSANDRA-8365)
 * Better detection/logging for corruption in compressed sstables (CASSANDRA-8192)
 * Use the correct repairedAt value when closing writer (CASSANDRA-8570)
 * (cqlsh) Handle a schema mismatch being detected on startup (CASSANDRA-8512)
 * Properly calculate expected write size during compaction (CASSANDRA-8532)
 * Invalidate affected prepared statements when a table's columns
   are altered (CASSANDRA-7910)
 * Stress - user defined writes should populate sequentally (CASSANDRA-8524)
 * Fix regression in SSTableRewriter causing some rows to become unreadable
   during compaction (CASSANDRA-8429)
 * Run major compactions for repaired/unrepaired in parallel (CASSANDRA-8510)
 * (cqlsh) Fix compression options in DESCRIBE TABLE output when compression
   is disabled (CASSANDRA-8288)
 * (cqlsh) Fix DESCRIBE output after keyspaces are altered (CASSANDRA-7623)
 * Make sure we set lastCompactedKey correctly (CASSANDRA-8463)
 * (cqlsh) Fix output of CONSISTENCY command (CASSANDRA-8507)
 * (cqlsh) Fixed the handling of LIST statements (CASSANDRA-8370)
 * Make sstablescrub check leveled manifest again (CASSANDRA-8432)
 * Check first/last keys in sstable when giving out positions (CASSANDRA-8458)
 * Disable mmap on Windows (CASSANDRA-6993)
 * Add missing ConsistencyLevels to cassandra-stress (CASSANDRA-8253)
 * Add auth support to cassandra-stress (CASSANDRA-7985)
 * Fix ArrayIndexOutOfBoundsException when generating error message
   for some CQL syntax errors (CASSANDRA-8455)
 * Scale memtable slab allocation logarithmically (CASSANDRA-7882)
 * cassandra-stress simultaneous inserts over same seed (CASSANDRA-7964)
 * Reduce cassandra-stress sampling memory requirements (CASSANDRA-7926)
 * Ensure memtable flush cannot expire commit log entries from its future (CASSANDRA-8383)
 * Make read "defrag" async to reclaim memtables (CASSANDRA-8459)
 * Remove tmplink files for offline compactions (CASSANDRA-8321)
 * Reduce maxHintsInProgress (CASSANDRA-8415)
 * BTree updates may call provided update function twice (CASSANDRA-8018)
 * Release sstable references after anticompaction (CASSANDRA-8386)
 * Handle abort() in SSTableRewriter properly (CASSANDRA-8320)
 * Centralize shared executors (CASSANDRA-8055)
 * Fix filtering for CONTAINS (KEY) relations on frozen collection
   clustering columns when the query is restricted to a single
   partition (CASSANDRA-8203)
 * Do more aggressive entire-sstable TTL expiry checks (CASSANDRA-8243)
 * Add more log info if readMeter is null (CASSANDRA-8238)
 * add check of the system wall clock time at startup (CASSANDRA-8305)
 * Support for frozen collections (CASSANDRA-7859)
 * Fix overflow on histogram computation (CASSANDRA-8028)
 * Have paxos reuse the timestamp generation of normal queries (CASSANDRA-7801)
 * Fix incremental repair not remove parent session on remote (CASSANDRA-8291)
 * Improve JBOD disk utilization (CASSANDRA-7386)
 * Log failed host when preparing incremental repair (CASSANDRA-8228)
 * Force config client mode in CQLSSTableWriter (CASSANDRA-8281)
 * Fix sstableupgrade throws exception (CASSANDRA-8688)
 * Fix hang when repairing empty keyspace (CASSANDRA-8694)
Merged from 2.0:
 * Fix IllegalArgumentException in dynamic snitch (CASSANDRA-8448)
 * Add support for UPDATE ... IF EXISTS (CASSANDRA-8610)
 * Fix reversal of list prepends (CASSANDRA-8733)
 * Prevent non-zero default_time_to_live on tables with counters
   (CASSANDRA-8678)
 * Fix SSTableSimpleUnsortedWriter ConcurrentModificationException
   (CASSANDRA-8619)
 * Round up time deltas lower than 1ms in BulkLoader (CASSANDRA-8645)
 * Add batch remove iterator to ABSC (CASSANDRA-8414, 8666)
 * Round up time deltas lower than 1ms in BulkLoader (CASSANDRA-8645)
 * Fix isClientMode check in Keyspace (CASSANDRA-8687)
 * Use more efficient slice size for querying internal secondary
   index tables (CASSANDRA-8550)
 * Fix potentially returning deleted rows with range tombstone (CASSANDRA-8558)
 * Check for available disk space before starting a compaction (CASSANDRA-8562)
 * Fix DISTINCT queries with LIMITs or paging when some partitions
   contain only tombstones (CASSANDRA-8490)
 * Introduce background cache refreshing to permissions cache
   (CASSANDRA-8194)
 * Fix race condition in StreamTransferTask that could lead to
   infinite loops and premature sstable deletion (CASSANDRA-7704)
 * Add an extra version check to MigrationTask (CASSANDRA-8462)
 * Ensure SSTableWriter cleans up properly after failure (CASSANDRA-8499)
 * Increase bf true positive count on key cache hit (CASSANDRA-8525)
 * Move MeteredFlusher to its own thread (CASSANDRA-8485)
 * Fix non-distinct results in DISTNCT queries on static columns when
   paging is enabled (CASSANDRA-8087)
 * Move all hints related tasks to hints internal executor (CASSANDRA-8285)
 * Fix paging for multi-partition IN queries (CASSANDRA-8408)
 * Fix MOVED_NODE topology event never being emitted when a node
   moves its token (CASSANDRA-8373)
 * Fix validation of indexes in COMPACT tables (CASSANDRA-8156)
 * Avoid StackOverflowError when a large list of IN values
   is used for a clustering column (CASSANDRA-8410)
 * Fix NPE when writetime() or ttl() calls are wrapped by
   another function call (CASSANDRA-8451)
 * Fix NPE after dropping a keyspace (CASSANDRA-8332)
 * Fix error message on read repair timeouts (CASSANDRA-7947)
 * Default DTCS base_time_seconds changed to 60 (CASSANDRA-8417)
 * Refuse Paxos operation with more than one pending endpoint (CASSANDRA-8346, 8640)
 * Throw correct exception when trying to bind a keyspace or table
   name (CASSANDRA-6952)
 * Make HHOM.compact synchronized (CASSANDRA-8416)
 * cancel latency-sampling task when CF is dropped (CASSANDRA-8401)
 * don't block SocketThread for MessagingService (CASSANDRA-8188)
 * Increase quarantine delay on replacement (CASSANDRA-8260)
 * Expose off-heap memory usage stats (CASSANDRA-7897)
 * Ignore Paxos commits for truncated tables (CASSANDRA-7538)
 * Validate size of indexed column values (CASSANDRA-8280)
 * Make LCS split compaction results over all data directories (CASSANDRA-8329)
 * Fix some failing queries that use multi-column relations
   on COMPACT STORAGE tables (CASSANDRA-8264)
 * Fix InvalidRequestException with ORDER BY (CASSANDRA-8286)
 * Disable SSLv3 for POODLE (CASSANDRA-8265)
 * Fix millisecond timestamps in Tracing (CASSANDRA-8297)
 * Include keyspace name in error message when there are insufficient
   live nodes to stream from (CASSANDRA-8221)
 * Avoid overlap in L1 when L0 contains many nonoverlapping
   sstables (CASSANDRA-8211)
 * Improve PropertyFileSnitch logging (CASSANDRA-8183)
 * Add DC-aware sequential repair (CASSANDRA-8193)
 * Use live sstables in snapshot repair if possible (CASSANDRA-8312)
 * Fix hints serialized size calculation (CASSANDRA-8587)


2.1.2
 * (cqlsh) parse_for_table_meta errors out on queries with undefined
   grammars (CASSANDRA-8262)
 * (cqlsh) Fix SELECT ... TOKEN() function broken in C* 2.1.1 (CASSANDRA-8258)
 * Fix Cassandra crash when running on JDK8 update 40 (CASSANDRA-8209)
 * Optimize partitioner tokens (CASSANDRA-8230)
 * Improve compaction of repaired/unrepaired sstables (CASSANDRA-8004)
 * Make cache serializers pluggable (CASSANDRA-8096)
 * Fix issues with CONTAINS (KEY) queries on secondary indexes
   (CASSANDRA-8147)
 * Fix read-rate tracking of sstables for some queries (CASSANDRA-8239)
 * Fix default timestamp in QueryOptions (CASSANDRA-8246)
 * Set socket timeout when reading remote version (CASSANDRA-8188)
 * Refactor how we track live size (CASSANDRA-7852)
 * Make sure unfinished compaction files are removed (CASSANDRA-8124)
 * Fix shutdown when run as Windows service (CASSANDRA-8136)
 * Fix DESCRIBE TABLE with custom indexes (CASSANDRA-8031)
 * Fix race in RecoveryManagerTest (CASSANDRA-8176)
 * Avoid IllegalArgumentException while sorting sstables in
   IndexSummaryManager (CASSANDRA-8182)
 * Shutdown JVM on file descriptor exhaustion (CASSANDRA-7579)
 * Add 'die' policy for commit log and disk failure (CASSANDRA-7927)
 * Fix installing as service on Windows (CASSANDRA-8115)
 * Fix CREATE TABLE for CQL2 (CASSANDRA-8144)
 * Avoid boxing in ColumnStats min/max trackers (CASSANDRA-8109)
Merged from 2.0:
 * Correctly handle non-text column names in cql3 (CASSANDRA-8178)
 * Fix deletion for indexes on primary key columns (CASSANDRA-8206)
 * Add 'nodetool statusgossip' (CASSANDRA-8125)
 * Improve client notification that nodes are ready for requests (CASSANDRA-7510)
 * Handle negative timestamp in writetime method (CASSANDRA-8139)
 * Pig: Remove errant LIMIT clause in CqlNativeStorage (CASSANDRA-8166)
 * Throw ConfigurationException when hsha is used with the default
   rpc_max_threads setting of 'unlimited' (CASSANDRA-8116)
 * Allow concurrent writing of the same table in the same JVM using
   CQLSSTableWriter (CASSANDRA-7463)
 * Fix totalDiskSpaceUsed calculation (CASSANDRA-8205)


2.1.1
 * Fix spin loop in AtomicSortedColumns (CASSANDRA-7546)
 * Dont notify when replacing tmplink files (CASSANDRA-8157)
 * Fix validation with multiple CONTAINS clause (CASSANDRA-8131)
 * Fix validation of collections in TriggerExecutor (CASSANDRA-8146)
 * Fix IllegalArgumentException when a list of IN values containing tuples
   is passed as a single arg to a prepared statement with the v1 or v2
   protocol (CASSANDRA-8062)
 * Fix ClassCastException in DISTINCT query on static columns with
   query paging (CASSANDRA-8108)
 * Fix NPE on null nested UDT inside a set (CASSANDRA-8105)
 * Fix exception when querying secondary index on set items or map keys
   when some clustering columns are specified (CASSANDRA-8073)
 * Send proper error response when there is an error during native
   protocol message decode (CASSANDRA-8118)
 * Gossip should ignore generation numbers too far in the future (CASSANDRA-8113)
 * Fix NPE when creating a table with frozen sets, lists (CASSANDRA-8104)
 * Fix high memory use due to tracking reads on incrementally opened sstable
   readers (CASSANDRA-8066)
 * Fix EXECUTE request with skipMetadata=false returning no metadata
   (CASSANDRA-8054)
 * Allow concurrent use of CQLBulkOutputFormat (CASSANDRA-7776)
 * Shutdown JVM on OOM (CASSANDRA-7507)
 * Upgrade netty version and enable epoll event loop (CASSANDRA-7761)
 * Don't duplicate sstables smaller than split size when using
   the sstablesplitter tool (CASSANDRA-7616)
 * Avoid re-parsing already prepared statements (CASSANDRA-7923)
 * Fix some Thrift slice deletions and updates of COMPACT STORAGE
   tables with some clustering columns omitted (CASSANDRA-7990)
 * Fix filtering for CONTAINS on sets (CASSANDRA-8033)
 * Properly track added size (CASSANDRA-7239)
 * Allow compilation in java 8 (CASSANDRA-7208)
 * Fix Assertion error on RangeTombstoneList diff (CASSANDRA-8013)
 * Release references to overlapping sstables during compaction (CASSANDRA-7819)
 * Send notification when opening compaction results early (CASSANDRA-8034)
 * Make native server start block until properly bound (CASSANDRA-7885)
 * (cqlsh) Fix IPv6 support (CASSANDRA-7988)
 * Ignore fat clients when checking for endpoint collision (CASSANDRA-7939)
 * Make sstablerepairedset take a list of files (CASSANDRA-7995)
 * (cqlsh) Tab completeion for indexes on map keys (CASSANDRA-7972)
 * (cqlsh) Fix UDT field selection in select clause (CASSANDRA-7891)
 * Fix resource leak in event of corrupt sstable
 * (cqlsh) Add command line option for cqlshrc file path (CASSANDRA-7131)
 * Provide visibility into prepared statements churn (CASSANDRA-7921, CASSANDRA-7930)
 * Invalidate prepared statements when their keyspace or table is
   dropped (CASSANDRA-7566)
 * cassandra-stress: fix support for NetworkTopologyStrategy (CASSANDRA-7945)
 * Fix saving caches when a table is dropped (CASSANDRA-7784)
 * Add better error checking of new stress profile (CASSANDRA-7716)
 * Use ThreadLocalRandom and remove FBUtilities.threadLocalRandom (CASSANDRA-7934)
 * Prevent operator mistakes due to simultaneous bootstrap (CASSANDRA-7069)
 * cassandra-stress supports whitelist mode for node config (CASSANDRA-7658)
 * GCInspector more closely tracks GC; cassandra-stress and nodetool report it (CASSANDRA-7916)
 * nodetool won't output bogus ownership info without a keyspace (CASSANDRA-7173)
 * Add human readable option to nodetool commands (CASSANDRA-5433)
 * Don't try to set repairedAt on old sstables (CASSANDRA-7913)
 * Add metrics for tracking PreparedStatement use (CASSANDRA-7719)
 * (cqlsh) tab-completion for triggers (CASSANDRA-7824)
 * (cqlsh) Support for query paging (CASSANDRA-7514)
 * (cqlsh) Show progress of COPY operations (CASSANDRA-7789)
 * Add syntax to remove multiple elements from a map (CASSANDRA-6599)
 * Support non-equals conditions in lightweight transactions (CASSANDRA-6839)
 * Add IF [NOT] EXISTS to create/drop triggers (CASSANDRA-7606)
 * (cqlsh) Display the current logged-in user (CASSANDRA-7785)
 * (cqlsh) Don't ignore CTRL-C during COPY FROM execution (CASSANDRA-7815)
 * (cqlsh) Order UDTs according to cross-type dependencies in DESCRIBE
   output (CASSANDRA-7659)
 * (cqlsh) Fix handling of CAS statement results (CASSANDRA-7671)
 * (cqlsh) COPY TO/FROM improvements (CASSANDRA-7405)
 * Support list index operations with conditions (CASSANDRA-7499)
 * Add max live/tombstoned cells to nodetool cfstats output (CASSANDRA-7731)
 * Validate IPv6 wildcard addresses properly (CASSANDRA-7680)
 * (cqlsh) Error when tracing query (CASSANDRA-7613)
 * Avoid IOOBE when building SyntaxError message snippet (CASSANDRA-7569)
 * SSTableExport uses correct validator to create string representation of partition
   keys (CASSANDRA-7498)
 * Avoid NPEs when receiving type changes for an unknown keyspace (CASSANDRA-7689)
 * Add support for custom 2i validation (CASSANDRA-7575)
 * Pig support for hadoop CqlInputFormat (CASSANDRA-6454)
 * Add duration mode to cassandra-stress (CASSANDRA-7468)
 * Add listen_interface and rpc_interface options (CASSANDRA-7417)
 * Improve schema merge performance (CASSANDRA-7444)
 * Adjust MT depth based on # of partition validating (CASSANDRA-5263)
 * Optimise NativeCell comparisons (CASSANDRA-6755)
 * Configurable client timeout for cqlsh (CASSANDRA-7516)
 * Include snippet of CQL query near syntax error in messages (CASSANDRA-7111)
 * Make repair -pr work with -local (CASSANDRA-7450)
 * Fix error in sstableloader with -cph > 1 (CASSANDRA-8007)
 * Fix snapshot repair error on indexed tables (CASSANDRA-8020)
 * Do not exit nodetool repair when receiving JMX NOTIF_LOST (CASSANDRA-7909)
 * Stream to private IP when available (CASSANDRA-8084)
Merged from 2.0:
 * Reject conditions on DELETE unless full PK is given (CASSANDRA-6430)
 * Properly reject the token function DELETE (CASSANDRA-7747)
 * Force batchlog replay before decommissioning a node (CASSANDRA-7446)
 * Fix hint replay with many accumulated expired hints (CASSANDRA-6998)
 * Fix duplicate results in DISTINCT queries on static columns with query
   paging (CASSANDRA-8108)
 * Add DateTieredCompactionStrategy (CASSANDRA-6602)
 * Properly validate ascii and utf8 string literals in CQL queries (CASSANDRA-8101)
 * (cqlsh) Fix autocompletion for alter keyspace (CASSANDRA-8021)
 * Create backup directories for commitlog archiving during startup (CASSANDRA-8111)
 * Reduce totalBlockFor() for LOCAL_* consistency levels (CASSANDRA-8058)
 * Fix merging schemas with re-dropped keyspaces (CASSANDRA-7256)
 * Fix counters in supercolumns during live upgrades from 1.2 (CASSANDRA-7188)
 * Notify DT subscribers when a column family is truncated (CASSANDRA-8088)
 * Add sanity check of $JAVA on startup (CASSANDRA-7676)
 * Schedule fat client schema pull on join (CASSANDRA-7993)
 * Don't reset nodes' versions when closing IncomingTcpConnections
   (CASSANDRA-7734)
 * Record the real messaging version in all cases in OutboundTcpConnection
   (CASSANDRA-8057)
 * SSL does not work in cassandra-cli (CASSANDRA-7899)
 * Fix potential exception when using ReversedType in DynamicCompositeType
   (CASSANDRA-7898)
 * Better validation of collection values (CASSANDRA-7833)
 * Track min/max timestamps correctly (CASSANDRA-7969)
 * Fix possible overflow while sorting CL segments for replay (CASSANDRA-7992)
 * Increase nodetool Xmx (CASSANDRA-7956)
 * Archive any commitlog segments present at startup (CASSANDRA-6904)
 * CrcCheckChance should adjust based on live CFMetadata not
   sstable metadata (CASSANDRA-7978)
 * token() should only accept columns in the partitioning
   key order (CASSANDRA-6075)
 * Add method to invalidate permission cache via JMX (CASSANDRA-7977)
 * Allow propagating multiple gossip states atomically (CASSANDRA-6125)
 * Log exceptions related to unclean native protocol client disconnects
   at DEBUG or INFO (CASSANDRA-7849)
 * Allow permissions cache to be set via JMX (CASSANDRA-7698)
 * Include schema_triggers CF in readable system resources (CASSANDRA-7967)
 * Fix RowIndexEntry to report correct serializedSize (CASSANDRA-7948)
 * Make CQLSSTableWriter sync within partitions (CASSANDRA-7360)
 * Potentially use non-local replicas in CqlConfigHelper (CASSANDRA-7906)
 * Explicitly disallow mixing multi-column and single-column
   relations on clustering columns (CASSANDRA-7711)
 * Better error message when condition is set on PK column (CASSANDRA-7804)
 * Don't send schema change responses and events for no-op DDL
   statements (CASSANDRA-7600)
 * (Hadoop) fix cluster initialisation for a split fetching (CASSANDRA-7774)
 * Throw InvalidRequestException when queries contain relations on entire
   collection columns (CASSANDRA-7506)
 * (cqlsh) enable CTRL-R history search with libedit (CASSANDRA-7577)
 * (Hadoop) allow ACFRW to limit nodes to local DC (CASSANDRA-7252)
 * (cqlsh) cqlsh should automatically disable tracing when selecting
   from system_traces (CASSANDRA-7641)
 * (Hadoop) Add CqlOutputFormat (CASSANDRA-6927)
 * Don't depend on cassandra config for nodetool ring (CASSANDRA-7508)
 * (cqlsh) Fix failing cqlsh formatting tests (CASSANDRA-7703)
 * Fix IncompatibleClassChangeError from hadoop2 (CASSANDRA-7229)
 * Add 'nodetool sethintedhandoffthrottlekb' (CASSANDRA-7635)
 * (cqlsh) Add tab-completion for CREATE/DROP USER IF [NOT] EXISTS (CASSANDRA-7611)
 * Catch errors when the JVM pulls the rug out from GCInspector (CASSANDRA-5345)
 * cqlsh fails when version number parts are not int (CASSANDRA-7524)
 * Fix NPE when table dropped during streaming (CASSANDRA-7946)
 * Fix wrong progress when streaming uncompressed (CASSANDRA-7878)
 * Fix possible infinite loop in creating repair range (CASSANDRA-7983)
 * Fix unit in nodetool for streaming throughput (CASSANDRA-7375)
Merged from 1.2:
 * Don't index tombstones (CASSANDRA-7828)
 * Improve PasswordAuthenticator default super user setup (CASSANDRA-7788)


2.1.0
 * (cqlsh) Removed "ALTER TYPE <name> RENAME TO <name>" from tab-completion
   (CASSANDRA-7895)
 * Fixed IllegalStateException in anticompaction (CASSANDRA-7892)
 * cqlsh: DESCRIBE support for frozen UDTs, tuples (CASSANDRA-7863)
 * Avoid exposing internal classes over JMX (CASSANDRA-7879)
 * Add null check for keys when freezing collection (CASSANDRA-7869)
 * Improve stress workload realism (CASSANDRA-7519)
Merged from 2.0:
 * Configure system.paxos with LeveledCompactionStrategy (CASSANDRA-7753)
 * Fix ALTER clustering column type from DateType to TimestampType when
   using DESC clustering order (CASSANRDA-7797)
 * Throw EOFException if we run out of chunks in compressed datafile
   (CASSANDRA-7664)
 * Fix PRSI handling of CQL3 row markers for row cleanup (CASSANDRA-7787)
 * Fix dropping collection when it's the last regular column (CASSANDRA-7744)
 * Make StreamReceiveTask thread safe and gc friendly (CASSANDRA-7795)
 * Validate empty cell names from counter updates (CASSANDRA-7798)
Merged from 1.2:
 * Don't allow compacted sstables to be marked as compacting (CASSANDRA-7145)
 * Track expired tombstones (CASSANDRA-7810)


2.1.0-rc7
 * Add frozen keyword and require UDT to be frozen (CASSANDRA-7857)
 * Track added sstable size correctly (CASSANDRA-7239)
 * (cqlsh) Fix case insensitivity (CASSANDRA-7834)
 * Fix failure to stream ranges when moving (CASSANDRA-7836)
 * Correctly remove tmplink files (CASSANDRA-7803)
 * (cqlsh) Fix column name formatting for functions, CAS operations,
   and UDT field selections (CASSANDRA-7806)
 * (cqlsh) Fix COPY FROM handling of null/empty primary key
   values (CASSANDRA-7792)
 * Fix ordering of static cells (CASSANDRA-7763)
Merged from 2.0:
 * Forbid re-adding dropped counter columns (CASSANDRA-7831)
 * Fix CFMetaData#isThriftCompatible() for PK-only tables (CASSANDRA-7832)
 * Always reject inequality on the partition key without token()
   (CASSANDRA-7722)
 * Always send Paxos commit to all replicas (CASSANDRA-7479)
 * Make disruptor_thrift_server invocation pool configurable (CASSANDRA-7594)
 * Make repair no-op when RF=1 (CASSANDRA-7864)


2.1.0-rc6
 * Fix OOM issue from netty caching over time (CASSANDRA-7743)
 * json2sstable couldn't import JSON for CQL table (CASSANDRA-7477)
 * Invalidate all caches on table drop (CASSANDRA-7561)
 * Skip strict endpoint selection for ranges if RF == nodes (CASSANRA-7765)
 * Fix Thrift range filtering without 2ary index lookups (CASSANDRA-7741)
 * Add tracing entries about concurrent range requests (CASSANDRA-7599)
 * (cqlsh) Fix DESCRIBE for NTS keyspaces (CASSANDRA-7729)
 * Remove netty buffer ref-counting (CASSANDRA-7735)
 * Pass mutated cf to index updater for use by PRSI (CASSANDRA-7742)
 * Include stress yaml example in release and deb (CASSANDRA-7717)
 * workaround for netty issue causing corrupted data off the wire (CASSANDRA-7695)
 * cqlsh DESC CLUSTER fails retrieving ring information (CASSANDRA-7687)
 * Fix binding null values inside UDT (CASSANDRA-7685)
 * Fix UDT field selection with empty fields (CASSANDRA-7670)
 * Bogus deserialization of static cells from sstable (CASSANDRA-7684)
 * Fix NPE on compaction leftover cleanup for dropped table (CASSANDRA-7770)
Merged from 2.0:
 * Fix race condition in StreamTransferTask that could lead to
   infinite loops and premature sstable deletion (CASSANDRA-7704)
 * (cqlsh) Wait up to 10 sec for a tracing session (CASSANDRA-7222)
 * Fix NPE in FileCacheService.sizeInBytes (CASSANDRA-7756)
 * Remove duplicates from StorageService.getJoiningNodes (CASSANDRA-7478)
 * Clone token map outside of hot gossip loops (CASSANDRA-7758)
 * Fix MS expiring map timeout for Paxos messages (CASSANDRA-7752)
 * Do not flush on truncate if durable_writes is false (CASSANDRA-7750)
 * Give CRR a default input_cql Statement (CASSANDRA-7226)
 * Better error message when adding a collection with the same name
   than a previously dropped one (CASSANDRA-6276)
 * Fix validation when adding static columns (CASSANDRA-7730)
 * (Thrift) fix range deletion of supercolumns (CASSANDRA-7733)
 * Fix potential AssertionError in RangeTombstoneList (CASSANDRA-7700)
 * Validate arguments of blobAs* functions (CASSANDRA-7707)
 * Fix potential AssertionError with 2ndary indexes (CASSANDRA-6612)
 * Avoid logging CompactionInterrupted at ERROR (CASSANDRA-7694)
 * Minor leak in sstable2jon (CASSANDRA-7709)
 * Add cassandra.auto_bootstrap system property (CASSANDRA-7650)
 * Update java driver (for hadoop) (CASSANDRA-7618)
 * Remove CqlPagingRecordReader/CqlPagingInputFormat (CASSANDRA-7570)
 * Support connecting to ipv6 jmx with nodetool (CASSANDRA-7669)


2.1.0-rc5
 * Reject counters inside user types (CASSANDRA-7672)
 * Switch to notification-based GCInspector (CASSANDRA-7638)
 * (cqlsh) Handle nulls in UDTs and tuples correctly (CASSANDRA-7656)
 * Don't use strict consistency when replacing (CASSANDRA-7568)
 * Fix min/max cell name collection on 2.0 SSTables with range
   tombstones (CASSANDRA-7593)
 * Tolerate min/max cell names of different lengths (CASSANDRA-7651)
 * Filter cached results correctly (CASSANDRA-7636)
 * Fix tracing on the new SEPExecutor (CASSANDRA-7644)
 * Remove shuffle and taketoken (CASSANDRA-7601)
 * Clean up Windows batch scripts (CASSANDRA-7619)
 * Fix native protocol drop user type notification (CASSANDRA-7571)
 * Give read access to system.schema_usertypes to all authenticated users
   (CASSANDRA-7578)
 * (cqlsh) Fix cqlsh display when zero rows are returned (CASSANDRA-7580)
 * Get java version correctly when JAVA_TOOL_OPTIONS is set (CASSANDRA-7572)
 * Fix NPE when dropping index from non-existent keyspace, AssertionError when
   dropping non-existent index with IF EXISTS (CASSANDRA-7590)
 * Fix sstablelevelresetter hang (CASSANDRA-7614)
 * (cqlsh) Fix deserialization of blobs (CASSANDRA-7603)
 * Use "keyspace updated" schema change message for UDT changes in v1 and
   v2 protocols (CASSANDRA-7617)
 * Fix tracing of range slices and secondary index lookups that are local
   to the coordinator (CASSANDRA-7599)
 * Set -Dcassandra.storagedir for all tool shell scripts (CASSANDRA-7587)
 * Don't swap max/min col names when mutating sstable metadata (CASSANDRA-7596)
 * (cqlsh) Correctly handle paged result sets (CASSANDRA-7625)
 * (cqlsh) Improve waiting for a trace to complete (CASSANDRA-7626)
 * Fix tracing of concurrent range slices and 2ary index queries (CASSANDRA-7626)
 * Fix scrub against collection type (CASSANDRA-7665)
Merged from 2.0:
 * Set gc_grace_seconds to seven days for system schema tables (CASSANDRA-7668)
 * SimpleSeedProvider no longer caches seeds forever (CASSANDRA-7663)
 * Always flush on truncate (CASSANDRA-7511)
 * Fix ReversedType(DateType) mapping to native protocol (CASSANDRA-7576)
 * Always merge ranges owned by a single node (CASSANDRA-6930)
 * Track max/min timestamps for range tombstones (CASSANDRA-7647)
 * Fix NPE when listing saved caches dir (CASSANDRA-7632)


2.1.0-rc4
 * Fix word count hadoop example (CASSANDRA-7200)
 * Updated memtable_cleanup_threshold and memtable_flush_writers defaults
   (CASSANDRA-7551)
 * (Windows) fix startup when WMI memory query fails (CASSANDRA-7505)
 * Anti-compaction proceeds if any part of the repair failed (CASSANDRA-7521)
 * Add missing table name to DROP INDEX responses and notifications (CASSANDRA-7539)
 * Bump CQL version to 3.2.0 and update CQL documentation (CASSANDRA-7527)
 * Fix configuration error message when running nodetool ring (CASSANDRA-7508)
 * Support conditional updates, tuple type, and the v3 protocol in cqlsh (CASSANDRA-7509)
 * Handle queries on multiple secondary index types (CASSANDRA-7525)
 * Fix cqlsh authentication with v3 native protocol (CASSANDRA-7564)
 * Fix NPE when unknown prepared statement ID is used (CASSANDRA-7454)
Merged from 2.0:
 * (Windows) force range-based repair to non-sequential mode (CASSANDRA-7541)
 * Fix range merging when DES scores are zero (CASSANDRA-7535)
 * Warn when SSL certificates have expired (CASSANDRA-7528)
 * Fix error when doing reversed queries with static columns (CASSANDRA-7490)
Merged from 1.2:
 * Set correct stream ID on responses when non-Exception Throwables
   are thrown while handling native protocol messages (CASSANDRA-7470)


2.1.0-rc3
 * Consider expiry when reconciling otherwise equal cells (CASSANDRA-7403)
 * Introduce CQL support for stress tool (CASSANDRA-6146)
 * Fix ClassCastException processing expired messages (CASSANDRA-7496)
 * Fix prepared marker for collections inside UDT (CASSANDRA-7472)
 * Remove left-over populate_io_cache_on_flush and replicate_on_write
   uses (CASSANDRA-7493)
 * (Windows) handle spaces in path names (CASSANDRA-7451)
 * Ensure writes have completed after dropping a table, before recycling
   commit log segments (CASSANDRA-7437)
 * Remove left-over rows_per_partition_to_cache (CASSANDRA-7493)
 * Fix error when CONTAINS is used with a bind marker (CASSANDRA-7502)
 * Properly reject unknown UDT field (CASSANDRA-7484)
Merged from 2.0:
 * Fix CC#collectTimeOrderedData() tombstone optimisations (CASSANDRA-7394)
 * Support DISTINCT for static columns and fix behaviour when DISTINC is
   not use (CASSANDRA-7305).
 * Workaround JVM NPE on JMX bind failure (CASSANDRA-7254)
 * Fix race in FileCacheService RemovalListener (CASSANDRA-7278)
 * Fix inconsistent use of consistencyForCommit that allowed LOCAL_QUORUM
   operations to incorrect become full QUORUM (CASSANDRA-7345)
 * Properly handle unrecognized opcodes and flags (CASSANDRA-7440)
 * (Hadoop) close CqlRecordWriter clients when finished (CASSANDRA-7459)
 * Commit disk failure policy (CASSANDRA-7429)
 * Make sure high level sstables get compacted (CASSANDRA-7414)
 * Fix AssertionError when using empty clustering columns and static columns
   (CASSANDRA-7455)
 * Add option to disable STCS in L0 (CASSANDRA-6621)
 * Upgrade to snappy-java 1.0.5.2 (CASSANDRA-7476)


2.1.0-rc2
 * Fix heap size calculation for CompoundSparseCellName and
   CompoundSparseCellName.WithCollection (CASSANDRA-7421)
 * Allow counter mutations in UNLOGGED batches (CASSANDRA-7351)
 * Modify reconcile logic to always pick a tombstone over a counter cell
   (CASSANDRA-7346)
 * Avoid incremental compaction on Windows (CASSANDRA-7365)
 * Fix exception when querying a composite-keyed table with a collection index
   (CASSANDRA-7372)
 * Use node's host id in place of counter ids (CASSANDRA-7366)
 * Fix error when doing reversed queries with static columns (CASSANDRA-7490)
 * Backport CASSANDRA-6747 (CASSANDRA-7560)
 * Track max/min timestamps for range tombstones (CASSANDRA-7647)
 * Fix NPE when listing saved caches dir (CASSANDRA-7632)
 * Fix sstableloader unable to connect encrypted node (CASSANDRA-7585)
Merged from 1.2:
 * Clone token map outside of hot gossip loops (CASSANDRA-7758)
 * Add stop method to EmbeddedCassandraService (CASSANDRA-7595)
 * Support connecting to ipv6 jmx with nodetool (CASSANDRA-7669)
 * Set gc_grace_seconds to seven days for system schema tables (CASSANDRA-7668)
 * SimpleSeedProvider no longer caches seeds forever (CASSANDRA-7663)
 * Set correct stream ID on responses when non-Exception Throwables
   are thrown while handling native protocol messages (CASSANDRA-7470)
 * Fix row size miscalculation in LazilyCompactedRow (CASSANDRA-7543)
 * Fix race in background compaction check (CASSANDRA-7745)
 * Don't clear out range tombstones during compaction (CASSANDRA-7808)


2.1.0-rc1
 * Revert flush directory (CASSANDRA-6357)
 * More efficient executor service for fast operations (CASSANDRA-4718)
 * Move less common tools into a new cassandra-tools package (CASSANDRA-7160)
 * Support more concurrent requests in native protocol (CASSANDRA-7231)
 * Add tab-completion to debian nodetool packaging (CASSANDRA-6421)
 * Change concurrent_compactors defaults (CASSANDRA-7139)
 * Add PowerShell Windows launch scripts (CASSANDRA-7001)
 * Make commitlog archive+restore more robust (CASSANDRA-6974)
 * Fix marking commitlogsegments clean (CASSANDRA-6959)
 * Add snapshot "manifest" describing files included (CASSANDRA-6326)
 * Parallel streaming for sstableloader (CASSANDRA-3668)
 * Fix bugs in supercolumns handling (CASSANDRA-7138)
 * Fix ClassClassException on composite dense tables (CASSANDRA-7112)
 * Cleanup and optimize collation and slice iterators (CASSANDRA-7107)
 * Upgrade NBHM lib (CASSANDRA-7128)
 * Optimize netty server (CASSANDRA-6861)
 * Fix repair hang when given CF does not exist (CASSANDRA-7189)
 * Allow c* to be shutdown in an embedded mode (CASSANDRA-5635)
 * Add server side batching to native transport (CASSANDRA-5663)
 * Make batchlog replay asynchronous (CASSANDRA-6134)
 * remove unused classes (CASSANDRA-7197)
 * Limit user types to the keyspace they are defined in (CASSANDRA-6643)
 * Add validate method to CollectionType (CASSANDRA-7208)
 * New serialization format for UDT values (CASSANDRA-7209, CASSANDRA-7261)
 * Fix nodetool netstats (CASSANDRA-7270)
 * Fix potential ClassCastException in HintedHandoffManager (CASSANDRA-7284)
 * Use prepared statements internally (CASSANDRA-6975)
 * Fix broken paging state with prepared statement (CASSANDRA-7120)
 * Fix IllegalArgumentException in CqlStorage (CASSANDRA-7287)
 * Allow nulls/non-existant fields in UDT (CASSANDRA-7206)
 * Add Thrift MultiSliceRequest (CASSANDRA-6757, CASSANDRA-7027)
 * Handle overlapping MultiSlices (CASSANDRA-7279)
 * Fix DataOutputTest on Windows (CASSANDRA-7265)
 * Embedded sets in user defined data-types are not updating (CASSANDRA-7267)
 * Add tuple type to CQL/native protocol (CASSANDRA-7248)
 * Fix CqlPagingRecordReader on tables with few rows (CASSANDRA-7322)
Merged from 2.0:
 * Copy compaction options to make sure they are reloaded (CASSANDRA-7290)
 * Add option to do more aggressive tombstone compactions (CASSANDRA-6563)
 * Don't try to compact already-compacting files in HHOM (CASSANDRA-7288)
 * Always reallocate buffers in HSHA (CASSANDRA-6285)
 * (Hadoop) support authentication in CqlRecordReader (CASSANDRA-7221)
 * (Hadoop) Close java driver Cluster in CQLRR.close (CASSANDRA-7228)
 * Warn when 'USING TIMESTAMP' is used on a CAS BATCH (CASSANDRA-7067)
 * return all cpu values from BackgroundActivityMonitor.readAndCompute (CASSANDRA-7183)
 * Correctly delete scheduled range xfers (CASSANDRA-7143)
 * return all cpu values from BackgroundActivityMonitor.readAndCompute (CASSANDRA-7183)
 * reduce garbage creation in calculatePendingRanges (CASSANDRA-7191)
 * fix c* launch issues on Russian os's due to output of linux 'free' cmd (CASSANDRA-6162)
 * Fix disabling autocompaction (CASSANDRA-7187)
 * Fix potential NumberFormatException when deserializing IntegerType (CASSANDRA-7088)
 * cqlsh can't tab-complete disabling compaction (CASSANDRA-7185)
 * cqlsh: Accept and execute CQL statement(s) from command-line parameter (CASSANDRA-7172)
 * Fix IllegalStateException in CqlPagingRecordReader (CASSANDRA-7198)
 * Fix the InvertedIndex trigger example (CASSANDRA-7211)
 * Add --resolve-ip option to 'nodetool ring' (CASSANDRA-7210)
 * reduce garbage on codec flag deserialization (CASSANDRA-7244)
 * Fix duplicated error messages on directory creation error at startup (CASSANDRA-5818)
 * Proper null handle for IF with map element access (CASSANDRA-7155)
 * Improve compaction visibility (CASSANDRA-7242)
 * Correctly delete scheduled range xfers (CASSANDRA-7143)
 * Make batchlog replica selection rack-aware (CASSANDRA-6551)
 * Fix CFMetaData#getColumnDefinitionFromColumnName() (CASSANDRA-7074)
 * Fix writetime/ttl functions for static columns (CASSANDRA-7081)
 * Suggest CTRL-C or semicolon after three blank lines in cqlsh (CASSANDRA-7142)
 * Fix 2ndary index queries with DESC clustering order (CASSANDRA-6950)
 * Invalid key cache entries on DROP (CASSANDRA-6525)
 * Fix flapping RecoveryManagerTest (CASSANDRA-7084)
 * Add missing iso8601 patterns for date strings (CASSANDRA-6973)
 * Support selecting multiple rows in a partition using IN (CASSANDRA-6875)
 * Add authentication support to shuffle (CASSANDRA-6484)
 * Swap local and global default read repair chances (CASSANDRA-7320)
 * Add conditional CREATE/DROP USER support (CASSANDRA-7264)
 * Cqlsh counts non-empty lines for "Blank lines" warning (CASSANDRA-7325)
Merged from 1.2:
 * Add Cloudstack snitch (CASSANDRA-7147)
 * Update system.peers correctly when relocating tokens (CASSANDRA-7126)
 * Add Google Compute Engine snitch (CASSANDRA-7132)
 * remove duplicate query for local tokens (CASSANDRA-7182)
 * exit CQLSH with error status code if script fails (CASSANDRA-6344)
 * Fix bug with some IN queries missig results (CASSANDRA-7105)
 * Fix availability validation for LOCAL_ONE CL (CASSANDRA-7319)
 * Hint streaming can cause decommission to fail (CASSANDRA-7219)


2.1.0-beta2
 * Increase default CL space to 8GB (CASSANDRA-7031)
 * Add range tombstones to read repair digests (CASSANDRA-6863)
 * Fix BTree.clear for large updates (CASSANDRA-6943)
 * Fail write instead of logging a warning when unable to append to CL
   (CASSANDRA-6764)
 * Eliminate possibility of CL segment appearing twice in active list
   (CASSANDRA-6557)
 * Apply DONTNEED fadvise to commitlog segments (CASSANDRA-6759)
 * Switch CRC component to Adler and include it for compressed sstables
   (CASSANDRA-4165)
 * Allow cassandra-stress to set compaction strategy options (CASSANDRA-6451)
 * Add broadcast_rpc_address option to cassandra.yaml (CASSANDRA-5899)
 * Auto reload GossipingPropertyFileSnitch config (CASSANDRA-5897)
 * Fix overflow of memtable_total_space_in_mb (CASSANDRA-6573)
 * Fix ABTC NPE and apply update function correctly (CASSANDRA-6692)
 * Allow nodetool to use a file or prompt for password (CASSANDRA-6660)
 * Fix AIOOBE when concurrently accessing ABSC (CASSANDRA-6742)
 * Fix assertion error in ALTER TYPE RENAME (CASSANDRA-6705)
 * Scrub should not always clear out repaired status (CASSANDRA-5351)
 * Improve handling of range tombstone for wide partitions (CASSANDRA-6446)
 * Fix ClassCastException for compact table with composites (CASSANDRA-6738)
 * Fix potentially repairing with wrong nodes (CASSANDRA-6808)
 * Change caching option syntax (CASSANDRA-6745)
 * Fix stress to do proper counter reads (CASSANDRA-6835)
 * Fix help message for stress counter_write (CASSANDRA-6824)
 * Fix stress smart Thrift client to pick servers correctly (CASSANDRA-6848)
 * Add logging levels (minimal, normal or verbose) to stress tool (CASSANDRA-6849)
 * Fix race condition in Batch CLE (CASSANDRA-6860)
 * Improve cleanup/scrub/upgradesstables failure handling (CASSANDRA-6774)
 * ByteBuffer write() methods for serializing sstables (CASSANDRA-6781)
 * Proper compare function for CollectionType (CASSANDRA-6783)
 * Update native server to Netty 4 (CASSANDRA-6236)
 * Fix off-by-one error in stress (CASSANDRA-6883)
 * Make OpOrder AutoCloseable (CASSANDRA-6901)
 * Remove sync repair JMX interface (CASSANDRA-6900)
 * Add multiple memory allocation options for memtables (CASSANDRA-6689, 6694)
 * Remove adjusted op rate from stress output (CASSANDRA-6921)
 * Add optimized CF.hasColumns() implementations (CASSANDRA-6941)
 * Serialize batchlog mutations with the version of the target node
   (CASSANDRA-6931)
 * Optimize CounterColumn#reconcile() (CASSANDRA-6953)
 * Properly remove 1.2 sstable support in 2.1 (CASSANDRA-6869)
 * Lock counter cells, not partitions (CASSANDRA-6880)
 * Track presence of legacy counter shards in sstables (CASSANDRA-6888)
 * Ensure safe resource cleanup when replacing sstables (CASSANDRA-6912)
 * Add failure handler to async callback (CASSANDRA-6747)
 * Fix AE when closing SSTable without releasing reference (CASSANDRA-7000)
 * Clean up IndexInfo on keyspace/table drops (CASSANDRA-6924)
 * Only snapshot relative SSTables when sequential repair (CASSANDRA-7024)
 * Require nodetool rebuild_index to specify index names (CASSANDRA-7038)
 * fix cassandra stress errors on reads with native protocol (CASSANDRA-7033)
 * Use OpOrder to guard sstable references for reads (CASSANDRA-6919)
 * Preemptive opening of compaction result (CASSANDRA-6916)
 * Multi-threaded scrub/cleanup/upgradesstables (CASSANDRA-5547)
 * Optimize cellname comparison (CASSANDRA-6934)
 * Native protocol v3 (CASSANDRA-6855)
 * Optimize Cell liveness checks and clean up Cell (CASSANDRA-7119)
 * Support consistent range movements (CASSANDRA-2434)
 * Display min timestamp in sstablemetadata viewer (CASSANDRA-6767)
Merged from 2.0:
 * Avoid race-prone second "scrub" of system keyspace (CASSANDRA-6797)
 * Pool CqlRecordWriter clients by inetaddress rather than Range
   (CASSANDRA-6665)
 * Fix compaction_history timestamps (CASSANDRA-6784)
 * Compare scores of full replica ordering in DES (CASSANDRA-6683)
 * fix CME in SessionInfo updateProgress affecting netstats (CASSANDRA-6577)
 * Allow repairing between specific replicas (CASSANDRA-6440)
 * Allow per-dc enabling of hints (CASSANDRA-6157)
 * Add compatibility for Hadoop 0.2.x (CASSANDRA-5201)
 * Fix EstimatedHistogram races (CASSANDRA-6682)
 * Failure detector correctly converts initial value to nanos (CASSANDRA-6658)
 * Add nodetool taketoken to relocate vnodes (CASSANDRA-4445)
 * Expose bulk loading progress over JMX (CASSANDRA-4757)
 * Correctly handle null with IF conditions and TTL (CASSANDRA-6623)
 * Account for range/row tombstones in tombstone drop
   time histogram (CASSANDRA-6522)
 * Stop CommitLogSegment.close() from calling sync() (CASSANDRA-6652)
 * Make commitlog failure handling configurable (CASSANDRA-6364)
 * Avoid overlaps in LCS (CASSANDRA-6688)
 * Improve support for paginating over composites (CASSANDRA-4851)
 * Fix count(*) queries in a mixed cluster (CASSANDRA-6707)
 * Improve repair tasks(snapshot, differencing) concurrency (CASSANDRA-6566)
 * Fix replaying pre-2.0 commit logs (CASSANDRA-6714)
 * Add static columns to CQL3 (CASSANDRA-6561)
 * Optimize single partition batch statements (CASSANDRA-6737)
 * Disallow post-query re-ordering when paging (CASSANDRA-6722)
 * Fix potential paging bug with deleted columns (CASSANDRA-6748)
 * Fix NPE on BulkLoader caused by losing StreamEvent (CASSANDRA-6636)
 * Fix truncating compression metadata (CASSANDRA-6791)
 * Add CMSClassUnloadingEnabled JVM option (CASSANDRA-6541)
 * Catch memtable flush exceptions during shutdown (CASSANDRA-6735)
 * Fix upgradesstables NPE for non-CF-based indexes (CASSANDRA-6645)
 * Fix UPDATE updating PRIMARY KEY columns implicitly (CASSANDRA-6782)
 * Fix IllegalArgumentException when updating from 1.2 with SuperColumns
   (CASSANDRA-6733)
 * FBUtilities.singleton() should use the CF comparator (CASSANDRA-6778)
 * Fix CQLSStableWriter.addRow(Map<String, Object>) (CASSANDRA-6526)
 * Fix HSHA server introducing corrupt data (CASSANDRA-6285)
 * Fix CAS conditions for COMPACT STORAGE tables (CASSANDRA-6813)
 * Starting threads in OutboundTcpConnectionPool constructor causes race conditions (CASSANDRA-7177)
 * Allow overriding cassandra-rackdc.properties file (CASSANDRA-7072)
 * Set JMX RMI port to 7199 (CASSANDRA-7087)
 * Use LOCAL_QUORUM for data reads at LOCAL_SERIAL (CASSANDRA-6939)
 * Log a warning for large batches (CASSANDRA-6487)
 * Put nodes in hibernate when join_ring is false (CASSANDRA-6961)
 * Avoid early loading of non-system keyspaces before compaction-leftovers
   cleanup at startup (CASSANDRA-6913)
 * Restrict Windows to parallel repairs (CASSANDRA-6907)
 * (Hadoop) Allow manually specifying start/end tokens in CFIF (CASSANDRA-6436)
 * Fix NPE in MeteredFlusher (CASSANDRA-6820)
 * Fix race processing range scan responses (CASSANDRA-6820)
 * Allow deleting snapshots from dropped keyspaces (CASSANDRA-6821)
 * Add uuid() function (CASSANDRA-6473)
 * Omit tombstones from schema digests (CASSANDRA-6862)
 * Include correct consistencyLevel in LWT timeout (CASSANDRA-6884)
 * Lower chances for losing new SSTables during nodetool refresh and
   ColumnFamilyStore.loadNewSSTables (CASSANDRA-6514)
 * Add support for DELETE ... IF EXISTS to CQL3 (CASSANDRA-5708)
 * Update hadoop_cql3_word_count example (CASSANDRA-6793)
 * Fix handling of RejectedExecution in sync Thrift server (CASSANDRA-6788)
 * Log more information when exceeding tombstone_warn_threshold (CASSANDRA-6865)
 * Fix truncate to not abort due to unreachable fat clients (CASSANDRA-6864)
 * Fix schema concurrency exceptions (CASSANDRA-6841)
 * Fix leaking validator FH in StreamWriter (CASSANDRA-6832)
 * Fix saving triggers to schema (CASSANDRA-6789)
 * Fix trigger mutations when base mutation list is immutable (CASSANDRA-6790)
 * Fix accounting in FileCacheService to allow re-using RAR (CASSANDRA-6838)
 * Fix static counter columns (CASSANDRA-6827)
 * Restore expiring->deleted (cell) compaction optimization (CASSANDRA-6844)
 * Fix CompactionManager.needsCleanup (CASSANDRA-6845)
 * Correctly compare BooleanType values other than 0 and 1 (CASSANDRA-6779)
 * Read message id as string from earlier versions (CASSANDRA-6840)
 * Properly use the Paxos consistency for (non-protocol) batch (CASSANDRA-6837)
 * Add paranoid disk failure option (CASSANDRA-6646)
 * Improve PerRowSecondaryIndex performance (CASSANDRA-6876)
 * Extend triggers to support CAS updates (CASSANDRA-6882)
 * Static columns with IF NOT EXISTS don't always work as expected (CASSANDRA-6873)
 * Fix paging with SELECT DISTINCT (CASSANDRA-6857)
 * Fix UnsupportedOperationException on CAS timeout (CASSANDRA-6923)
 * Improve MeteredFlusher handling of MF-unaffected column families
   (CASSANDRA-6867)
 * Add CqlRecordReader using native pagination (CASSANDRA-6311)
 * Add QueryHandler interface (CASSANDRA-6659)
 * Track liveRatio per-memtable, not per-CF (CASSANDRA-6945)
 * Make sure upgradesstables keeps sstable level (CASSANDRA-6958)
 * Fix LIMIT with static columns (CASSANDRA-6956)
 * Fix clash with CQL column name in thrift validation (CASSANDRA-6892)
 * Fix error with super columns in mixed 1.2-2.0 clusters (CASSANDRA-6966)
 * Fix bad skip of sstables on slice query with composite start/finish (CASSANDRA-6825)
 * Fix unintended update with conditional statement (CASSANDRA-6893)
 * Fix map element access in IF (CASSANDRA-6914)
 * Avoid costly range calculations for range queries on system keyspaces
   (CASSANDRA-6906)
 * Fix SSTable not released if stream session fails (CASSANDRA-6818)
 * Avoid build failure due to ANTLR timeout (CASSANDRA-6991)
 * Queries on compact tables can return more rows that requested (CASSANDRA-7052)
 * USING TIMESTAMP for batches does not work (CASSANDRA-7053)
 * Fix performance regression from CASSANDRA-5614 (CASSANDRA-6949)
 * Ensure that batchlog and hint timeouts do not produce hints (CASSANDRA-7058)
 * Merge groupable mutations in TriggerExecutor#execute() (CASSANDRA-7047)
 * Plug holes in resource release when wiring up StreamSession (CASSANDRA-7073)
 * Re-add parameter columns to tracing session (CASSANDRA-6942)
 * Preserves CQL metadata when updating table from thrift (CASSANDRA-6831)
Merged from 1.2:
 * Fix nodetool display with vnodes (CASSANDRA-7082)
 * Add UNLOGGED, COUNTER options to BATCH documentation (CASSANDRA-6816)
 * add extra SSL cipher suites (CASSANDRA-6613)
 * fix nodetool getsstables for blob PK (CASSANDRA-6803)
 * Fix BatchlogManager#deleteBatch() use of millisecond timestamps
   (CASSANDRA-6822)
 * Continue assassinating even if the endpoint vanishes (CASSANDRA-6787)
 * Schedule schema pulls on change (CASSANDRA-6971)
 * Non-droppable verbs shouldn't be dropped from OTC (CASSANDRA-6980)
 * Shutdown batchlog executor in SS#drain() (CASSANDRA-7025)
 * Fix batchlog to account for CF truncation records (CASSANDRA-6999)
 * Fix CQLSH parsing of functions and BLOB literals (CASSANDRA-7018)
 * Properly load trustore in the native protocol (CASSANDRA-6847)
 * Always clean up references in SerializingCache (CASSANDRA-6994)
 * Don't shut MessagingService down when replacing a node (CASSANDRA-6476)
 * fix npe when doing -Dcassandra.fd_initial_value_ms (CASSANDRA-6751)


2.1.0-beta1
 * Add flush directory distinct from compaction directories (CASSANDRA-6357)
 * Require JNA by default (CASSANDRA-6575)
 * add listsnapshots command to nodetool (CASSANDRA-5742)
 * Introduce AtomicBTreeColumns (CASSANDRA-6271, 6692)
 * Multithreaded commitlog (CASSANDRA-3578)
 * allocate fixed index summary memory pool and resample cold index summaries
   to use less memory (CASSANDRA-5519)
 * Removed multithreaded compaction (CASSANDRA-6142)
 * Parallelize fetching rows for low-cardinality indexes (CASSANDRA-1337)
 * change logging from log4j to logback (CASSANDRA-5883)
 * switch to LZ4 compression for internode communication (CASSANDRA-5887)
 * Stop using Thrift-generated Index* classes internally (CASSANDRA-5971)
 * Remove 1.2 network compatibility code (CASSANDRA-5960)
 * Remove leveled json manifest migration code (CASSANDRA-5996)
 * Remove CFDefinition (CASSANDRA-6253)
 * Use AtomicIntegerFieldUpdater in RefCountedMemory (CASSANDRA-6278)
 * User-defined types for CQL3 (CASSANDRA-5590)
 * Use of o.a.c.metrics in nodetool (CASSANDRA-5871, 6406)
 * Batch read from OTC's queue and cleanup (CASSANDRA-1632)
 * Secondary index support for collections (CASSANDRA-4511, 6383)
 * SSTable metadata(Stats.db) format change (CASSANDRA-6356)
 * Push composites support in the storage engine
   (CASSANDRA-5417, CASSANDRA-6520)
 * Add snapshot space used to cfstats (CASSANDRA-6231)
 * Add cardinality estimator for key count estimation (CASSANDRA-5906)
 * CF id is changed to be non-deterministic. Data dir/key cache are created
   uniquely for CF id (CASSANDRA-5202)
 * New counters implementation (CASSANDRA-6504)
 * Replace UnsortedColumns, EmptyColumns, TreeMapBackedSortedColumns with new
   ArrayBackedSortedColumns (CASSANDRA-6630, CASSANDRA-6662, CASSANDRA-6690)
 * Add option to use row cache with a given amount of rows (CASSANDRA-5357)
 * Avoid repairing already repaired data (CASSANDRA-5351)
 * Reject counter updates with USING TTL/TIMESTAMP (CASSANDRA-6649)
 * Replace index_interval with min/max_index_interval (CASSANDRA-6379)
 * Lift limitation that order by columns must be selected for IN queries (CASSANDRA-4911)


2.0.5
 * Reduce garbage generated by bloom filter lookups (CASSANDRA-6609)
 * Add ks.cf names to tombstone logging (CASSANDRA-6597)
 * Use LOCAL_QUORUM for LWT operations at LOCAL_SERIAL (CASSANDRA-6495)
 * Wait for gossip to settle before accepting client connections (CASSANDRA-4288)
 * Delete unfinished compaction incrementally (CASSANDRA-6086)
 * Allow specifying custom secondary index options in CQL3 (CASSANDRA-6480)
 * Improve replica pinning for cache efficiency in DES (CASSANDRA-6485)
 * Fix LOCAL_SERIAL from thrift (CASSANDRA-6584)
 * Don't special case received counts in CAS timeout exceptions (CASSANDRA-6595)
 * Add support for 2.1 global counter shards (CASSANDRA-6505)
 * Fix NPE when streaming connection is not yet established (CASSANDRA-6210)
 * Avoid rare duplicate read repair triggering (CASSANDRA-6606)
 * Fix paging discardFirst (CASSANDRA-6555)
 * Fix ArrayIndexOutOfBoundsException in 2ndary index query (CASSANDRA-6470)
 * Release sstables upon rebuilding 2i (CASSANDRA-6635)
 * Add AbstractCompactionStrategy.startup() method (CASSANDRA-6637)
 * SSTableScanner may skip rows during cleanup (CASSANDRA-6638)
 * sstables from stalled repair sessions can resurrect deleted data (CASSANDRA-6503)
 * Switch stress to use ITransportFactory (CASSANDRA-6641)
 * Fix IllegalArgumentException during prepare (CASSANDRA-6592)
 * Fix possible loss of 2ndary index entries during compaction (CASSANDRA-6517)
 * Fix direct Memory on architectures that do not support unaligned long access
   (CASSANDRA-6628)
 * Let scrub optionally skip broken counter partitions (CASSANDRA-5930)
Merged from 1.2:
 * fsync compression metadata (CASSANDRA-6531)
 * Validate CF existence on execution for prepared statement (CASSANDRA-6535)
 * Add ability to throttle batchlog replay (CASSANDRA-6550)
 * Fix executing LOCAL_QUORUM with SimpleStrategy (CASSANDRA-6545)
 * Avoid StackOverflow when using large IN queries (CASSANDRA-6567)
 * Nodetool upgradesstables includes secondary indexes (CASSANDRA-6598)
 * Paginate batchlog replay (CASSANDRA-6569)
 * skip blocking on streaming during drain (CASSANDRA-6603)
 * Improve error message when schema doesn't match loaded sstable (CASSANDRA-6262)
 * Add properties to adjust FD initial value and max interval (CASSANDRA-4375)
 * Fix preparing with batch and delete from collection (CASSANDRA-6607)
 * Fix ABSC reverse iterator's remove() method (CASSANDRA-6629)
 * Handle host ID conflicts properly (CASSANDRA-6615)
 * Move handling of migration event source to solve bootstrap race. (CASSANDRA-6648)
 * Make sure compaction throughput value doesn't overflow with int math (CASSANDRA-6647)


2.0.4
 * Allow removing snapshots of no-longer-existing CFs (CASSANDRA-6418)
 * add StorageService.stopDaemon() (CASSANDRA-4268)
 * add IRE for invalid CF supplied to get_count (CASSANDRA-5701)
 * add client encryption support to sstableloader (CASSANDRA-6378)
 * Fix accept() loop for SSL sockets post-shutdown (CASSANDRA-6468)
 * Fix size-tiered compaction in LCS L0 (CASSANDRA-6496)
 * Fix assertion failure in filterColdSSTables (CASSANDRA-6483)
 * Fix row tombstones in larger-than-memory compactions (CASSANDRA-6008)
 * Fix cleanup ClassCastException (CASSANDRA-6462)
 * Reduce gossip memory use by interning VersionedValue strings (CASSANDRA-6410)
 * Allow specifying datacenters to participate in a repair (CASSANDRA-6218)
 * Fix divide-by-zero in PCI (CASSANDRA-6403)
 * Fix setting last compacted key in the wrong level for LCS (CASSANDRA-6284)
 * Add millisecond precision formats to the timestamp parser (CASSANDRA-6395)
 * Expose a total memtable size metric for a CF (CASSANDRA-6391)
 * cqlsh: handle symlinks properly (CASSANDRA-6425)
 * Fix potential infinite loop when paging query with IN (CASSANDRA-6464)
 * Fix assertion error in AbstractQueryPager.discardFirst (CASSANDRA-6447)
 * Fix streaming older SSTable yields unnecessary tombstones (CASSANDRA-6527)
Merged from 1.2:
 * Improved error message on bad properties in DDL queries (CASSANDRA-6453)
 * Randomize batchlog candidates selection (CASSANDRA-6481)
 * Fix thundering herd on endpoint cache invalidation (CASSANDRA-6345, 6485)
 * Improve batchlog write performance with vnodes (CASSANDRA-6488)
 * cqlsh: quote single quotes in strings inside collections (CASSANDRA-6172)
 * Improve gossip performance for typical messages (CASSANDRA-6409)
 * Throw IRE if a prepared statement has more markers than supported
   (CASSANDRA-5598)
 * Expose Thread metrics for the native protocol server (CASSANDRA-6234)
 * Change snapshot response message verb to INTERNAL to avoid dropping it
   (CASSANDRA-6415)
 * Warn when collection read has > 65K elements (CASSANDRA-5428)
 * Fix cache persistence when both row and key cache are enabled
   (CASSANDRA-6413)
 * (Hadoop) add describe_local_ring (CASSANDRA-6268)
 * Fix handling of concurrent directory creation failure (CASSANDRA-6459)
 * Allow executing CREATE statements multiple times (CASSANDRA-6471)
 * Don't send confusing info with timeouts (CASSANDRA-6491)
 * Don't resubmit counter mutation runnables internally (CASSANDRA-6427)
 * Don't drop local mutations without a hint (CASSANDRA-6510)
 * Don't allow null max_hint_window_in_ms (CASSANDRA-6419)
 * Validate SliceRange start and finish lengths (CASSANDRA-6521)


2.0.3
 * Fix FD leak on slice read path (CASSANDRA-6275)
 * Cancel read meter task when closing SSTR (CASSANDRA-6358)
 * free off-heap IndexSummary during bulk (CASSANDRA-6359)
 * Recover from IOException in accept() thread (CASSANDRA-6349)
 * Improve Gossip tolerance of abnormally slow tasks (CASSANDRA-6338)
 * Fix trying to hint timed out counter writes (CASSANDRA-6322)
 * Allow restoring specific columnfamilies from archived CL (CASSANDRA-4809)
 * Avoid flushing compaction_history after each operation (CASSANDRA-6287)
 * Fix repair assertion error when tombstones expire (CASSANDRA-6277)
 * Skip loading corrupt key cache (CASSANDRA-6260)
 * Fixes for compacting larger-than-memory rows (CASSANDRA-6274)
 * Compact hottest sstables first and optionally omit coldest from
   compaction entirely (CASSANDRA-6109)
 * Fix modifying column_metadata from thrift (CASSANDRA-6182)
 * cqlsh: fix LIST USERS output (CASSANDRA-6242)
 * Add IRequestSink interface (CASSANDRA-6248)
 * Update memtable size while flushing (CASSANDRA-6249)
 * Provide hooks around CQL2/CQL3 statement execution (CASSANDRA-6252)
 * Require Permission.SELECT for CAS updates (CASSANDRA-6247)
 * New CQL-aware SSTableWriter (CASSANDRA-5894)
 * Reject CAS operation when the protocol v1 is used (CASSANDRA-6270)
 * Correctly throw error when frame too large (CASSANDRA-5981)
 * Fix serialization bug in PagedRange with 2ndary indexes (CASSANDRA-6299)
 * Fix CQL3 table validation in Thrift (CASSANDRA-6140)
 * Fix bug missing results with IN clauses (CASSANDRA-6327)
 * Fix paging with reversed slices (CASSANDRA-6343)
 * Set minTimestamp correctly to be able to drop expired sstables (CASSANDRA-6337)
 * Support NaN and Infinity as float literals (CASSANDRA-6003)
 * Remove RF from nodetool ring output (CASSANDRA-6289)
 * Fix attempting to flush empty rows (CASSANDRA-6374)
 * Fix potential out of bounds exception when paging (CASSANDRA-6333)
Merged from 1.2:
 * Optimize FD phi calculation (CASSANDRA-6386)
 * Improve initial FD phi estimate when starting up (CASSANDRA-6385)
 * Don't list CQL3 table in CLI describe even if named explicitely
   (CASSANDRA-5750)
 * Invalidate row cache when dropping CF (CASSANDRA-6351)
 * add non-jamm path for cached statements (CASSANDRA-6293)
 * add windows bat files for shell commands (CASSANDRA-6145)
 * Require logging in for Thrift CQL2/3 statement preparation (CASSANDRA-6254)
 * restrict max_num_tokens to 1536 (CASSANDRA-6267)
 * Nodetool gets default JMX port from cassandra-env.sh (CASSANDRA-6273)
 * make calculatePendingRanges asynchronous (CASSANDRA-6244)
 * Remove blocking flushes in gossip thread (CASSANDRA-6297)
 * Fix potential socket leak in connectionpool creation (CASSANDRA-6308)
 * Allow LOCAL_ONE/LOCAL_QUORUM to work with SimpleStrategy (CASSANDRA-6238)
 * cqlsh: handle 'null' as session duration (CASSANDRA-6317)
 * Fix json2sstable handling of range tombstones (CASSANDRA-6316)
 * Fix missing one row in reverse query (CASSANDRA-6330)
 * Fix reading expired row value from row cache (CASSANDRA-6325)
 * Fix AssertionError when doing set element deletion (CASSANDRA-6341)
 * Make CL code for the native protocol match the one in C* 2.0
   (CASSANDRA-6347)
 * Disallow altering CQL3 table from thrift (CASSANDRA-6370)
 * Fix size computation of prepared statement (CASSANDRA-6369)


2.0.2
 * Update FailureDetector to use nanontime (CASSANDRA-4925)
 * Fix FileCacheService regressions (CASSANDRA-6149)
 * Never return WriteTimeout for CL.ANY (CASSANDRA-6132)
 * Fix race conditions in bulk loader (CASSANDRA-6129)
 * Add configurable metrics reporting (CASSANDRA-4430)
 * drop queries exceeding a configurable number of tombstones (CASSANDRA-6117)
 * Track and persist sstable read activity (CASSANDRA-5515)
 * Fixes for speculative retry (CASSANDRA-5932, CASSANDRA-6194)
 * Improve memory usage of metadata min/max column names (CASSANDRA-6077)
 * Fix thrift validation refusing row markers on CQL3 tables (CASSANDRA-6081)
 * Fix insertion of collections with CAS (CASSANDRA-6069)
 * Correctly send metadata on SELECT COUNT (CASSANDRA-6080)
 * Track clients' remote addresses in ClientState (CASSANDRA-6070)
 * Create snapshot dir if it does not exist when migrating
   leveled manifest (CASSANDRA-6093)
 * make sequential nodetool repair the default (CASSANDRA-5950)
 * Add more hooks for compaction strategy implementations (CASSANDRA-6111)
 * Fix potential NPE on composite 2ndary indexes (CASSANDRA-6098)
 * Delete can potentially be skipped in batch (CASSANDRA-6115)
 * Allow alter keyspace on system_traces (CASSANDRA-6016)
 * Disallow empty column names in cql (CASSANDRA-6136)
 * Use Java7 file-handling APIs and fix file moving on Windows (CASSANDRA-5383)
 * Save compaction history to system keyspace (CASSANDRA-5078)
 * Fix NPE if StorageService.getOperationMode() is executed before full startup (CASSANDRA-6166)
 * CQL3: support pre-epoch longs for TimestampType (CASSANDRA-6212)
 * Add reloadtriggers command to nodetool (CASSANDRA-4949)
 * cqlsh: ignore empty 'value alias' in DESCRIBE (CASSANDRA-6139)
 * Fix sstable loader (CASSANDRA-6205)
 * Reject bootstrapping if the node already exists in gossip (CASSANDRA-5571)
 * Fix NPE while loading paxos state (CASSANDRA-6211)
 * cqlsh: add SHOW SESSION <tracing-session> command (CASSANDRA-6228)
Merged from 1.2:
 * (Hadoop) Require CFRR batchSize to be at least 2 (CASSANDRA-6114)
 * Add a warning for small LCS sstable size (CASSANDRA-6191)
 * Add ability to list specific KS/CF combinations in nodetool cfstats (CASSANDRA-4191)
 * Mark CF clean if a mutation raced the drop and got it marked dirty (CASSANDRA-5946)
 * Add a LOCAL_ONE consistency level (CASSANDRA-6202)
 * Limit CQL prepared statement cache by size instead of count (CASSANDRA-6107)
 * Tracing should log write failure rather than raw exceptions (CASSANDRA-6133)
 * lock access to TM.endpointToHostIdMap (CASSANDRA-6103)
 * Allow estimated memtable size to exceed slab allocator size (CASSANDRA-6078)
 * Start MeteredFlusher earlier to prevent OOM during CL replay (CASSANDRA-6087)
 * Avoid sending Truncate command to fat clients (CASSANDRA-6088)
 * Allow where clause conditions to be in parenthesis (CASSANDRA-6037)
 * Do not open non-ssl storage port if encryption option is all (CASSANDRA-3916)
 * Move batchlog replay to its own executor (CASSANDRA-6079)
 * Add tombstone debug threshold and histogram (CASSANDRA-6042, 6057)
 * Enable tcp keepalive on incoming connections (CASSANDRA-4053)
 * Fix fat client schema pull NPE (CASSANDRA-6089)
 * Fix memtable flushing for indexed tables (CASSANDRA-6112)
 * Fix skipping columns with multiple slices (CASSANDRA-6119)
 * Expose connected thrift + native client counts (CASSANDRA-5084)
 * Optimize auth setup (CASSANDRA-6122)
 * Trace index selection (CASSANDRA-6001)
 * Update sstablesPerReadHistogram to use biased sampling (CASSANDRA-6164)
 * Log UnknownColumnfamilyException when closing socket (CASSANDRA-5725)
 * Properly error out on CREATE INDEX for counters table (CASSANDRA-6160)
 * Handle JMX notification failure for repair (CASSANDRA-6097)
 * (Hadoop) Fetch no more than 128 splits in parallel (CASSANDRA-6169)
 * stress: add username/password authentication support (CASSANDRA-6068)
 * Fix indexed queries with row cache enabled on parent table (CASSANDRA-5732)
 * Fix compaction race during columnfamily drop (CASSANDRA-5957)
 * Fix validation of empty column names for compact tables (CASSANDRA-6152)
 * Skip replaying mutations that pass CRC but fail to deserialize (CASSANDRA-6183)
 * Rework token replacement to use replace_address (CASSANDRA-5916)
 * Fix altering column types (CASSANDRA-6185)
 * cqlsh: fix CREATE/ALTER WITH completion (CASSANDRA-6196)
 * add windows bat files for shell commands (CASSANDRA-6145)
 * Fix potential stack overflow during range tombstones insertion (CASSANDRA-6181)
 * (Hadoop) Make LOCAL_ONE the default consistency level (CASSANDRA-6214)


2.0.1
 * Fix bug that could allow reading deleted data temporarily (CASSANDRA-6025)
 * Improve memory use defaults (CASSANDRA-6059)
 * Make ThriftServer more easlly extensible (CASSANDRA-6058)
 * Remove Hadoop dependency from ITransportFactory (CASSANDRA-6062)
 * add file_cache_size_in_mb setting (CASSANDRA-5661)
 * Improve error message when yaml contains invalid properties (CASSANDRA-5958)
 * Improve leveled compaction's ability to find non-overlapping L0 compactions
   to work on concurrently (CASSANDRA-5921)
 * Notify indexer of columns shadowed by range tombstones (CASSANDRA-5614)
 * Log Merkle tree stats (CASSANDRA-2698)
 * Switch from crc32 to adler32 for compressed sstable checksums (CASSANDRA-5862)
 * Improve offheap memcpy performance (CASSANDRA-5884)
 * Use a range aware scanner for cleanup (CASSANDRA-2524)
 * Cleanup doesn't need to inspect sstables that contain only local data
   (CASSANDRA-5722)
 * Add ability for CQL3 to list partition keys (CASSANDRA-4536)
 * Improve native protocol serialization (CASSANDRA-5664)
 * Upgrade Thrift to 0.9.1 (CASSANDRA-5923)
 * Require superuser status for adding triggers (CASSANDRA-5963)
 * Make standalone scrubber handle old and new style leveled manifest
   (CASSANDRA-6005)
 * Fix paxos bugs (CASSANDRA-6012, 6013, 6023)
 * Fix paged ranges with multiple replicas (CASSANDRA-6004)
 * Fix potential AssertionError during tracing (CASSANDRA-6041)
 * Fix NPE in sstablesplit (CASSANDRA-6027)
 * Migrate pre-2.0 key/value/column aliases to system.schema_columns
   (CASSANDRA-6009)
 * Paging filter empty rows too agressively (CASSANDRA-6040)
 * Support variadic parameters for IN clauses (CASSANDRA-4210)
 * cqlsh: return the result of CAS writes (CASSANDRA-5796)
 * Fix validation of IN clauses with 2ndary indexes (CASSANDRA-6050)
 * Support named bind variables in CQL (CASSANDRA-6033)
Merged from 1.2:
 * Allow cache-keys-to-save to be set at runtime (CASSANDRA-5980)
 * Avoid second-guessing out-of-space state (CASSANDRA-5605)
 * Tuning knobs for dealing with large blobs and many CFs (CASSANDRA-5982)
 * (Hadoop) Fix CQLRW for thrift tables (CASSANDRA-6002)
 * Fix possible divide-by-zero in HHOM (CASSANDRA-5990)
 * Allow local batchlog writes for CL.ANY (CASSANDRA-5967)
 * Upgrade metrics-core to version 2.2.0 (CASSANDRA-5947)
 * Fix CqlRecordWriter with composite keys (CASSANDRA-5949)
 * Add snitch, schema version, cluster, partitioner to JMX (CASSANDRA-5881)
 * Allow disabling SlabAllocator (CASSANDRA-5935)
 * Make user-defined compaction JMX blocking (CASSANDRA-4952)
 * Fix streaming does not transfer wrapped range (CASSANDRA-5948)
 * Fix loading index summary containing empty key (CASSANDRA-5965)
 * Correctly handle limits in CompositesSearcher (CASSANDRA-5975)
 * Pig: handle CQL collections (CASSANDRA-5867)
 * Pass the updated cf to the PRSI index() method (CASSANDRA-5999)
 * Allow empty CQL3 batches (as no-op) (CASSANDRA-5994)
 * Support null in CQL3 functions (CASSANDRA-5910)
 * Replace the deprecated MapMaker with CacheLoader (CASSANDRA-6007)
 * Add SSTableDeletingNotification to DataTracker (CASSANDRA-6010)
 * Fix snapshots in use get deleted during snapshot repair (CASSANDRA-6011)
 * Move hints and exception count to o.a.c.metrics (CASSANDRA-6017)
 * Fix memory leak in snapshot repair (CASSANDRA-6047)
 * Fix sstable2sjon for CQL3 tables (CASSANDRA-5852)


2.0.0
 * Fix thrift validation when inserting into CQL3 tables (CASSANDRA-5138)
 * Fix periodic memtable flushing behavior with clean memtables (CASSANDRA-5931)
 * Fix dateOf() function for pre-2.0 timestamp columns (CASSANDRA-5928)
 * Fix SSTable unintentionally loads BF when opened for batch (CASSANDRA-5938)
 * Add stream session progress to JMX (CASSANDRA-4757)
 * Fix NPE during CAS operation (CASSANDRA-5925)
Merged from 1.2:
 * Fix getBloomFilterDiskSpaceUsed for AlwaysPresentFilter (CASSANDRA-5900)
 * Don't announce schema version until we've loaded the changes locally
   (CASSANDRA-5904)
 * Fix to support off heap bloom filters size greater than 2 GB (CASSANDRA-5903)
 * Properly handle parsing huge map and set literals (CASSANDRA-5893)


2.0.0-rc2
 * enable vnodes by default (CASSANDRA-5869)
 * fix CAS contention timeout (CASSANDRA-5830)
 * fix HsHa to respect max frame size (CASSANDRA-4573)
 * Fix (some) 2i on composite components omissions (CASSANDRA-5851)
 * cqlsh: add DESCRIBE FULL SCHEMA variant (CASSANDRA-5880)
Merged from 1.2:
 * Correctly validate sparse composite cells in scrub (CASSANDRA-5855)
 * Add KeyCacheHitRate metric to CF metrics (CASSANDRA-5868)
 * cqlsh: add support for multiline comments (CASSANDRA-5798)
 * Handle CQL3 SELECT duplicate IN restrictions on clustering columns
   (CASSANDRA-5856)


2.0.0-rc1
 * improve DecimalSerializer performance (CASSANDRA-5837)
 * fix potential spurious wakeup in AsyncOneResponse (CASSANDRA-5690)
 * fix schema-related trigger issues (CASSANDRA-5774)
 * Better validation when accessing CQL3 table from thrift (CASSANDRA-5138)
 * Fix assertion error during repair (CASSANDRA-5801)
 * Fix range tombstone bug (CASSANDRA-5805)
 * DC-local CAS (CASSANDRA-5797)
 * Add a native_protocol_version column to the system.local table (CASSANRDA-5819)
 * Use index_interval from cassandra.yaml when upgraded (CASSANDRA-5822)
 * Fix buffer underflow on socket close (CASSANDRA-5792)
Merged from 1.2:
 * Fix reading DeletionTime from 1.1-format sstables (CASSANDRA-5814)
 * cqlsh: add collections support to COPY (CASSANDRA-5698)
 * retry important messages for any IOException (CASSANDRA-5804)
 * Allow empty IN relations in SELECT/UPDATE/DELETE statements (CASSANDRA-5626)
 * cqlsh: fix crashing on Windows due to libedit detection (CASSANDRA-5812)
 * fix bulk-loading compressed sstables (CASSANDRA-5820)
 * (Hadoop) fix quoting in CqlPagingRecordReader and CqlRecordWriter
   (CASSANDRA-5824)
 * update default LCS sstable size to 160MB (CASSANDRA-5727)
 * Allow compacting 2Is via nodetool (CASSANDRA-5670)
 * Hex-encode non-String keys in OPP (CASSANDRA-5793)
 * nodetool history logging (CASSANDRA-5823)
 * (Hadoop) fix support for Thrift tables in CqlPagingRecordReader
   (CASSANDRA-5752)
 * add "all time blocked" to StatusLogger output (CASSANDRA-5825)
 * Future-proof inter-major-version schema migrations (CASSANDRA-5845)
 * (Hadoop) add CqlPagingRecordReader support for ReversedType in Thrift table
   (CASSANDRA-5718)
 * Add -no-snapshot option to scrub (CASSANDRA-5891)
 * Fix to support off heap bloom filters size greater than 2 GB (CASSANDRA-5903)
 * Properly handle parsing huge map and set literals (CASSANDRA-5893)
 * Fix LCS L0 compaction may overlap in L1 (CASSANDRA-5907)
 * New sstablesplit tool to split large sstables offline (CASSANDRA-4766)
 * Fix potential deadlock in native protocol server (CASSANDRA-5926)
 * Disallow incompatible type change in CQL3 (CASSANDRA-5882)
Merged from 1.1:
 * Correctly validate sparse composite cells in scrub (CASSANDRA-5855)


2.0.0-beta2
 * Replace countPendingHints with Hints Created metric (CASSANDRA-5746)
 * Allow nodetool with no args, and with help to run without a server (CASSANDRA-5734)
 * Cleanup AbstractType/TypeSerializer classes (CASSANDRA-5744)
 * Remove unimplemented cli option schema-mwt (CASSANDRA-5754)
 * Support range tombstones in thrift (CASSANDRA-5435)
 * Normalize table-manipulating CQL3 statements' class names (CASSANDRA-5759)
 * cqlsh: add missing table options to DESCRIBE output (CASSANDRA-5749)
 * Fix assertion error during repair (CASSANDRA-5757)
 * Fix bulkloader (CASSANDRA-5542)
 * Add LZ4 compression to the native protocol (CASSANDRA-5765)
 * Fix bugs in the native protocol v2 (CASSANDRA-5770)
 * CAS on 'primary key only' table (CASSANDRA-5715)
 * Support streaming SSTables of old versions (CASSANDRA-5772)
 * Always respect protocol version in native protocol (CASSANDRA-5778)
 * Fix ConcurrentModificationException during streaming (CASSANDRA-5782)
 * Update deletion timestamp in Commit#updatesWithPaxosTime (CASSANDRA-5787)
 * Thrift cas() method crashes if input columns are not sorted (CASSANDRA-5786)
 * Order columns names correctly when querying for CAS (CASSANDRA-5788)
 * Fix streaming retry (CASSANDRA-5775)
Merged from 1.2:
 * if no seeds can be a reached a node won't start in a ring by itself (CASSANDRA-5768)
 * add cassandra.unsafesystem property (CASSANDRA-5704)
 * (Hadoop) quote identifiers in CqlPagingRecordReader (CASSANDRA-5763)
 * Add replace_node functionality for vnodes (CASSANDRA-5337)
 * Add timeout events to query traces (CASSANDRA-5520)
 * Fix serialization of the LEFT gossip value (CASSANDRA-5696)
 * Pig: support for cql3 tables (CASSANDRA-5234)
 * Fix skipping range tombstones with reverse queries (CASSANDRA-5712)
 * Expire entries out of ThriftSessionManager (CASSANDRA-5719)
 * Don't keep ancestor information in memory (CASSANDRA-5342)
 * Expose native protocol server status in nodetool info (CASSANDRA-5735)
 * Fix pathetic performance of range tombstones (CASSANDRA-5677)
 * Fix querying with an empty (impossible) range (CASSANDRA-5573)
 * cqlsh: handle CUSTOM 2i in DESCRIBE output (CASSANDRA-5760)
 * Fix minor bug in Range.intersects(Bound) (CASSANDRA-5771)
 * cqlsh: handle disabled compression in DESCRIBE output (CASSANDRA-5766)
 * Ensure all UP events are notified on the native protocol (CASSANDRA-5769)
 * Fix formatting of sstable2json with multiple -k arguments (CASSANDRA-5781)
 * Don't rely on row marker for queries in general to hide lost markers
   after TTL expires (CASSANDRA-5762)
 * Sort nodetool help output (CASSANDRA-5776)
 * Fix column expiring during 2 phases compaction (CASSANDRA-5799)
 * now() is being rejected in INSERTs when inside collections (CASSANDRA-5795)


2.0.0-beta1
 * Add support for indexing clustered columns (CASSANDRA-5125)
 * Removed on-heap row cache (CASSANDRA-5348)
 * use nanotime consistently for node-local timeouts (CASSANDRA-5581)
 * Avoid unnecessary second pass on name-based queries (CASSANDRA-5577)
 * Experimental triggers (CASSANDRA-1311)
 * JEMalloc support for off-heap allocation (CASSANDRA-3997)
 * Single-pass compaction (CASSANDRA-4180)
 * Removed token range bisection (CASSANDRA-5518)
 * Removed compatibility with pre-1.2.5 sstables and network messages
   (CASSANDRA-5511)
 * removed PBSPredictor (CASSANDRA-5455)
 * CAS support (CASSANDRA-5062, 5441, 5442, 5443, 5619, 5667)
 * Leveled compaction performs size-tiered compactions in L0
   (CASSANDRA-5371, 5439)
 * Add yaml network topology snitch for mixed ec2/other envs (CASSANDRA-5339)
 * Log when a node is down longer than the hint window (CASSANDRA-4554)
 * Optimize tombstone creation for ExpiringColumns (CASSANDRA-4917)
 * Improve LeveledScanner work estimation (CASSANDRA-5250, 5407)
 * Replace compaction lock with runWithCompactionsDisabled (CASSANDRA-3430)
 * Change Message IDs to ints (CASSANDRA-5307)
 * Move sstable level information into the Stats component, removing the
   need for a separate Manifest file (CASSANDRA-4872)
 * avoid serializing to byte[] on commitlog append (CASSANDRA-5199)
 * make index_interval configurable per columnfamily (CASSANDRA-3961, CASSANDRA-5650)
 * add default_time_to_live (CASSANDRA-3974)
 * add memtable_flush_period_in_ms (CASSANDRA-4237)
 * replace supercolumns internally by composites (CASSANDRA-3237, 5123)
 * upgrade thrift to 0.9.0 (CASSANDRA-3719)
 * drop unnecessary keyspace parameter from user-defined compaction API
   (CASSANDRA-5139)
 * more robust solution to incomplete compactions + counters (CASSANDRA-5151)
 * Change order of directory searching for c*.in.sh (CASSANDRA-3983)
 * Add tool to reset SSTable compaction level for LCS (CASSANDRA-5271)
 * Allow custom configuration loader (CASSANDRA-5045)
 * Remove memory emergency pressure valve logic (CASSANDRA-3534)
 * Reduce request latency with eager retry (CASSANDRA-4705)
 * cqlsh: Remove ASSUME command (CASSANDRA-5331)
 * Rebuild BF when loading sstables if bloom_filter_fp_chance
   has changed since compaction (CASSANDRA-5015)
 * remove row-level bloom filters (CASSANDRA-4885)
 * Change Kernel Page Cache skipping into row preheating (disabled by default)
   (CASSANDRA-4937)
 * Improve repair by deciding on a gcBefore before sending
   out TreeRequests (CASSANDRA-4932)
 * Add an official way to disable compactions (CASSANDRA-5074)
 * Reenable ALTER TABLE DROP with new semantics (CASSANDRA-3919)
 * Add binary protocol versioning (CASSANDRA-5436)
 * Swap THshaServer for TThreadedSelectorServer (CASSANDRA-5530)
 * Add alias support to SELECT statement (CASSANDRA-5075)
 * Don't create empty RowMutations in CommitLogReplayer (CASSANDRA-5541)
 * Use range tombstones when dropping cfs/columns from schema (CASSANDRA-5579)
 * cqlsh: drop CQL2/CQL3-beta support (CASSANDRA-5585)
 * Track max/min column names in sstables to be able to optimize slice
   queries (CASSANDRA-5514, CASSANDRA-5595, CASSANDRA-5600)
 * Binary protocol: allow batching already prepared statements (CASSANDRA-4693)
 * Allow preparing timestamp, ttl and limit in CQL3 queries (CASSANDRA-4450)
 * Support native link w/o JNA in Java7 (CASSANDRA-3734)
 * Use SASL authentication in binary protocol v2 (CASSANDRA-5545)
 * Replace Thrift HsHa with LMAX Disruptor based implementation (CASSANDRA-5582)
 * cqlsh: Add row count to SELECT output (CASSANDRA-5636)
 * Include a timestamp with all read commands to determine column expiration
   (CASSANDRA-5149)
 * Streaming 2.0 (CASSANDRA-5286, 5699)
 * Conditional create/drop ks/table/index statements in CQL3 (CASSANDRA-2737)
 * more pre-table creation property validation (CASSANDRA-5693)
 * Redesign repair messages (CASSANDRA-5426)
 * Fix ALTER RENAME post-5125 (CASSANDRA-5702)
 * Disallow renaming a 2ndary indexed column (CASSANDRA-5705)
 * Rename Table to Keyspace (CASSANDRA-5613)
 * Ensure changing column_index_size_in_kb on different nodes don't corrupt the
   sstable (CASSANDRA-5454)
 * Move resultset type information into prepare, not execute (CASSANDRA-5649)
 * Auto paging in binary protocol (CASSANDRA-4415, 5714)
 * Don't tie client side use of AbstractType to JDBC (CASSANDRA-4495)
 * Adds new TimestampType to replace DateType (CASSANDRA-5723, CASSANDRA-5729)
Merged from 1.2:
 * make starting native protocol server idempotent (CASSANDRA-5728)
 * Fix loading key cache when a saved entry is no longer valid (CASSANDRA-5706)
 * Fix serialization of the LEFT gossip value (CASSANDRA-5696)
 * cqlsh: Don't show 'null' in place of empty values (CASSANDRA-5675)
 * Race condition in detecting version on a mixed 1.1/1.2 cluster
   (CASSANDRA-5692)
 * Fix skipping range tombstones with reverse queries (CASSANDRA-5712)
 * Expire entries out of ThriftSessionManager (CASSANRDA-5719)
 * Don't keep ancestor information in memory (CASSANDRA-5342)
 * cqlsh: fix handling of semicolons inside BATCH queries (CASSANDRA-5697)


1.2.6
 * Fix tracing when operation completes before all responses arrive
   (CASSANDRA-5668)
 * Fix cross-DC mutation forwarding (CASSANDRA-5632)
 * Reduce SSTableLoader memory usage (CASSANDRA-5555)
 * Scale hinted_handoff_throttle_in_kb to cluster size (CASSANDRA-5272)
 * (Hadoop) Add CQL3 input/output formats (CASSANDRA-4421, 5622)
 * (Hadoop) Fix InputKeyRange in CFIF (CASSANDRA-5536)
 * Fix dealing with ridiculously large max sstable sizes in LCS (CASSANDRA-5589)
 * Ignore pre-truncate hints (CASSANDRA-4655)
 * Move System.exit on OOM into a separate thread (CASSANDRA-5273)
 * Write row markers when serializing schema (CASSANDRA-5572)
 * Check only SSTables for the requested range when streaming (CASSANDRA-5569)
 * Improve batchlog replay behavior and hint ttl handling (CASSANDRA-5314)
 * Exclude localTimestamp from validation for tombstones (CASSANDRA-5398)
 * cqlsh: add custom prompt support (CASSANDRA-5539)
 * Reuse prepared statements in hot auth queries (CASSANDRA-5594)
 * cqlsh: add vertical output option (see EXPAND) (CASSANDRA-5597)
 * Add a rate limit option to stress (CASSANDRA-5004)
 * have BulkLoader ignore snapshots directories (CASSANDRA-5587)
 * fix SnitchProperties logging context (CASSANDRA-5602)
 * Expose whether jna is enabled and memory is locked via JMX (CASSANDRA-5508)
 * cqlsh: fix COPY FROM with ReversedType (CASSANDRA-5610)
 * Allow creating CUSTOM indexes on collections (CASSANDRA-5615)
 * Evaluate now() function at execution time (CASSANDRA-5616)
 * Expose detailed read repair metrics (CASSANDRA-5618)
 * Correct blob literal + ReversedType parsing (CASSANDRA-5629)
 * Allow GPFS to prefer the internal IP like EC2MRS (CASSANDRA-5630)
 * fix help text for -tspw cassandra-cli (CASSANDRA-5643)
 * don't throw away initial causes exceptions for internode encryption issues
   (CASSANDRA-5644)
 * Fix message spelling errors for cql select statements (CASSANDRA-5647)
 * Suppress custom exceptions thru jmx (CASSANDRA-5652)
 * Update CREATE CUSTOM INDEX syntax (CASSANDRA-5639)
 * Fix PermissionDetails.equals() method (CASSANDRA-5655)
 * Never allow partition key ranges in CQL3 without token() (CASSANDRA-5666)
 * Gossiper incorrectly drops AppState for an upgrading node (CASSANDRA-5660)
 * Connection thrashing during multi-region ec2 during upgrade, due to
   messaging version (CASSANDRA-5669)
 * Avoid over reconnecting in EC2MRS (CASSANDRA-5678)
 * Fix ReadResponseSerializer.serializedSize() for digest reads (CASSANDRA-5476)
 * allow sstable2json on 2i CFs (CASSANDRA-5694)
Merged from 1.1:
 * Remove buggy thrift max message length option (CASSANDRA-5529)
 * Fix NPE in Pig's widerow mode (CASSANDRA-5488)
 * Add split size parameter to Pig and disable split combination (CASSANDRA-5544)


1.2.5
 * make BytesToken.toString only return hex bytes (CASSANDRA-5566)
 * Ensure that submitBackground enqueues at least one task (CASSANDRA-5554)
 * fix 2i updates with identical values and timestamps (CASSANDRA-5540)
 * fix compaction throttling bursty-ness (CASSANDRA-4316)
 * reduce memory consumption of IndexSummary (CASSANDRA-5506)
 * remove per-row column name bloom filters (CASSANDRA-5492)
 * Include fatal errors in trace events (CASSANDRA-5447)
 * Ensure that PerRowSecondaryIndex is notified of row-level deletes
   (CASSANDRA-5445)
 * Allow empty blob literals in CQL3 (CASSANDRA-5452)
 * Fix streaming RangeTombstones at column index boundary (CASSANDRA-5418)
 * Fix preparing statements when current keyspace is not set (CASSANDRA-5468)
 * Fix SemanticVersion.isSupportedBy minor/patch handling (CASSANDRA-5496)
 * Don't provide oldCfId for post-1.1 system cfs (CASSANDRA-5490)
 * Fix primary range ignores replication strategy (CASSANDRA-5424)
 * Fix shutdown of binary protocol server (CASSANDRA-5507)
 * Fix repair -snapshot not working (CASSANDRA-5512)
 * Set isRunning flag later in binary protocol server (CASSANDRA-5467)
 * Fix use of CQL3 functions with descending clustering order (CASSANDRA-5472)
 * Disallow renaming columns one at a time for thrift table in CQL3
   (CASSANDRA-5531)
 * cqlsh: add CLUSTERING ORDER BY support to DESCRIBE (CASSANDRA-5528)
 * Add custom secondary index support to CQL3 (CASSANDRA-5484)
 * Fix repair hanging silently on unexpected error (CASSANDRA-5229)
 * Fix Ec2Snitch regression introduced by CASSANDRA-5171 (CASSANDRA-5432)
 * Add nodetool enablebackup/disablebackup (CASSANDRA-5556)
 * cqlsh: fix DESCRIBE after case insensitive USE (CASSANDRA-5567)
Merged from 1.1
 * Add retry mechanism to OTC for non-droppable_verbs (CASSANDRA-5393)
 * Use allocator information to improve memtable memory usage estimate
   (CASSANDRA-5497)
 * Fix trying to load deleted row into row cache on startup (CASSANDRA-4463)
 * fsync leveled manifest to avoid corruption (CASSANDRA-5535)
 * Fix Bound intersection computation (CASSANDRA-5551)
 * sstablescrub now respects max memory size in cassandra.in.sh (CASSANDRA-5562)


1.2.4
 * Ensure that PerRowSecondaryIndex updates see the most recent values
   (CASSANDRA-5397)
 * avoid duplicate index entries ind PrecompactedRow and
   ParallelCompactionIterable (CASSANDRA-5395)
 * remove the index entry on oldColumn when new column is a tombstone
   (CASSANDRA-5395)
 * Change default stream throughput from 400 to 200 mbps (CASSANDRA-5036)
 * Gossiper logs DOWN for symmetry with UP (CASSANDRA-5187)
 * Fix mixing prepared statements between keyspaces (CASSANDRA-5352)
 * Fix consistency level during bootstrap - strike 3 (CASSANDRA-5354)
 * Fix transposed arguments in AlreadyExistsException (CASSANDRA-5362)
 * Improve asynchronous hint delivery (CASSANDRA-5179)
 * Fix Guava dependency version (12.0 -> 13.0.1) for Maven (CASSANDRA-5364)
 * Validate that provided CQL3 collection value are < 64K (CASSANDRA-5355)
 * Make upgradeSSTable skip current version sstables by default (CASSANDRA-5366)
 * Optimize min/max timestamp collection (CASSANDRA-5373)
 * Invalid streamId in cql binary protocol when using invalid CL
   (CASSANDRA-5164)
 * Fix validation for IN where clauses with collections (CASSANDRA-5376)
 * Copy resultSet on count query to avoid ConcurrentModificationException
   (CASSANDRA-5382)
 * Correctly typecheck in CQL3 even with ReversedType (CASSANDRA-5386)
 * Fix streaming compressed files when using encryption (CASSANDRA-5391)
 * cassandra-all 1.2.0 pom missing netty dependency (CASSANDRA-5392)
 * Fix writetime/ttl functions on null values (CASSANDRA-5341)
 * Fix NPE during cql3 select with token() (CASSANDRA-5404)
 * IndexHelper.skipBloomFilters won't skip non-SHA filters (CASSANDRA-5385)
 * cqlsh: Print maps ordered by key, sort sets (CASSANDRA-5413)
 * Add null syntax support in CQL3 for inserts (CASSANDRA-3783)
 * Allow unauthenticated set_keyspace() calls (CASSANDRA-5423)
 * Fix potential incremental backups race (CASSANDRA-5410)
 * Fix prepared BATCH statements with batch-level timestamps (CASSANDRA-5415)
 * Allow overriding superuser setup delay (CASSANDRA-5430)
 * cassandra-shuffle with JMX usernames and passwords (CASSANDRA-5431)
Merged from 1.1:
 * cli: Quote ks and cf names in schema output when needed (CASSANDRA-5052)
 * Fix bad default for min/max timestamp in SSTableMetadata (CASSANDRA-5372)
 * Fix cf name extraction from manifest in Directories.migrateFile()
   (CASSANDRA-5242)
 * Support pluggable internode authentication (CASSANDRA-5401)


1.2.3
 * add check for sstable overlap within a level on startup (CASSANDRA-5327)
 * replace ipv6 colons in jmx object names (CASSANDRA-5298, 5328)
 * Avoid allocating SSTableBoundedScanner during repair when the range does
   not intersect the sstable (CASSANDRA-5249)
 * Don't lowercase property map keys (this breaks NTS) (CASSANDRA-5292)
 * Fix composite comparator with super columns (CASSANDRA-5287)
 * Fix insufficient validation of UPDATE queries against counter cfs
   (CASSANDRA-5300)
 * Fix PropertyFileSnitch default DC/Rack behavior (CASSANDRA-5285)
 * Handle null values when executing prepared statement (CASSANDRA-5081)
 * Add netty to pom dependencies (CASSANDRA-5181)
 * Include type arguments in Thrift CQLPreparedResult (CASSANDRA-5311)
 * Fix compaction not removing columns when bf_fp_ratio is 1 (CASSANDRA-5182)
 * cli: Warn about missing CQL3 tables in schema descriptions (CASSANDRA-5309)
 * Re-enable unknown option in replication/compaction strategies option for
   backward compatibility (CASSANDRA-4795)
 * Add binary protocol support to stress (CASSANDRA-4993)
 * cqlsh: Fix COPY FROM value quoting and null handling (CASSANDRA-5305)
 * Fix repair -pr for vnodes (CASSANDRA-5329)
 * Relax CL for auth queries for non-default users (CASSANDRA-5310)
 * Fix AssertionError during repair (CASSANDRA-5245)
 * Don't announce migrations to pre-1.2 nodes (CASSANDRA-5334)
Merged from 1.1:
 * Update offline scrub for 1.0 -> 1.1 directory structure (CASSANDRA-5195)
 * add tmp flag to Descriptor hashcode (CASSANDRA-4021)
 * fix logging of "Found table data in data directories" when only system tables
   are present (CASSANDRA-5289)
 * cli: Add JMX authentication support (CASSANDRA-5080)
 * nodetool: ability to repair specific range (CASSANDRA-5280)
 * Fix possible assertion triggered in SliceFromReadCommand (CASSANDRA-5284)
 * cqlsh: Add inet type support on Windows (ipv4-only) (CASSANDRA-4801)
 * Fix race when initializing ColumnFamilyStore (CASSANDRA-5350)
 * Add UseTLAB JVM flag (CASSANDRA-5361)


1.2.2
 * fix potential for multiple concurrent compactions of the same sstables
   (CASSANDRA-5256)
 * avoid no-op caching of byte[] on commitlog append (CASSANDRA-5199)
 * fix symlinks under data dir not working (CASSANDRA-5185)
 * fix bug in compact storage metadata handling (CASSANDRA-5189)
 * Validate login for USE queries (CASSANDRA-5207)
 * cli: remove default username and password (CASSANDRA-5208)
 * configure populate_io_cache_on_flush per-CF (CASSANDRA-4694)
 * allow configuration of internode socket buffer (CASSANDRA-3378)
 * Make sstable directory picking blacklist-aware again (CASSANDRA-5193)
 * Correctly expire gossip states for edge cases (CASSANDRA-5216)
 * Improve handling of directory creation failures (CASSANDRA-5196)
 * Expose secondary indicies to the rest of nodetool (CASSANDRA-4464)
 * Binary protocol: avoid sending notification for 0.0.0.0 (CASSANDRA-5227)
 * add UseCondCardMark XX jvm settings on jdk 1.7 (CASSANDRA-4366)
 * CQL3 refactor to allow conversion function (CASSANDRA-5226)
 * Fix drop of sstables in some circumstance (CASSANDRA-5232)
 * Implement caching of authorization results (CASSANDRA-4295)
 * Add support for LZ4 compression (CASSANDRA-5038)
 * Fix missing columns in wide rows queries (CASSANDRA-5225)
 * Simplify auth setup and make system_auth ks alterable (CASSANDRA-5112)
 * Stop compactions from hanging during bootstrap (CASSANDRA-5244)
 * fix compressed streaming sending extra chunk (CASSANDRA-5105)
 * Add CQL3-based implementations of IAuthenticator and IAuthorizer
   (CASSANDRA-4898)
 * Fix timestamp-based tomstone removal logic (CASSANDRA-5248)
 * cli: Add JMX authentication support (CASSANDRA-5080)
 * Fix forceFlush behavior (CASSANDRA-5241)
 * cqlsh: Add username autocompletion (CASSANDRA-5231)
 * Fix CQL3 composite partition key error (CASSANDRA-5240)
 * Allow IN clause on last clustering key (CASSANDRA-5230)
Merged from 1.1:
 * fix start key/end token validation for wide row iteration (CASSANDRA-5168)
 * add ConfigHelper support for Thrift frame and max message sizes (CASSANDRA-5188)
 * fix nodetool repair not fail on node down (CASSANDRA-5203)
 * always collect tombstone hints (CASSANDRA-5068)
 * Fix error when sourcing file in cqlsh (CASSANDRA-5235)


1.2.1
 * stream undelivered hints on decommission (CASSANDRA-5128)
 * GossipingPropertyFileSnitch loads saved dc/rack info if needed (CASSANDRA-5133)
 * drain should flush system CFs too (CASSANDRA-4446)
 * add inter_dc_tcp_nodelay setting (CASSANDRA-5148)
 * re-allow wrapping ranges for start_token/end_token range pairitspwng (CASSANDRA-5106)
 * fix validation compaction of empty rows (CASSANDRA-5136)
 * nodetool methods to enable/disable hint storage/delivery (CASSANDRA-4750)
 * disallow bloom filter false positive chance of 0 (CASSANDRA-5013)
 * add threadpool size adjustment methods to JMXEnabledThreadPoolExecutor and
   CompactionManagerMBean (CASSANDRA-5044)
 * fix hinting for dropped local writes (CASSANDRA-4753)
 * off-heap cache doesn't need mutable column container (CASSANDRA-5057)
 * apply disk_failure_policy to bad disks on initial directory creation
   (CASSANDRA-4847)
 * Optimize name-based queries to use ArrayBackedSortedColumns (CASSANDRA-5043)
 * Fall back to old manifest if most recent is unparseable (CASSANDRA-5041)
 * pool [Compressed]RandomAccessReader objects on the partitioned read path
   (CASSANDRA-4942)
 * Add debug logging to list filenames processed by Directories.migrateFile
   method (CASSANDRA-4939)
 * Expose black-listed directories via JMX (CASSANDRA-4848)
 * Log compaction merge counts (CASSANDRA-4894)
 * Minimize byte array allocation by AbstractData{Input,Output} (CASSANDRA-5090)
 * Add SSL support for the binary protocol (CASSANDRA-5031)
 * Allow non-schema system ks modification for shuffle to work (CASSANDRA-5097)
 * cqlsh: Add default limit to SELECT statements (CASSANDRA-4972)
 * cqlsh: fix DESCRIBE for 1.1 cfs in CQL3 (CASSANDRA-5101)
 * Correctly gossip with nodes >= 1.1.7 (CASSANDRA-5102)
 * Ensure CL guarantees on digest mismatch (CASSANDRA-5113)
 * Validate correctly selects on composite partition key (CASSANDRA-5122)
 * Fix exception when adding collection (CASSANDRA-5117)
 * Handle states for non-vnode clusters correctly (CASSANDRA-5127)
 * Refuse unrecognized replication and compaction strategy options (CASSANDRA-4795)
 * Pick the correct value validator in sstable2json for cql3 tables (CASSANDRA-5134)
 * Validate login for describe_keyspace, describe_keyspaces and set_keyspace
   (CASSANDRA-5144)
 * Fix inserting empty maps (CASSANDRA-5141)
 * Don't remove tokens from System table for node we know (CASSANDRA-5121)
 * fix streaming progress report for compresed files (CASSANDRA-5130)
 * Coverage analysis for low-CL queries (CASSANDRA-4858)
 * Stop interpreting dates as valid timeUUID value (CASSANDRA-4936)
 * Adds E notation for floating point numbers (CASSANDRA-4927)
 * Detect (and warn) unintentional use of the cql2 thrift methods when cql3 was
   intended (CASSANDRA-5172)
 * cli: Quote ks and cf names in schema output when needed (CASSANDRA-5052)
 * Fix cf name extraction from manifest in Directories.migrateFile() (CASSANDRA-5242)
 * Replace mistaken usage of commons-logging with slf4j (CASSANDRA-5464)
 * Ensure Jackson dependency matches lib (CASSANDRA-5126)
 * Expose droppable tombstone ratio stats over JMX (CASSANDRA-5159)
Merged from 1.1:
 * Simplify CompressedRandomAccessReader to work around JDK FD bug (CASSANDRA-5088)
 * Improve handling a changing target throttle rate mid-compaction (CASSANDRA-5087)
 * Pig: correctly decode row keys in widerow mode (CASSANDRA-5098)
 * nodetool repair command now prints progress (CASSANDRA-4767)
 * fix user defined compaction to run against 1.1 data directory (CASSANDRA-5118)
 * Fix CQL3 BATCH authorization caching (CASSANDRA-5145)
 * fix get_count returns incorrect value with TTL (CASSANDRA-5099)
 * better handling for mid-compaction failure (CASSANDRA-5137)
 * convert default marshallers list to map for better readability (CASSANDRA-5109)
 * fix ConcurrentModificationException in getBootstrapSource (CASSANDRA-5170)
 * fix sstable maxtimestamp for row deletes and pre-1.1.1 sstables (CASSANDRA-5153)
 * Fix thread growth on node removal (CASSANDRA-5175)
 * Make Ec2Region's datacenter name configurable (CASSANDRA-5155)


1.2.0
 * Disallow counters in collections (CASSANDRA-5082)
 * cqlsh: add unit tests (CASSANDRA-3920)
 * fix default bloom_filter_fp_chance for LeveledCompactionStrategy (CASSANDRA-5093)
Merged from 1.1:
 * add validation for get_range_slices with start_key and end_token (CASSANDRA-5089)


1.2.0-rc2
 * fix nodetool ownership display with vnodes (CASSANDRA-5065)
 * cqlsh: add DESCRIBE KEYSPACES command (CASSANDRA-5060)
 * Fix potential infinite loop when reloading CFS (CASSANDRA-5064)
 * Fix SimpleAuthorizer example (CASSANDRA-5072)
 * cqlsh: force CL.ONE for tracing and system.schema* queries (CASSANDRA-5070)
 * Includes cassandra-shuffle in the debian package (CASSANDRA-5058)
Merged from 1.1:
 * fix multithreaded compaction deadlock (CASSANDRA-4492)
 * fix temporarily missing schema after upgrade from pre-1.1.5 (CASSANDRA-5061)
 * Fix ALTER TABLE overriding compression options with defaults
   (CASSANDRA-4996, 5066)
 * fix specifying and altering crc_check_chance (CASSANDRA-5053)
 * fix Murmur3Partitioner ownership% calculation (CASSANDRA-5076)
 * Don't expire columns sooner than they should in 2ndary indexes (CASSANDRA-5079)


1.2-rc1
 * rename rpc_timeout settings to request_timeout (CASSANDRA-5027)
 * add BF with 0.1 FP to LCS by default (CASSANDRA-5029)
 * Fix preparing insert queries (CASSANDRA-5016)
 * Fix preparing queries with counter increment (CASSANDRA-5022)
 * Fix preparing updates with collections (CASSANDRA-5017)
 * Don't generate UUID based on other node address (CASSANDRA-5002)
 * Fix message when trying to alter a clustering key type (CASSANDRA-5012)
 * Update IAuthenticator to match the new IAuthorizer (CASSANDRA-5003)
 * Fix inserting only a key in CQL3 (CASSANDRA-5040)
 * Fix CQL3 token() function when used with strings (CASSANDRA-5050)
Merged from 1.1:
 * reduce log spam from invalid counter shards (CASSANDRA-5026)
 * Improve schema propagation performance (CASSANDRA-5025)
 * Fix for IndexHelper.IndexFor throws OOB Exception (CASSANDRA-5030)
 * cqlsh: make it possible to describe thrift CFs (CASSANDRA-4827)
 * cqlsh: fix timestamp formatting on some platforms (CASSANDRA-5046)


1.2-beta3
 * make consistency level configurable in cqlsh (CASSANDRA-4829)
 * fix cqlsh rendering of blob fields (CASSANDRA-4970)
 * fix cqlsh DESCRIBE command (CASSANDRA-4913)
 * save truncation position in system table (CASSANDRA-4906)
 * Move CompressionMetadata off-heap (CASSANDRA-4937)
 * allow CLI to GET cql3 columnfamily data (CASSANDRA-4924)
 * Fix rare race condition in getExpireTimeForEndpoint (CASSANDRA-4402)
 * acquire references to overlapping sstables during compaction so bloom filter
   doesn't get free'd prematurely (CASSANDRA-4934)
 * Don't share slice query filter in CQL3 SelectStatement (CASSANDRA-4928)
 * Separate tracing from Log4J (CASSANDRA-4861)
 * Exclude gcable tombstones from merkle-tree computation (CASSANDRA-4905)
 * Better printing of AbstractBounds for tracing (CASSANDRA-4931)
 * Optimize mostRecentTombstone check in CC.collectAllData (CASSANDRA-4883)
 * Change stream session ID to UUID to avoid collision from same node (CASSANDRA-4813)
 * Use Stats.db when bulk loading if present (CASSANDRA-4957)
 * Skip repair on system_trace and keyspaces with RF=1 (CASSANDRA-4956)
 * (cql3) Remove arbitrary SELECT limit (CASSANDRA-4918)
 * Correctly handle prepared operation on collections (CASSANDRA-4945)
 * Fix CQL3 LIMIT (CASSANDRA-4877)
 * Fix Stress for CQL3 (CASSANDRA-4979)
 * Remove cassandra specific exceptions from JMX interface (CASSANDRA-4893)
 * (CQL3) Force using ALLOW FILTERING on potentially inefficient queries (CASSANDRA-4915)
 * (cql3) Fix adding column when the table has collections (CASSANDRA-4982)
 * (cql3) Fix allowing collections with compact storage (CASSANDRA-4990)
 * (cql3) Refuse ttl/writetime function on collections (CASSANDRA-4992)
 * Replace IAuthority with new IAuthorizer (CASSANDRA-4874)
 * clqsh: fix KEY pseudocolumn escaping when describing Thrift tables
   in CQL3 mode (CASSANDRA-4955)
 * add basic authentication support for Pig CassandraStorage (CASSANDRA-3042)
 * fix CQL2 ALTER TABLE compaction_strategy_class altering (CASSANDRA-4965)
Merged from 1.1:
 * Fall back to old describe_splits if d_s_ex is not available (CASSANDRA-4803)
 * Improve error reporting when streaming ranges fail (CASSANDRA-5009)
 * Fix cqlsh timestamp formatting of timezone info (CASSANDRA-4746)
 * Fix assertion failure with leveled compaction (CASSANDRA-4799)
 * Check for null end_token in get_range_slice (CASSANDRA-4804)
 * Remove all remnants of removed nodes (CASSANDRA-4840)
 * Add aut-reloading of the log4j file in debian package (CASSANDRA-4855)
 * Fix estimated row cache entry size (CASSANDRA-4860)
 * reset getRangeSlice filter after finishing a row for get_paged_slice
   (CASSANDRA-4919)
 * expunge row cache post-truncate (CASSANDRA-4940)
 * Allow static CF definition with compact storage (CASSANDRA-4910)
 * Fix endless loop/compaction of schema_* CFs due to broken timestamps (CASSANDRA-4880)
 * Fix 'wrong class type' assertion in CounterColumn (CASSANDRA-4976)


1.2-beta2
 * fp rate of 1.0 disables BF entirely; LCS defaults to 1.0 (CASSANDRA-4876)
 * off-heap bloom filters for row keys (CASSANDRA_4865)
 * add extension point for sstable components (CASSANDRA-4049)
 * improve tracing output (CASSANDRA-4852, 4862)
 * make TRACE verb droppable (CASSANDRA-4672)
 * fix BulkLoader recognition of CQL3 columnfamilies (CASSANDRA-4755)
 * Sort commitlog segments for replay by id instead of mtime (CASSANDRA-4793)
 * Make hint delivery asynchronous (CASSANDRA-4761)
 * Pluggable Thrift transport factories for CLI and cqlsh (CASSANDRA-4609, 4610)
 * cassandra-cli: allow Double value type to be inserted to a column (CASSANDRA-4661)
 * Add ability to use custom TServerFactory implementations (CASSANDRA-4608)
 * optimize batchlog flushing to skip successful batches (CASSANDRA-4667)
 * include metadata for system keyspace itself in schema tables (CASSANDRA-4416)
 * add check to PropertyFileSnitch to verify presence of location for
   local node (CASSANDRA-4728)
 * add PBSPredictor consistency modeler (CASSANDRA-4261)
 * remove vestiges of Thrift unframed mode (CASSANDRA-4729)
 * optimize single-row PK lookups (CASSANDRA-4710)
 * adjust blockFor calculation to account for pending ranges due to node
   movement (CASSANDRA-833)
 * Change CQL version to 3.0.0 and stop accepting 3.0.0-beta1 (CASSANDRA-4649)
 * (CQL3) Make prepared statement global instead of per connection
   (CASSANDRA-4449)
 * Fix scrubbing of CQL3 created tables (CASSANDRA-4685)
 * (CQL3) Fix validation when using counter and regular columns in the same
   table (CASSANDRA-4706)
 * Fix bug starting Cassandra with simple authentication (CASSANDRA-4648)
 * Add support for batchlog in CQL3 (CASSANDRA-4545, 4738)
 * Add support for multiple column family outputs in CFOF (CASSANDRA-4208)
 * Support repairing only the local DC nodes (CASSANDRA-4747)
 * Use rpc_address for binary protocol and change default port (CASSANDRA-4751)
 * Fix use of collections in prepared statements (CASSANDRA-4739)
 * Store more information into peers table (CASSANDRA-4351, 4814)
 * Configurable bucket size for size tiered compaction (CASSANDRA-4704)
 * Run leveled compaction in parallel (CASSANDRA-4310)
 * Fix potential NPE during CFS reload (CASSANDRA-4786)
 * Composite indexes may miss results (CASSANDRA-4796)
 * Move consistency level to the protocol level (CASSANDRA-4734, 4824)
 * Fix Subcolumn slice ends not respected (CASSANDRA-4826)
 * Fix Assertion error in cql3 select (CASSANDRA-4783)
 * Fix list prepend logic (CQL3) (CASSANDRA-4835)
 * Add booleans as literals in CQL3 (CASSANDRA-4776)
 * Allow renaming PK columns in CQL3 (CASSANDRA-4822)
 * Fix binary protocol NEW_NODE event (CASSANDRA-4679)
 * Fix potential infinite loop in tombstone compaction (CASSANDRA-4781)
 * Remove system tables accounting from schema (CASSANDRA-4850)
 * (cql3) Force provided columns in clustering key order in
   'CLUSTERING ORDER BY' (CASSANDRA-4881)
 * Fix composite index bug (CASSANDRA-4884)
 * Fix short read protection for CQL3 (CASSANDRA-4882)
 * Add tracing support to the binary protocol (CASSANDRA-4699)
 * (cql3) Don't allow prepared marker inside collections (CASSANDRA-4890)
 * Re-allow order by on non-selected columns (CASSANDRA-4645)
 * Bug when composite index is created in a table having collections (CASSANDRA-4909)
 * log index scan subject in CompositesSearcher (CASSANDRA-4904)
Merged from 1.1:
 * add get[Row|Key]CacheEntries to CacheServiceMBean (CASSANDRA-4859)
 * fix get_paged_slice to wrap to next row correctly (CASSANDRA-4816)
 * fix indexing empty column values (CASSANDRA-4832)
 * allow JdbcDate to compose null Date objects (CASSANDRA-4830)
 * fix possible stackoverflow when compacting 1000s of sstables
   (CASSANDRA-4765)
 * fix wrong leveled compaction progress calculation (CASSANDRA-4807)
 * add a close() method to CRAR to prevent leaking file descriptors (CASSANDRA-4820)
 * fix potential infinite loop in get_count (CASSANDRA-4833)
 * fix compositeType.{get/from}String methods (CASSANDRA-4842)
 * (CQL) fix CREATE COLUMNFAMILY permissions check (CASSANDRA-4864)
 * Fix DynamicCompositeType same type comparison (CASSANDRA-4711)
 * Fix duplicate SSTable reference when stream session failed (CASSANDRA-3306)
 * Allow static CF definition with compact storage (CASSANDRA-4910)
 * Fix endless loop/compaction of schema_* CFs due to broken timestamps (CASSANDRA-4880)
 * Fix 'wrong class type' assertion in CounterColumn (CASSANDRA-4976)


1.2-beta1
 * add atomic_batch_mutate (CASSANDRA-4542, -4635)
 * increase default max_hint_window_in_ms to 3h (CASSANDRA-4632)
 * include message initiation time to replicas so they can more
   accurately drop timed-out requests (CASSANDRA-2858)
 * fix clientutil.jar dependencies (CASSANDRA-4566)
 * optimize WriteResponse (CASSANDRA-4548)
 * new metrics (CASSANDRA-4009)
 * redesign KEYS indexes to avoid read-before-write (CASSANDRA-2897)
 * debug tracing (CASSANDRA-1123)
 * parallelize row cache loading (CASSANDRA-4282)
 * Make compaction, flush JBOD-aware (CASSANDRA-4292)
 * run local range scans on the read stage (CASSANDRA-3687)
 * clean up ioexceptions (CASSANDRA-2116)
 * add disk_failure_policy (CASSANDRA-2118)
 * Introduce new json format with row level deletion (CASSANDRA-4054)
 * remove redundant "name" column from schema_keyspaces (CASSANDRA-4433)
 * improve "nodetool ring" handling of multi-dc clusters (CASSANDRA-3047)
 * update NTS calculateNaturalEndpoints to be O(N log N) (CASSANDRA-3881)
 * split up rpc timeout by operation type (CASSANDRA-2819)
 * rewrite key cache save/load to use only sequential i/o (CASSANDRA-3762)
 * update MS protocol with a version handshake + broadcast address id
   (CASSANDRA-4311)
 * multithreaded hint replay (CASSANDRA-4189)
 * add inter-node message compression (CASSANDRA-3127)
 * remove COPP (CASSANDRA-2479)
 * Track tombstone expiration and compact when tombstone content is
   higher than a configurable threshold, default 20% (CASSANDRA-3442, 4234)
 * update MurmurHash to version 3 (CASSANDRA-2975)
 * (CLI) track elapsed time for `delete' operation (CASSANDRA-4060)
 * (CLI) jline version is bumped to 1.0 to properly  support
   'delete' key function (CASSANDRA-4132)
 * Save IndexSummary into new SSTable 'Summary' component (CASSANDRA-2392, 4289)
 * Add support for range tombstones (CASSANDRA-3708)
 * Improve MessagingService efficiency (CASSANDRA-3617)
 * Avoid ID conflicts from concurrent schema changes (CASSANDRA-3794)
 * Set thrift HSHA server thread limit to unlimited by default (CASSANDRA-4277)
 * Avoids double serialization of CF id in RowMutation messages
   (CASSANDRA-4293)
 * stream compressed sstables directly with java nio (CASSANDRA-4297)
 * Support multiple ranges in SliceQueryFilter (CASSANDRA-3885)
 * Add column metadata to system column families (CASSANDRA-4018)
 * (cql3) Always use composite types by default (CASSANDRA-4329)
 * (cql3) Add support for set, map and list (CASSANDRA-3647)
 * Validate date type correctly (CASSANDRA-4441)
 * (cql3) Allow definitions with only a PK (CASSANDRA-4361)
 * (cql3) Add support for row key composites (CASSANDRA-4179)
 * improve DynamicEndpointSnitch by using reservoir sampling (CASSANDRA-4038)
 * (cql3) Add support for 2ndary indexes (CASSANDRA-3680)
 * (cql3) fix defining more than one PK to be invalid (CASSANDRA-4477)
 * remove schema agreement checking from all external APIs (Thrift, CQL and CQL3) (CASSANDRA-4487)
 * add Murmur3Partitioner and make it default for new installations (CASSANDRA-3772, 4621)
 * (cql3) update pseudo-map syntax to use map syntax (CASSANDRA-4497)
 * Finer grained exceptions hierarchy and provides error code with exceptions (CASSANDRA-3979)
 * Adds events push to binary protocol (CASSANDRA-4480)
 * Rewrite nodetool help (CASSANDRA-2293)
 * Make CQL3 the default for CQL (CASSANDRA-4640)
 * update stress tool to be able to use CQL3 (CASSANDRA-4406)
 * Accept all thrift update on CQL3 cf but don't expose their metadata (CASSANDRA-4377)
 * Replace Throttle with Guava's RateLimiter for HintedHandOff (CASSANDRA-4541)
 * fix counter add/get using CQL2 and CQL3 in stress tool (CASSANDRA-4633)
 * Add sstable count per level to cfstats (CASSANDRA-4537)
 * (cql3) Add ALTER KEYSPACE statement (CASSANDRA-4611)
 * (cql3) Allow defining default consistency levels (CASSANDRA-4448)
 * (cql3) Fix queries using LIMIT missing results (CASSANDRA-4579)
 * fix cross-version gossip messaging (CASSANDRA-4576)
 * added inet data type (CASSANDRA-4627)


1.1.6
 * Wait for writes on synchronous read digest mismatch (CASSANDRA-4792)
 * fix commitlog replay for nanotime-infected sstables (CASSANDRA-4782)
 * preflight check ttl for maximum of 20 years (CASSANDRA-4771)
 * (Pig) fix widerow input with single column rows (CASSANDRA-4789)
 * Fix HH to compact with correct gcBefore, which avoids wiping out
   undelivered hints (CASSANDRA-4772)
 * LCS will merge up to 32 L0 sstables as intended (CASSANDRA-4778)
 * NTS will default unconfigured DC replicas to zero (CASSANDRA-4675)
 * use default consistency level in counter validation if none is
   explicitly provide (CASSANDRA-4700)
 * Improve IAuthority interface by introducing fine-grained
   access permissions and grant/revoke commands (CASSANDRA-4490, 4644)
 * fix assumption error in CLI when updating/describing keyspace
   (CASSANDRA-4322)
 * Adds offline sstablescrub to debian packaging (CASSANDRA-4642)
 * Automatic fixing of overlapping leveled sstables (CASSANDRA-4644)
 * fix error when using ORDER BY with extended selections (CASSANDRA-4689)
 * (CQL3) Fix validation for IN queries for non-PK cols (CASSANDRA-4709)
 * fix re-created keyspace disappering after 1.1.5 upgrade
   (CASSANDRA-4698, 4752)
 * (CLI) display elapsed time in 2 fraction digits (CASSANDRA-3460)
 * add authentication support to sstableloader (CASSANDRA-4712)
 * Fix CQL3 'is reversed' logic (CASSANDRA-4716, 4759)
 * (CQL3) Don't return ReversedType in result set metadata (CASSANDRA-4717)
 * Backport adding AlterKeyspace statement (CASSANDRA-4611)
 * (CQL3) Correcty accept upper-case data types (CASSANDRA-4770)
 * Add binary protocol events for schema changes (CASSANDRA-4684)
Merged from 1.0:
 * Switch from NBHM to CHM in MessagingService's callback map, which
   prevents OOM in long-running instances (CASSANDRA-4708)


1.1.5
 * add SecondaryIndex.reload API (CASSANDRA-4581)
 * use millis + atomicint for commitlog segment creation instead of
   nanotime, which has issues under some hypervisors (CASSANDRA-4601)
 * fix FD leak in slice queries (CASSANDRA-4571)
 * avoid recursion in leveled compaction (CASSANDRA-4587)
 * increase stack size under Java7 to 180K
 * Log(info) schema changes (CASSANDRA-4547)
 * Change nodetool setcachecapcity to manipulate global caches (CASSANDRA-4563)
 * (cql3) fix setting compaction strategy (CASSANDRA-4597)
 * fix broken system.schema_* timestamps on system startup (CASSANDRA-4561)
 * fix wrong skip of cache saving (CASSANDRA-4533)
 * Avoid NPE when lost+found is in data dir (CASSANDRA-4572)
 * Respect five-minute flush moratorium after initial CL replay (CASSANDRA-4474)
 * Adds ntp as recommended in debian packaging (CASSANDRA-4606)
 * Configurable transport in CF Record{Reader|Writer} (CASSANDRA-4558)
 * (cql3) fix potential NPE with both equal and unequal restriction (CASSANDRA-4532)
 * (cql3) improves ORDER BY validation (CASSANDRA-4624)
 * Fix potential deadlock during counter writes (CASSANDRA-4578)
 * Fix cql error with ORDER BY when using IN (CASSANDRA-4612)
Merged from 1.0:
 * increase Xss to 160k to accomodate latest 1.6 JVMs (CASSANDRA-4602)
 * fix toString of hint destination tokens (CASSANDRA-4568)
 * Fix multiple values for CurrentLocal NodeID (CASSANDRA-4626)


1.1.4
 * fix offline scrub to catch >= out of order rows (CASSANDRA-4411)
 * fix cassandra-env.sh on RHEL and other non-dash-based systems
   (CASSANDRA-4494)
Merged from 1.0:
 * (Hadoop) fix setting key length for old-style mapred api (CASSANDRA-4534)
 * (Hadoop) fix iterating through a resultset consisting entirely
   of tombstoned rows (CASSANDRA-4466)


1.1.3
 * (cqlsh) add COPY TO (CASSANDRA-4434)
 * munmap commitlog segments before rename (CASSANDRA-4337)
 * (JMX) rename getRangeKeySample to sampleKeyRange to avoid returning
   multi-MB results as an attribute (CASSANDRA-4452)
 * flush based on data size, not throughput; overwritten columns no
   longer artificially inflate liveRatio (CASSANDRA-4399)
 * update default commitlog segment size to 32MB and total commitlog
   size to 32/1024 MB for 32/64 bit JVMs, respectively (CASSANDRA-4422)
 * avoid using global partitioner to estimate ranges in index sstables
   (CASSANDRA-4403)
 * restore pre-CASSANDRA-3862 approach to removing expired tombstones
   from row cache during compaction (CASSANDRA-4364)
 * (stress) support for CQL prepared statements (CASSANDRA-3633)
 * Correctly catch exception when Snappy cannot be loaded (CASSANDRA-4400)
 * (cql3) Support ORDER BY when IN condition is given in WHERE clause (CASSANDRA-4327)
 * (cql3) delete "component_index" column on DROP TABLE call (CASSANDRA-4420)
 * change nanoTime() to currentTimeInMillis() in schema related code (CASSANDRA-4432)
 * add a token generation tool (CASSANDRA-3709)
 * Fix LCS bug with sstable containing only 1 row (CASSANDRA-4411)
 * fix "Can't Modify Index Name" problem on CF update (CASSANDRA-4439)
 * Fix assertion error in getOverlappingSSTables during repair (CASSANDRA-4456)
 * fix nodetool's setcompactionthreshold command (CASSANDRA-4455)
 * Ensure compacted files are never used, to avoid counter overcount (CASSANDRA-4436)
Merged from 1.0:
 * Push the validation of secondary index values to the SecondaryIndexManager (CASSANDRA-4240)
 * allow dropping columns shadowed by not-yet-expired supercolumn or row
   tombstones in PrecompactedRow (CASSANDRA-4396)


1.1.2
 * Fix cleanup not deleting index entries (CASSANDRA-4379)
 * Use correct partitioner when saving + loading caches (CASSANDRA-4331)
 * Check schema before trying to export sstable (CASSANDRA-2760)
 * Raise a meaningful exception instead of NPE when PFS encounters
   an unconfigured node + no default (CASSANDRA-4349)
 * fix bug in sstable blacklisting with LCS (CASSANDRA-4343)
 * LCS no longer promotes tiny sstables out of L0 (CASSANDRA-4341)
 * skip tombstones during hint replay (CASSANDRA-4320)
 * fix NPE in compactionstats (CASSANDRA-4318)
 * enforce 1m min keycache for auto (CASSANDRA-4306)
 * Have DeletedColumn.isMFD always return true (CASSANDRA-4307)
 * (cql3) exeption message for ORDER BY constraints said primary filter can be
    an IN clause, which is misleading (CASSANDRA-4319)
 * (cql3) Reject (not yet supported) creation of 2ndardy indexes on tables with
   composite primary keys (CASSANDRA-4328)
 * Set JVM stack size to 160k for java 7 (CASSANDRA-4275)
 * cqlsh: add COPY command to load data from CSV flat files (CASSANDRA-4012)
 * CFMetaData.fromThrift to throw ConfigurationException upon error (CASSANDRA-4353)
 * Use CF comparator to sort indexed columns in SecondaryIndexManager
   (CASSANDRA-4365)
 * add strategy_options to the KSMetaData.toString() output (CASSANDRA-4248)
 * (cql3) fix range queries containing unqueried results (CASSANDRA-4372)
 * (cql3) allow updating column_alias types (CASSANDRA-4041)
 * (cql3) Fix deletion bug (CASSANDRA-4193)
 * Fix computation of overlapping sstable for leveled compaction (CASSANDRA-4321)
 * Improve scrub and allow to run it offline (CASSANDRA-4321)
 * Fix assertionError in StorageService.bulkLoad (CASSANDRA-4368)
 * (cqlsh) add option to authenticate to a keyspace at startup (CASSANDRA-4108)
 * (cqlsh) fix ASSUME functionality (CASSANDRA-4352)
 * Fix ColumnFamilyRecordReader to not return progress > 100% (CASSANDRA-3942)
Merged from 1.0:
 * Set gc_grace on index CF to 0 (CASSANDRA-4314)


1.1.1
 * add populate_io_cache_on_flush option (CASSANDRA-2635)
 * allow larger cache capacities than 2GB (CASSANDRA-4150)
 * add getsstables command to nodetool (CASSANDRA-4199)
 * apply parent CF compaction settings to secondary index CFs (CASSANDRA-4280)
 * preserve commitlog size cap when recycling segments at startup
   (CASSANDRA-4201)
 * (Hadoop) fix split generation regression (CASSANDRA-4259)
 * ignore min/max compactions settings in LCS, while preserving
   behavior that min=max=0 disables autocompaction (CASSANDRA-4233)
 * log number of rows read from saved cache (CASSANDRA-4249)
 * calculate exact size required for cleanup operations (CASSANDRA-1404)
 * avoid blocking additional writes during flush when the commitlog
   gets behind temporarily (CASSANDRA-1991)
 * enable caching on index CFs based on data CF cache setting (CASSANDRA-4197)
 * warn on invalid replication strategy creation options (CASSANDRA-4046)
 * remove [Freeable]Memory finalizers (CASSANDRA-4222)
 * include tombstone size in ColumnFamily.size, which can prevent OOM
   during sudden mass delete operations by yielding a nonzero liveRatio
   (CASSANDRA-3741)
 * Open 1 sstableScanner per level for leveled compaction (CASSANDRA-4142)
 * Optimize reads when row deletion timestamps allow us to restrict
   the set of sstables we check (CASSANDRA-4116)
 * add support for commitlog archiving and point-in-time recovery
   (CASSANDRA-3690)
 * avoid generating redundant compaction tasks during streaming
   (CASSANDRA-4174)
 * add -cf option to nodetool snapshot, and takeColumnFamilySnapshot to
   StorageService mbean (CASSANDRA-556)
 * optimize cleanup to drop entire sstables where possible (CASSANDRA-4079)
 * optimize truncate when autosnapshot is disabled (CASSANDRA-4153)
 * update caches to use byte[] keys to reduce memory overhead (CASSANDRA-3966)
 * add column limit to cli (CASSANDRA-3012, 4098)
 * clean up and optimize DataOutputBuffer, used by CQL compression and
   CompositeType (CASSANDRA-4072)
 * optimize commitlog checksumming (CASSANDRA-3610)
 * identify and blacklist corrupted SSTables from future compactions
   (CASSANDRA-2261)
 * Move CfDef and KsDef validation out of thrift (CASSANDRA-4037)
 * Expose API to repair a user provided range (CASSANDRA-3912)
 * Add way to force the cassandra-cli to refresh its schema (CASSANDRA-4052)
 * Avoid having replicate on write tasks stacking up at CL.ONE (CASSANDRA-2889)
 * (cql3) Backwards compatibility for composite comparators in non-cql3-aware
   clients (CASSANDRA-4093)
 * (cql3) Fix order by for reversed queries (CASSANDRA-4160)
 * (cql3) Add ReversedType support (CASSANDRA-4004)
 * (cql3) Add timeuuid type (CASSANDRA-4194)
 * (cql3) Minor fixes (CASSANDRA-4185)
 * (cql3) Fix prepared statement in BATCH (CASSANDRA-4202)
 * (cql3) Reduce the list of reserved keywords (CASSANDRA-4186)
 * (cql3) Move max/min compaction thresholds to compaction strategy options
   (CASSANDRA-4187)
 * Fix exception during move when localhost is the only source (CASSANDRA-4200)
 * (cql3) Allow paging through non-ordered partitioner results (CASSANDRA-3771)
 * (cql3) Fix drop index (CASSANDRA-4192)
 * (cql3) Don't return range ghosts anymore (CASSANDRA-3982)
 * fix re-creating Keyspaces/ColumnFamilies with the same name as dropped
   ones (CASSANDRA-4219)
 * fix SecondaryIndex LeveledManifest save upon snapshot (CASSANDRA-4230)
 * fix missing arrayOffset in FBUtilities.hash (CASSANDRA-4250)
 * (cql3) Add name of parameters in CqlResultSet (CASSANDRA-4242)
 * (cql3) Correctly validate order by queries (CASSANDRA-4246)
 * rename stress to cassandra-stress for saner packaging (CASSANDRA-4256)
 * Fix exception on colum metadata with non-string comparator (CASSANDRA-4269)
 * Check for unknown/invalid compression options (CASSANDRA-4266)
 * (cql3) Adds simple access to column timestamp and ttl (CASSANDRA-4217)
 * (cql3) Fix range queries with secondary indexes (CASSANDRA-4257)
 * Better error messages from improper input in cli (CASSANDRA-3865)
 * Try to stop all compaction upon Keyspace or ColumnFamily drop (CASSANDRA-4221)
 * (cql3) Allow keyspace properties to contain hyphens (CASSANDRA-4278)
 * (cql3) Correctly validate keyspace access in create table (CASSANDRA-4296)
 * Avoid deadlock in migration stage (CASSANDRA-3882)
 * Take supercolumn names and deletion info into account in memtable throughput
   (CASSANDRA-4264)
 * Add back backward compatibility for old style replication factor (CASSANDRA-4294)
 * Preserve compatibility with pre-1.1 index queries (CASSANDRA-4262)
Merged from 1.0:
 * Fix super columns bug where cache is not updated (CASSANDRA-4190)
 * fix maxTimestamp to include row tombstones (CASSANDRA-4116)
 * (CLI) properly handle quotes in create/update keyspace commands (CASSANDRA-4129)
 * Avoids possible deadlock during bootstrap (CASSANDRA-4159)
 * fix stress tool that hangs forever on timeout or error (CASSANDRA-4128)
 * stress tool to return appropriate exit code on failure (CASSANDRA-4188)
 * fix compaction NPE when out of disk space and assertions disabled
   (CASSANDRA-3985)
 * synchronize LCS getEstimatedTasks to avoid CME (CASSANDRA-4255)
 * ensure unique streaming session id's (CASSANDRA-4223)
 * kick off background compaction when min/max thresholds change
   (CASSANDRA-4279)
 * improve ability of STCS.getBuckets to deal with 100s of 1000s of
   sstables, such as when convertinb back from LCS (CASSANDRA-4287)
 * Oversize integer in CQL throws NumberFormatException (CASSANDRA-4291)
 * fix 1.0.x node join to mixed version cluster, other nodes >= 1.1 (CASSANDRA-4195)
 * Fix LCS splitting sstable base on uncompressed size (CASSANDRA-4419)
 * Push the validation of secondary index values to the SecondaryIndexManager (CASSANDRA-4240)
 * Don't purge columns during upgradesstables (CASSANDRA-4462)
 * Make cqlsh work with piping (CASSANDRA-4113)
 * Validate arguments for nodetool decommission (CASSANDRA-4061)
 * Report thrift status in nodetool info (CASSANDRA-4010)


1.1.0-final
 * average a reduced liveRatio estimate with the previous one (CASSANDRA-4065)
 * Allow KS and CF names up to 48 characters (CASSANDRA-4157)
 * fix stress build (CASSANDRA-4140)
 * add time remaining estimate to nodetool compactionstats (CASSANDRA-4167)
 * (cql) fix NPE in cql3 ALTER TABLE (CASSANDRA-4163)
 * (cql) Add support for CL.TWO and CL.THREE in CQL (CASSANDRA-4156)
 * (cql) Fix type in CQL3 ALTER TABLE preventing update (CASSANDRA-4170)
 * (cql) Throw invalid exception from CQL3 on obsolete options (CASSANDRA-4171)
 * (cqlsh) fix recognizing uppercase SELECT keyword (CASSANDRA-4161)
 * Pig: wide row support (CASSANDRA-3909)
Merged from 1.0:
 * avoid streaming empty files with bulk loader if sstablewriter errors out
   (CASSANDRA-3946)


1.1-rc1
 * Include stress tool in binary builds (CASSANDRA-4103)
 * (Hadoop) fix wide row iteration when last row read was deleted
   (CASSANDRA-4154)
 * fix read_repair_chance to really default to 0.1 in the cli (CASSANDRA-4114)
 * Adds caching and bloomFilterFpChange to CQL options (CASSANDRA-4042)
 * Adds posibility to autoconfigure size of the KeyCache (CASSANDRA-4087)
 * fix KEYS index from skipping results (CASSANDRA-3996)
 * Remove sliced_buffer_size_in_kb dead option (CASSANDRA-4076)
 * make loadNewSStable preserve sstable version (CASSANDRA-4077)
 * Respect 1.0 cache settings as much as possible when upgrading
   (CASSANDRA-4088)
 * relax path length requirement for sstable files when upgrading on
   non-Windows platforms (CASSANDRA-4110)
 * fix terminination of the stress.java when errors were encountered
   (CASSANDRA-4128)
 * Move CfDef and KsDef validation out of thrift (CASSANDRA-4037)
 * Fix get_paged_slice (CASSANDRA-4136)
 * CQL3: Support slice with exclusive start and stop (CASSANDRA-3785)
Merged from 1.0:
 * support PropertyFileSnitch in bulk loader (CASSANDRA-4145)
 * add auto_snapshot option allowing disabling snapshot before drop/truncate
   (CASSANDRA-3710)
 * allow short snitch names (CASSANDRA-4130)


1.1-beta2
 * rename loaded sstables to avoid conflicts with local snapshots
   (CASSANDRA-3967)
 * start hint replay as soon as FD notifies that the target is back up
   (CASSANDRA-3958)
 * avoid unproductive deserializing of cached rows during compaction
   (CASSANDRA-3921)
 * fix concurrency issues with CQL keyspace creation (CASSANDRA-3903)
 * Show Effective Owership via Nodetool ring <keyspace> (CASSANDRA-3412)
 * Update ORDER BY syntax for CQL3 (CASSANDRA-3925)
 * Fix BulkRecordWriter to not throw NPE if reducer gets no map data from Hadoop (CASSANDRA-3944)
 * Fix bug with counters in super columns (CASSANDRA-3821)
 * Remove deprecated merge_shard_chance (CASSANDRA-3940)
 * add a convenient way to reset a node's schema (CASSANDRA-2963)
 * fix for intermittent SchemaDisagreementException (CASSANDRA-3884)
 * CLI `list <CF>` to limit number of columns and their order (CASSANDRA-3012)
 * ignore deprecated KsDef/CfDef/ColumnDef fields in native schema (CASSANDRA-3963)
 * CLI to report when unsupported column_metadata pair was given (CASSANDRA-3959)
 * reincarnate removed and deprecated KsDef/CfDef attributes (CASSANDRA-3953)
 * Fix race between writes and read for cache (CASSANDRA-3862)
 * perform static initialization of StorageProxy on start-up (CASSANDRA-3797)
 * support trickling fsync() on writes (CASSANDRA-3950)
 * expose counters for unavailable/timeout exceptions given to thrift clients (CASSANDRA-3671)
 * avoid quadratic startup time in LeveledManifest (CASSANDRA-3952)
 * Add type information to new schema_ columnfamilies and remove thrift
   serialization for schema (CASSANDRA-3792)
 * add missing column validator options to the CLI help (CASSANDRA-3926)
 * skip reading saved key cache if CF's caching strategy is NONE or ROWS_ONLY (CASSANDRA-3954)
 * Unify migration code (CASSANDRA-4017)
Merged from 1.0:
 * cqlsh: guess correct version of Python for Arch Linux (CASSANDRA-4090)
 * (CLI) properly handle quotes in create/update keyspace commands (CASSANDRA-4129)
 * Avoids possible deadlock during bootstrap (CASSANDRA-4159)
 * fix stress tool that hangs forever on timeout or error (CASSANDRA-4128)
 * Fix super columns bug where cache is not updated (CASSANDRA-4190)
 * stress tool to return appropriate exit code on failure (CASSANDRA-4188)


1.0.9
 * improve index sampling performance (CASSANDRA-4023)
 * always compact away deleted hints immediately after handoff (CASSANDRA-3955)
 * delete hints from dropped ColumnFamilies on handoff instead of
   erroring out (CASSANDRA-3975)
 * add CompositeType ref to the CLI doc for create/update column family (CASSANDRA-3980)
 * Pig: support Counter ColumnFamilies (CASSANDRA-3973)
 * Pig: Composite column support (CASSANDRA-3684)
 * Avoid NPE during repair when a keyspace has no CFs (CASSANDRA-3988)
 * Fix division-by-zero error on get_slice (CASSANDRA-4000)
 * don't change manifest level for cleanup, scrub, and upgradesstables
   operations under LeveledCompactionStrategy (CASSANDRA-3989, 4112)
 * fix race leading to super columns assertion failure (CASSANDRA-3957)
 * fix NPE on invalid CQL delete command (CASSANDRA-3755)
 * allow custom types in CLI's assume command (CASSANDRA-4081)
 * fix totalBytes count for parallel compactions (CASSANDRA-3758)
 * fix intermittent NPE in get_slice (CASSANDRA-4095)
 * remove unnecessary asserts in native code interfaces (CASSANDRA-4096)
 * Validate blank keys in CQL to avoid assertion errors (CASSANDRA-3612)
 * cqlsh: fix bad decoding of some column names (CASSANDRA-4003)
 * cqlsh: fix incorrect padding with unicode chars (CASSANDRA-4033)
 * Fix EC2 snitch incorrectly reporting region (CASSANDRA-4026)
 * Shut down thrift during decommission (CASSANDRA-4086)
 * Expose nodetool cfhistograms for 2ndary indexes (CASSANDRA-4063)
Merged from 0.8:
 * Fix ConcurrentModificationException in gossiper (CASSANDRA-4019)


1.1-beta1
 * (cqlsh)
   + add SOURCE and CAPTURE commands, and --file option (CASSANDRA-3479)
   + add ALTER COLUMNFAMILY WITH (CASSANDRA-3523)
   + bundle Python dependencies with Cassandra (CASSANDRA-3507)
   + added to Debian package (CASSANDRA-3458)
   + display byte data instead of erroring out on decode failure
     (CASSANDRA-3874)
 * add nodetool rebuild_index (CASSANDRA-3583)
 * add nodetool rangekeysample (CASSANDRA-2917)
 * Fix streaming too much data during move operations (CASSANDRA-3639)
 * Nodetool and CLI connect to localhost by default (CASSANDRA-3568)
 * Reduce memory used by primary index sample (CASSANDRA-3743)
 * (Hadoop) separate input/output configurations (CASSANDRA-3197, 3765)
 * avoid returning internal Cassandra classes over JMX (CASSANDRA-2805)
 * add row-level isolation via SnapTree (CASSANDRA-2893)
 * Optimize key count estimation when opening sstable on startup
   (CASSANDRA-2988)
 * multi-dc replication optimization supporting CL > ONE (CASSANDRA-3577)
 * add command to stop compactions (CASSANDRA-1740, 3566, 3582)
 * multithreaded streaming (CASSANDRA-3494)
 * removed in-tree redhat spec (CASSANDRA-3567)
 * "defragment" rows for name-based queries under STCS, again (CASSANDRA-2503)
 * Recycle commitlog segments for improved performance
   (CASSANDRA-3411, 3543, 3557, 3615)
 * update size-tiered compaction to prioritize small tiers (CASSANDRA-2407)
 * add message expiration logic to OutboundTcpConnection (CASSANDRA-3005)
 * off-heap cache to use sun.misc.Unsafe instead of JNA (CASSANDRA-3271)
 * EACH_QUORUM is only supported for writes (CASSANDRA-3272)
 * replace compactionlock use in schema migration by checking CFS.isValid
   (CASSANDRA-3116)
 * recognize that "SELECT first ... *" isn't really "SELECT *" (CASSANDRA-3445)
 * Use faster bytes comparison (CASSANDRA-3434)
 * Bulk loader is no longer a fat client, (HADOOP) bulk load output format
   (CASSANDRA-3045)
 * (Hadoop) add support for KeyRange.filter
 * remove assumption that keys and token are in bijection
   (CASSANDRA-1034, 3574, 3604)
 * always remove endpoints from delevery queue in HH (CASSANDRA-3546)
 * fix race between cf flush and its 2ndary indexes flush (CASSANDRA-3547)
 * fix potential race in AES when a repair fails (CASSANDRA-3548)
 * Remove columns shadowed by a deleted container even when we cannot purge
   (CASSANDRA-3538)
 * Improve memtable slice iteration performance (CASSANDRA-3545)
 * more efficient allocation of small bloom filters (CASSANDRA-3618)
 * Use separate writer thread in SSTableSimpleUnsortedWriter (CASSANDRA-3619)
 * fsync the directory after new sstable or commitlog segment are created (CASSANDRA-3250)
 * fix minor issues reported by FindBugs (CASSANDRA-3658)
 * global key/row caches (CASSANDRA-3143, 3849)
 * optimize memtable iteration during range scan (CASSANDRA-3638)
 * introduce 'crc_check_chance' in CompressionParameters to support
   a checksum percentage checking chance similarly to read-repair (CASSANDRA-3611)
 * a way to deactivate global key/row cache on per-CF basis (CASSANDRA-3667)
 * fix LeveledCompactionStrategy broken because of generation pre-allocation
   in LeveledManifest (CASSANDRA-3691)
 * finer-grained control over data directories (CASSANDRA-2749)
 * Fix ClassCastException during hinted handoff (CASSANDRA-3694)
 * Upgrade Thrift to 0.7 (CASSANDRA-3213)
 * Make stress.java insert operation to use microseconds (CASSANDRA-3725)
 * Allows (internally) doing a range query with a limit of columns instead of
   rows (CASSANDRA-3742)
 * Allow rangeSlice queries to be start/end inclusive/exclusive (CASSANDRA-3749)
 * Fix BulkLoader to support new SSTable layout and add stream
   throttling to prevent an NPE when there is no yaml config (CASSANDRA-3752)
 * Allow concurrent schema migrations (CASSANDRA-1391, 3832)
 * Add SnapshotCommand to trigger snapshot on remote node (CASSANDRA-3721)
 * Make CFMetaData conversions to/from thrift/native schema inverses
   (CASSANDRA_3559)
 * Add initial code for CQL 3.0-beta (CASSANDRA-2474, 3781, 3753)
 * Add wide row support for ColumnFamilyInputFormat (CASSANDRA-3264)
 * Allow extending CompositeType comparator (CASSANDRA-3657)
 * Avoids over-paging during get_count (CASSANDRA-3798)
 * Add new command to rebuild a node without (repair) merkle tree calculations
   (CASSANDRA-3483, 3922)
 * respect not only row cache capacity but caching mode when
   trying to read data (CASSANDRA-3812)
 * fix system tests (CASSANDRA-3827)
 * CQL support for altering row key type in ALTER TABLE (CASSANDRA-3781)
 * turn compression on by default (CASSANDRA-3871)
 * make hexToBytes refuse invalid input (CASSANDRA-2851)
 * Make secondary indexes CF inherit compression and compaction from their
   parent CF (CASSANDRA-3877)
 * Finish cleanup up tombstone purge code (CASSANDRA-3872)
 * Avoid NPE on aboarted stream-out sessions (CASSANDRA-3904)
 * BulkRecordWriter throws NPE for counter columns (CASSANDRA-3906)
 * Support compression using BulkWriter (CASSANDRA-3907)


1.0.8
 * fix race between cleanup and flush on secondary index CFSes (CASSANDRA-3712)
 * avoid including non-queried nodes in rangeslice read repair
   (CASSANDRA-3843)
 * Only snapshot CF being compacted for snapshot_before_compaction
   (CASSANDRA-3803)
 * Log active compactions in StatusLogger (CASSANDRA-3703)
 * Compute more accurate compaction score per level (CASSANDRA-3790)
 * Return InvalidRequest when using a keyspace that doesn't exist
   (CASSANDRA-3764)
 * disallow user modification of System keyspace (CASSANDRA-3738)
 * allow using sstable2json on secondary index data (CASSANDRA-3738)
 * (cqlsh) add DESCRIBE COLUMNFAMILIES (CASSANDRA-3586)
 * (cqlsh) format blobs correctly and use colors to improve output
   readability (CASSANDRA-3726)
 * synchronize BiMap of bootstrapping tokens (CASSANDRA-3417)
 * show index options in CLI (CASSANDRA-3809)
 * add optional socket timeout for streaming (CASSANDRA-3838)
 * fix truncate not to leave behind non-CFS backed secondary indexes
   (CASSANDRA-3844)
 * make CLI `show schema` to use output stream directly instead
   of StringBuilder (CASSANDRA-3842)
 * remove the wait on hint future during write (CASSANDRA-3870)
 * (cqlsh) ignore missing CfDef opts (CASSANDRA-3933)
 * (cqlsh) look for cqlshlib relative to realpath (CASSANDRA-3767)
 * Fix short read protection (CASSANDRA-3934)
 * Make sure infered and actual schema match (CASSANDRA-3371)
 * Fix NPE during HH delivery (CASSANDRA-3677)
 * Don't put boostrapping node in 'hibernate' status (CASSANDRA-3737)
 * Fix double quotes in windows bat files (CASSANDRA-3744)
 * Fix bad validator lookup (CASSANDRA-3789)
 * Fix soft reset in EC2MultiRegionSnitch (CASSANDRA-3835)
 * Don't leave zombie connections with THSHA thrift server (CASSANDRA-3867)
 * (cqlsh) fix deserialization of data (CASSANDRA-3874)
 * Fix removetoken force causing an inconsistent state (CASSANDRA-3876)
 * Fix ahndling of some types with Pig (CASSANDRA-3886)
 * Don't allow to drop the system keyspace (CASSANDRA-3759)
 * Make Pig deletes disabled by default and configurable (CASSANDRA-3628)
Merged from 0.8:
 * (Pig) fix CassandraStorage to use correct comparator in Super ColumnFamily
   case (CASSANDRA-3251)
 * fix thread safety issues in commitlog replay, primarily affecting
   systems with many (100s) of CF definitions (CASSANDRA-3751)
 * Fix relevant tombstone ignored with super columns (CASSANDRA-3875)


1.0.7
 * fix regression in HH page size calculation (CASSANDRA-3624)
 * retry failed stream on IOException (CASSANDRA-3686)
 * allow configuring bloom_filter_fp_chance (CASSANDRA-3497)
 * attempt hint delivery every ten minutes, or when failure detector
   notifies us that a node is back up, whichever comes first.  hint
   handoff throttle delay default changed to 1ms, from 50 (CASSANDRA-3554)
 * add nodetool setstreamthroughput (CASSANDRA-3571)
 * fix assertion when dropping a columnfamily with no sstables (CASSANDRA-3614)
 * more efficient allocation of small bloom filters (CASSANDRA-3618)
 * CLibrary.createHardLinkWithExec() to check for errors (CASSANDRA-3101)
 * Avoid creating empty and non cleaned writer during compaction (CASSANDRA-3616)
 * stop thrift service in shutdown hook so we can quiesce MessagingService
   (CASSANDRA-3335)
 * (CQL) compaction_strategy_options and compression_parameters for
   CREATE COLUMNFAMILY statement (CASSANDRA-3374)
 * Reset min/max compaction threshold when creating size tiered compaction
   strategy (CASSANDRA-3666)
 * Don't ignore IOException during compaction (CASSANDRA-3655)
 * Fix assertion error for CF with gc_grace=0 (CASSANDRA-3579)
 * Shutdown ParallelCompaction reducer executor after use (CASSANDRA-3711)
 * Avoid < 0 value for pending tasks in leveled compaction (CASSANDRA-3693)
 * (Hadoop) Support TimeUUID in Pig CassandraStorage (CASSANDRA-3327)
 * Check schema is ready before continuing boostrapping (CASSANDRA-3629)
 * Catch overflows during parsing of chunk_length_kb (CASSANDRA-3644)
 * Improve stream protocol mismatch errors (CASSANDRA-3652)
 * Avoid multiple thread doing HH to the same target (CASSANDRA-3681)
 * Add JMX property for rp_timeout_in_ms (CASSANDRA-2940)
 * Allow DynamicCompositeType to compare component of different types
   (CASSANDRA-3625)
 * Flush non-cfs backed secondary indexes (CASSANDRA-3659)
 * Secondary Indexes should report memory consumption (CASSANDRA-3155)
 * fix for SelectStatement start/end key are not set correctly
   when a key alias is involved (CASSANDRA-3700)
 * fix CLI `show schema` command insert of an extra comma in
   column_metadata (CASSANDRA-3714)
Merged from 0.8:
 * avoid logging (harmless) exception when GC takes < 1ms (CASSANDRA-3656)
 * prevent new nodes from thinking down nodes are up forever (CASSANDRA-3626)
 * use correct list of replicas for LOCAL_QUORUM reads when read repair
   is disabled (CASSANDRA-3696)
 * block on flush before compacting hints (may prevent OOM) (CASSANDRA-3733)


1.0.6
 * (CQL) fix cqlsh support for replicate_on_write (CASSANDRA-3596)
 * fix adding to leveled manifest after streaming (CASSANDRA-3536)
 * filter out unavailable cipher suites when using encryption (CASSANDRA-3178)
 * (HADOOP) add old-style api support for CFIF and CFRR (CASSANDRA-2799)
 * Support TimeUUIDType column names in Stress.java tool (CASSANDRA-3541)
 * (CQL) INSERT/UPDATE/DELETE/TRUNCATE commands should allow CF names to
   be qualified by keyspace (CASSANDRA-3419)
 * always remove endpoints from delevery queue in HH (CASSANDRA-3546)
 * fix race between cf flush and its 2ndary indexes flush (CASSANDRA-3547)
 * fix potential race in AES when a repair fails (CASSANDRA-3548)
 * fix default value validation usage in CLI SET command (CASSANDRA-3553)
 * Optimize componentsFor method for compaction and startup time
   (CASSANDRA-3532)
 * (CQL) Proper ColumnFamily metadata validation on CREATE COLUMNFAMILY
   (CASSANDRA-3565)
 * fix compression "chunk_length_kb" option to set correct kb value for
   thrift/avro (CASSANDRA-3558)
 * fix missing response during range slice repair (CASSANDRA-3551)
 * 'describe ring' moved from CLI to nodetool and available through JMX (CASSANDRA-3220)
 * add back partitioner to sstable metadata (CASSANDRA-3540)
 * fix NPE in get_count for counters (CASSANDRA-3601)
Merged from 0.8:
 * remove invalid assertion that table was opened before dropping it
   (CASSANDRA-3580)
 * range and index scans now only send requests to enough replicas to
   satisfy requested CL + RR (CASSANDRA-3598)
 * use cannonical host for local node in nodetool info (CASSANDRA-3556)
 * remove nonlocal DC write optimization since it only worked with
   CL.ONE or CL.LOCAL_QUORUM (CASSANDRA-3577, 3585)
 * detect misuses of CounterColumnType (CASSANDRA-3422)
 * turn off string interning in json2sstable, take 2 (CASSANDRA-2189)
 * validate compression parameters on add/update of the ColumnFamily
   (CASSANDRA-3573)
 * Check for 0.0.0.0 is incorrect in CFIF (CASSANDRA-3584)
 * Increase vm.max_map_count in debian packaging (CASSANDRA-3563)
 * gossiper will never add itself to saved endpoints (CASSANDRA-3485)


1.0.5
 * revert CASSANDRA-3407 (see CASSANDRA-3540)
 * fix assertion error while forwarding writes to local nodes (CASSANDRA-3539)


1.0.4
 * fix self-hinting of timed out read repair updates and make hinted handoff
   less prone to OOMing a coordinator (CASSANDRA-3440)
 * expose bloom filter sizes via JMX (CASSANDRA-3495)
 * enforce RP tokens 0..2**127 (CASSANDRA-3501)
 * canonicalize paths exposed through JMX (CASSANDRA-3504)
 * fix "liveSize" stat when sstables are removed (CASSANDRA-3496)
 * add bloom filter FP rates to nodetool cfstats (CASSANDRA-3347)
 * record partitioner in sstable metadata component (CASSANDRA-3407)
 * add new upgradesstables nodetool command (CASSANDRA-3406)
 * skip --debug requirement to see common exceptions in CLI (CASSANDRA-3508)
 * fix incorrect query results due to invalid max timestamp (CASSANDRA-3510)
 * make sstableloader recognize compressed sstables (CASSANDRA-3521)
 * avoids race in OutboundTcpConnection in multi-DC setups (CASSANDRA-3530)
 * use SETLOCAL in cassandra.bat (CASSANDRA-3506)
 * fix ConcurrentModificationException in Table.all() (CASSANDRA-3529)
Merged from 0.8:
 * fix concurrence issue in the FailureDetector (CASSANDRA-3519)
 * fix array out of bounds error in counter shard removal (CASSANDRA-3514)
 * avoid dropping tombstones when they might still be needed to shadow
   data in a different sstable (CASSANDRA-2786)


1.0.3
 * revert name-based query defragmentation aka CASSANDRA-2503 (CASSANDRA-3491)
 * fix invalidate-related test failures (CASSANDRA-3437)
 * add next-gen cqlsh to bin/ (CASSANDRA-3188, 3131, 3493)
 * (CQL) fix handling of rows with no columns (CASSANDRA-3424, 3473)
 * fix querying supercolumns by name returning only a subset of
   subcolumns or old subcolumn versions (CASSANDRA-3446)
 * automatically compute sha1 sum for uncompressed data files (CASSANDRA-3456)
 * fix reading metadata/statistics component for version < h (CASSANDRA-3474)
 * add sstable forward-compatibility (CASSANDRA-3478)
 * report compression ratio in CFSMBean (CASSANDRA-3393)
 * fix incorrect size exception during streaming of counters (CASSANDRA-3481)
 * (CQL) fix for counter decrement syntax (CASSANDRA-3418)
 * Fix race introduced by CASSANDRA-2503 (CASSANDRA-3482)
 * Fix incomplete deletion of delivered hints (CASSANDRA-3466)
 * Avoid rescheduling compactions when no compaction was executed
   (CASSANDRA-3484)
 * fix handling of the chunk_length_kb compression options (CASSANDRA-3492)
Merged from 0.8:
 * fix updating CF row_cache_provider (CASSANDRA-3414)
 * CFMetaData.convertToThrift method to set RowCacheProvider (CASSANDRA-3405)
 * acquire compactionlock during truncate (CASSANDRA-3399)
 * fix displaying cfdef entries for super columnfamilies (CASSANDRA-3415)
 * Make counter shard merging thread safe (CASSANDRA-3178)
 * Revert CASSANDRA-2855
 * Fix bug preventing the use of efficient cross-DC writes (CASSANDRA-3472)
 * `describe ring` command for CLI (CASSANDRA-3220)
 * (Hadoop) skip empty rows when entire row is requested, redux (CASSANDRA-2855)


1.0.2
 * "defragment" rows for name-based queries under STCS (CASSANDRA-2503)
 * Add timing information to cassandra-cli GET/SET/LIST queries (CASSANDRA-3326)
 * Only create one CompressionMetadata object per sstable (CASSANDRA-3427)
 * cleanup usage of StorageService.setMode() (CASSANDRA-3388)
 * Avoid large array allocation for compressed chunk offsets (CASSANDRA-3432)
 * fix DecimalType bytebuffer marshalling (CASSANDRA-3421)
 * fix bug that caused first column in per row indexes to be ignored
   (CASSANDRA-3441)
 * add JMX call to clean (failed) repair sessions (CASSANDRA-3316)
 * fix sstableloader reference acquisition bug (CASSANDRA-3438)
 * fix estimated row size regression (CASSANDRA-3451)
 * make sure we don't return more columns than asked (CASSANDRA-3303, 3395)
Merged from 0.8:
 * acquire compactionlock during truncate (CASSANDRA-3399)
 * fix displaying cfdef entries for super columnfamilies (CASSANDRA-3415)


1.0.1
 * acquire references during index build to prevent delete problems
   on Windows (CASSANDRA-3314)
 * describe_ring should include datacenter/topology information (CASSANDRA-2882)
 * Thrift sockets are not properly buffered (CASSANDRA-3261)
 * performance improvement for bytebufferutil compare function (CASSANDRA-3286)
 * add system.versions ColumnFamily (CASSANDRA-3140)
 * reduce network copies (CASSANDRA-3333, 3373)
 * limit nodetool to 32MB of heap (CASSANDRA-3124)
 * (CQL) update parser to accept "timestamp" instead of "date" (CASSANDRA-3149)
 * Fix CLI `show schema` to include "compression_options" (CASSANDRA-3368)
 * Snapshot to include manifest under LeveledCompactionStrategy (CASSANDRA-3359)
 * (CQL) SELECT query should allow CF name to be qualified by keyspace (CASSANDRA-3130)
 * (CQL) Fix internal application error specifying 'using consistency ...'
   in lower case (CASSANDRA-3366)
 * fix Deflate compression when compression actually makes the data bigger
   (CASSANDRA-3370)
 * optimize UUIDGen to avoid lock contention on InetAddress.getLocalHost
   (CASSANDRA-3387)
 * tolerate index being dropped mid-mutation (CASSANDRA-3334, 3313)
 * CompactionManager is now responsible for checking for new candidates
   post-task execution, enabling more consistent leveled compaction
   (CASSANDRA-3391)
 * Cache HSHA threads (CASSANDRA-3372)
 * use CF/KS names as snapshot prefix for drop + truncate operations
   (CASSANDRA-2997)
 * Break bloom filters up to avoid heap fragmentation (CASSANDRA-2466)
 * fix cassandra hanging on jsvc stop (CASSANDRA-3302)
 * Avoid leveled compaction getting blocked on errors (CASSANDRA-3408)
 * Make reloading the compaction strategy safe (CASSANDRA-3409)
 * ignore 0.8 hints even if compaction begins before we try to purge
   them (CASSANDRA-3385)
 * remove procrun (bin\daemon) from Cassandra source tree and
   artifacts (CASSANDRA-3331)
 * make cassandra compile under JDK7 (CASSANDRA-3275)
 * remove dependency of clientutil.jar to FBUtilities (CASSANDRA-3299)
 * avoid truncation errors by using long math on long values (CASSANDRA-3364)
 * avoid clock drift on some Windows machine (CASSANDRA-3375)
 * display cache provider in cli 'describe keyspace' command (CASSANDRA-3384)
 * fix incomplete topology information in describe_ring (CASSANDRA-3403)
 * expire dead gossip states based on time (CASSANDRA-2961)
 * improve CompactionTask extensibility (CASSANDRA-3330)
 * Allow one leveled compaction task to kick off another (CASSANDRA-3363)
 * allow encryption only between datacenters (CASSANDRA-2802)
Merged from 0.8:
 * fix truncate allowing data to be replayed post-restart (CASSANDRA-3297)
 * make iwriter final in IndexWriter to avoid NPE (CASSANDRA-2863)
 * (CQL) update grammar to require key clause in DELETE statement
   (CASSANDRA-3349)
 * (CQL) allow numeric keyspace names in USE statement (CASSANDRA-3350)
 * (Hadoop) skip empty rows when slicing the entire row (CASSANDRA-2855)
 * Fix handling of tombstone by SSTableExport/Import (CASSANDRA-3357)
 * fix ColumnIndexer to use long offsets (CASSANDRA-3358)
 * Improved CLI exceptions (CASSANDRA-3312)
 * Fix handling of tombstone by SSTableExport/Import (CASSANDRA-3357)
 * Only count compaction as active (for throttling) when they have
   successfully acquired the compaction lock (CASSANDRA-3344)
 * Display CLI version string on startup (CASSANDRA-3196)
 * (Hadoop) make CFIF try rpc_address or fallback to listen_address
   (CASSANDRA-3214)
 * (Hadoop) accept comma delimited lists of initial thrift connections
   (CASSANDRA-3185)
 * ColumnFamily min_compaction_threshold should be >= 2 (CASSANDRA-3342)
 * (Pig) add 0.8+ types and key validation type in schema (CASSANDRA-3280)
 * Fix completely removing column metadata using CLI (CASSANDRA-3126)
 * CLI `describe cluster;` output should be on separate lines for separate versions
   (CASSANDRA-3170)
 * fix changing durable_writes keyspace option during CF creation
   (CASSANDRA-3292)
 * avoid locking on update when no indexes are involved (CASSANDRA-3386)
 * fix assertionError during repair with ordered partitioners (CASSANDRA-3369)
 * correctly serialize key_validation_class for avro (CASSANDRA-3391)
 * don't expire counter tombstone after streaming (CASSANDRA-3394)
 * prevent nodes that failed to join from hanging around forever
   (CASSANDRA-3351)
 * remove incorrect optimization from slice read path (CASSANDRA-3390)
 * Fix race in AntiEntropyService (CASSANDRA-3400)


1.0.0-final
 * close scrubbed sstable fd before deleting it (CASSANDRA-3318)
 * fix bug preventing obsolete commitlog segments from being removed
   (CASSANDRA-3269)
 * tolerate whitespace in seed CDL (CASSANDRA-3263)
 * Change default heap thresholds to max(min(1/2 ram, 1G), min(1/4 ram, 8GB))
   (CASSANDRA-3295)
 * Fix broken CompressedRandomAccessReaderTest (CASSANDRA-3298)
 * (CQL) fix type information returned for wildcard queries (CASSANDRA-3311)
 * add estimated tasks to LeveledCompactionStrategy (CASSANDRA-3322)
 * avoid including compaction cache-warming in keycache stats (CASSANDRA-3325)
 * run compaction and hinted handoff threads at MIN_PRIORITY (CASSANDRA-3308)
 * default hsha thrift server to cpu core count in rpc pool (CASSANDRA-3329)
 * add bin\daemon to binary tarball for Windows service (CASSANDRA-3331)
 * Fix places where uncompressed size of sstables was use in place of the
   compressed one (CASSANDRA-3338)
 * Fix hsha thrift server (CASSANDRA-3346)
 * Make sure repair only stream needed sstables (CASSANDRA-3345)


1.0.0-rc2
 * Log a meaningful warning when a node receives a message for a repair session
   that doesn't exist anymore (CASSANDRA-3256)
 * test for NUMA policy support as well as numactl presence (CASSANDRA-3245)
 * Fix FD leak when internode encryption is enabled (CASSANDRA-3257)
 * Remove incorrect assertion in mergeIterator (CASSANDRA-3260)
 * FBUtilities.hexToBytes(String) to throw NumberFormatException when string
   contains non-hex characters (CASSANDRA-3231)
 * Keep SimpleSnitch proximity ordering unchanged from what the Strategy
   generates, as intended (CASSANDRA-3262)
 * remove Scrub from compactionstats when finished (CASSANDRA-3255)
 * fix counter entry in jdbc TypesMap (CASSANDRA-3268)
 * fix full queue scenario for ParallelCompactionIterator (CASSANDRA-3270)
 * fix bootstrap process (CASSANDRA-3285)
 * don't try delivering hints if when there isn't any (CASSANDRA-3176)
 * CLI documentation change for ColumnFamily `compression_options` (CASSANDRA-3282)
 * ignore any CF ids sent by client for adding CF/KS (CASSANDRA-3288)
 * remove obsolete hints on first startup (CASSANDRA-3291)
 * use correct ISortedColumns for time-optimized reads (CASSANDRA-3289)
 * Evict gossip state immediately when a token is taken over by a new IP
   (CASSANDRA-3259)


1.0.0-rc1
 * Update CQL to generate microsecond timestamps by default (CASSANDRA-3227)
 * Fix counting CFMetadata towards Memtable liveRatio (CASSANDRA-3023)
 * Kill server on wrapped OOME such as from FileChannel.map (CASSANDRA-3201)
 * remove unnecessary copy when adding to row cache (CASSANDRA-3223)
 * Log message when a full repair operation completes (CASSANDRA-3207)
 * Fix streamOutSession keeping sstables references forever if the remote end
   dies (CASSANDRA-3216)
 * Remove dynamic_snitch boolean from example configuration (defaulting to
   true) and set default badness threshold to 0.1 (CASSANDRA-3229)
 * Base choice of random or "balanced" token on bootstrap on whether
   schema definitions were found (CASSANDRA-3219)
 * Fixes for LeveledCompactionStrategy score computation, prioritization,
   scheduling, and performance (CASSANDRA-3224, 3234)
 * parallelize sstable open at server startup (CASSANDRA-2988)
 * fix handling of exceptions writing to OutboundTcpConnection (CASSANDRA-3235)
 * Allow using quotes in "USE <keyspace>;" CLI command (CASSANDRA-3208)
 * Don't allow any cache loading exceptions to halt startup (CASSANDRA-3218)
 * Fix sstableloader --ignores option (CASSANDRA-3247)
 * File descriptor limit increased in packaging (CASSANDRA-3206)
 * Fix deadlock in commit log during flush (CASSANDRA-3253)


1.0.0-beta1
 * removed binarymemtable (CASSANDRA-2692)
 * add commitlog_total_space_in_mb to prevent fragmented logs (CASSANDRA-2427)
 * removed commitlog_rotation_threshold_in_mb configuration (CASSANDRA-2771)
 * make AbstractBounds.normalize de-overlapp overlapping ranges (CASSANDRA-2641)
 * replace CollatingIterator, ReducingIterator with MergeIterator
   (CASSANDRA-2062)
 * Fixed the ability to set compaction strategy in cli using create column
   family command (CASSANDRA-2778)
 * clean up tmp files after failed compaction (CASSANDRA-2468)
 * restrict repair streaming to specific columnfamilies (CASSANDRA-2280)
 * don't bother persisting columns shadowed by a row tombstone (CASSANDRA-2589)
 * reset CF and SC deletion times after gc_grace (CASSANDRA-2317)
 * optimize away seek when compacting wide rows (CASSANDRA-2879)
 * single-pass streaming (CASSANDRA-2677, 2906, 2916, 3003)
 * use reference counting for deleting sstables instead of relying on GC
   (CASSANDRA-2521, 3179)
 * store hints as serialized mutations instead of pointers to data row
   (CASSANDRA-2045)
 * store hints in the coordinator node instead of in the closest replica
   (CASSANDRA-2914)
 * add row_cache_keys_to_save CF option (CASSANDRA-1966)
 * check column family validity in nodetool repair (CASSANDRA-2933)
 * use lazy initialization instead of class initialization in NodeId
   (CASSANDRA-2953)
 * add paging to get_count (CASSANDRA-2894)
 * fix "short reads" in [multi]get (CASSANDRA-2643, 3157, 3192)
 * add optional compression for sstables (CASSANDRA-47, 2994, 3001, 3128)
 * add scheduler JMX metrics (CASSANDRA-2962)
 * add block level checksum for compressed data (CASSANDRA-1717)
 * make column family backed column map pluggable and introduce unsynchronized
   ArrayList backed one to speedup reads (CASSANDRA-2843, 3165, 3205)
 * refactoring of the secondary index api (CASSANDRA-2982)
 * make CL > ONE reads wait for digest reconciliation before returning
   (CASSANDRA-2494)
 * fix missing logging for some exceptions (CASSANDRA-2061)
 * refactor and optimize ColumnFamilyStore.files(...) and Descriptor.fromFilename(String)
   and few other places responsible for work with SSTable files (CASSANDRA-3040)
 * Stop reading from sstables once we know we have the most recent columns,
   for query-by-name requests (CASSANDRA-2498)
 * Add query-by-column mode to stress.java (CASSANDRA-3064)
 * Add "install" command to cassandra.bat (CASSANDRA-292)
 * clean up KSMetadata, CFMetadata from unnecessary
   Thrift<->Avro conversion methods (CASSANDRA-3032)
 * Add timeouts to client request schedulers (CASSANDRA-3079, 3096)
 * Cli to use hashes rather than array of hashes for strategy options (CASSANDRA-3081)
 * LeveledCompactionStrategy (CASSANDRA-1608, 3085, 3110, 3087, 3145, 3154, 3182)
 * Improvements of the CLI `describe` command (CASSANDRA-2630)
 * reduce window where dropped CF sstables may not be deleted (CASSANDRA-2942)
 * Expose gossip/FD info to JMX (CASSANDRA-2806)
 * Fix streaming over SSL when compressed SSTable involved (CASSANDRA-3051)
 * Add support for pluggable secondary index implementations (CASSANDRA-3078)
 * remove compaction_thread_priority setting (CASSANDRA-3104)
 * generate hints for replicas that timeout, not just replicas that are known
   to be down before starting (CASSANDRA-2034)
 * Add throttling for internode streaming (CASSANDRA-3080)
 * make the repair of a range repair all replica (CASSANDRA-2610, 3194)
 * expose the ability to repair the first range (as returned by the
   partitioner) of a node (CASSANDRA-2606)
 * Streams Compression (CASSANDRA-3015)
 * add ability to use multiple threads during a single compaction
   (CASSANDRA-2901)
 * make AbstractBounds.normalize support overlapping ranges (CASSANDRA-2641)
 * fix of the CQL count() behavior (CASSANDRA-3068)
 * use TreeMap backed column families for the SSTable simple writers
   (CASSANDRA-3148)
 * fix inconsistency of the CLI syntax when {} should be used instead of [{}]
   (CASSANDRA-3119)
 * rename CQL type names to match expected SQL behavior (CASSANDRA-3149, 3031)
 * Arena-based allocation for memtables (CASSANDRA-2252, 3162, 3163, 3168)
 * Default RR chance to 0.1 (CASSANDRA-3169)
 * Add RowLevel support to secondary index API (CASSANDRA-3147)
 * Make SerializingCacheProvider the default if JNA is available (CASSANDRA-3183)
 * Fix backwards compatibilty for CQL memtable properties (CASSANDRA-3190)
 * Add five-minute delay before starting compactions on a restarted server
   (CASSANDRA-3181)
 * Reduce copies done for intra-host messages (CASSANDRA-1788, 3144)
 * support of compaction strategy option for stress.java (CASSANDRA-3204)
 * make memtable throughput and column count thresholds no-ops (CASSANDRA-2449)
 * Return schema information along with the resultSet in CQL (CASSANDRA-2734)
 * Add new DecimalType (CASSANDRA-2883)
 * Fix assertion error in RowRepairResolver (CASSANDRA-3156)
 * Reduce unnecessary high buffer sizes (CASSANDRA-3171)
 * Pluggable compaction strategy (CASSANDRA-1610)
 * Add new broadcast_address config option (CASSANDRA-2491)


0.8.7
 * Kill server on wrapped OOME such as from FileChannel.map (CASSANDRA-3201)
 * Allow using quotes in "USE <keyspace>;" CLI command (CASSANDRA-3208)
 * Log message when a full repair operation completes (CASSANDRA-3207)
 * Don't allow any cache loading exceptions to halt startup (CASSANDRA-3218)
 * Fix sstableloader --ignores option (CASSANDRA-3247)
 * File descriptor limit increased in packaging (CASSANDRA-3206)
 * Log a meaningfull warning when a node receive a message for a repair session
   that doesn't exist anymore (CASSANDRA-3256)
 * Fix FD leak when internode encryption is enabled (CASSANDRA-3257)
 * FBUtilities.hexToBytes(String) to throw NumberFormatException when string
   contains non-hex characters (CASSANDRA-3231)
 * Keep SimpleSnitch proximity ordering unchanged from what the Strategy
   generates, as intended (CASSANDRA-3262)
 * remove Scrub from compactionstats when finished (CASSANDRA-3255)
 * Fix tool .bat files when CASSANDRA_HOME contains spaces (CASSANDRA-3258)
 * Force flush of status table when removing/updating token (CASSANDRA-3243)
 * Evict gossip state immediately when a token is taken over by a new IP (CASSANDRA-3259)
 * Fix bug where the failure detector can take too long to mark a host
   down (CASSANDRA-3273)
 * (Hadoop) allow wrapping ranges in queries (CASSANDRA-3137)
 * (Hadoop) check all interfaces for a match with split location
   before falling back to random replica (CASSANDRA-3211)
 * (Hadoop) Make Pig storage handle implements LoadMetadata (CASSANDRA-2777)
 * (Hadoop) Fix exception during PIG 'dump' (CASSANDRA-2810)
 * Fix stress COUNTER_GET option (CASSANDRA-3301)
 * Fix missing fields in CLI `show schema` output (CASSANDRA-3304)
 * Nodetool no longer leaks threads and closes JMX connections (CASSANDRA-3309)
 * fix truncate allowing data to be replayed post-restart (CASSANDRA-3297)
 * Move SimpleAuthority and SimpleAuthenticator to examples (CASSANDRA-2922)
 * Fix handling of tombstone by SSTableExport/Import (CASSANDRA-3357)
 * Fix transposition in cfHistograms (CASSANDRA-3222)
 * Allow using number as DC name when creating keyspace in CQL (CASSANDRA-3239)
 * Force flush of system table after updating/removing a token (CASSANDRA-3243)


0.8.6
 * revert CASSANDRA-2388
 * change TokenRange.endpoints back to listen/broadcast address to match
   pre-1777 behavior, and add TokenRange.rpc_endpoints instead (CASSANDRA-3187)
 * avoid trying to watch cassandra-topology.properties when loaded from jar
   (CASSANDRA-3138)
 * prevent users from creating keyspaces with LocalStrategy replication
   (CASSANDRA-3139)
 * fix CLI `show schema;` to output correct keyspace definition statement
   (CASSANDRA-3129)
 * CustomTThreadPoolServer to log TTransportException at DEBUG level
   (CASSANDRA-3142)
 * allow topology sort to work with non-unique rack names between
   datacenters (CASSANDRA-3152)
 * Improve caching of same-version Messages on digest and repair paths
   (CASSANDRA-3158)
 * Randomize choice of first replica for counter increment (CASSANDRA-2890)
 * Fix using read_repair_chance instead of merge_shard_change (CASSANDRA-3202)
 * Avoid streaming data to nodes that already have it, on move as well as
   decommission (CASSANDRA-3041)
 * Fix divide by zero error in GCInspector (CASSANDRA-3164)
 * allow quoting of the ColumnFamily name in CLI `create column family`
   statement (CASSANDRA-3195)
 * Fix rolling upgrade from 0.7 to 0.8 problem (CASSANDRA-3166)
 * Accomodate missing encryption_options in IncomingTcpConnection.stream
   (CASSANDRA-3212)


0.8.5
 * fix NPE when encryption_options is unspecified (CASSANDRA-3007)
 * include column name in validation failure exceptions (CASSANDRA-2849)
 * make sure truncate clears out the commitlog so replay won't re-
   populate with truncated data (CASSANDRA-2950)
 * fix NPE when debug logging is enabled and dropped CF is present
   in a commitlog segment (CASSANDRA-3021)
 * fix cassandra.bat when CASSANDRA_HOME contains spaces (CASSANDRA-2952)
 * fix to SSTableSimpleUnsortedWriter bufferSize calculation (CASSANDRA-3027)
 * make cleanup and normal compaction able to skip empty rows
   (rows containing nothing but expired tombstones) (CASSANDRA-3039)
 * work around native memory leak in com.sun.management.GarbageCollectorMXBean
   (CASSANDRA-2868)
 * validate that column names in column_metadata are not equal to key_alias
   on create/update of the ColumnFamily and CQL 'ALTER' statement (CASSANDRA-3036)
 * return an InvalidRequestException if an indexed column is assigned
   a value larger than 64KB (CASSANDRA-3057)
 * fix of numeric-only and string column names handling in CLI "drop index"
   (CASSANDRA-3054)
 * prune index scan resultset back to original request for lazy
   resultset expansion case (CASSANDRA-2964)
 * (Hadoop) fail jobs when Cassandra node has failed but TaskTracker
   has not (CASSANDRA-2388)
 * fix dynamic snitch ignoring nodes when read_repair_chance is zero
   (CASSANDRA-2662)
 * avoid retaining references to dropped CFS objects in
   CompactionManager.estimatedCompactions (CASSANDRA-2708)
 * expose rpc timeouts per host in MessagingServiceMBean (CASSANDRA-2941)
 * avoid including cwd in classpath for deb and rpm packages (CASSANDRA-2881)
 * remove gossip state when a new IP takes over a token (CASSANDRA-3071)
 * allow sstable2json to work on index sstable files (CASSANDRA-3059)
 * always hint counters (CASSANDRA-3099)
 * fix log4j initialization in EmbeddedCassandraService (CASSANDRA-2857)
 * remove gossip state when a new IP takes over a token (CASSANDRA-3071)
 * work around native memory leak in com.sun.management.GarbageCollectorMXBean
    (CASSANDRA-2868)
 * fix UnavailableException with writes at CL.EACH_QUORM (CASSANDRA-3084)
 * fix parsing of the Keyspace and ColumnFamily names in numeric
   and string representations in CLI (CASSANDRA-3075)
 * fix corner cases in Range.differenceToFetch (CASSANDRA-3084)
 * fix ip address String representation in the ring cache (CASSANDRA-3044)
 * fix ring cache compatibility when mixing pre-0.8.4 nodes with post-
   in the same cluster (CASSANDRA-3023)
 * make repair report failure when a node participating dies (instead of
   hanging forever) (CASSANDRA-2433)
 * fix handling of the empty byte buffer by ReversedType (CASSANDRA-3111)
 * Add validation that Keyspace names are case-insensitively unique (CASSANDRA-3066)
 * catch invalid key_validation_class before instantiating UpdateColumnFamily (CASSANDRA-3102)
 * make Range and Bounds objects client-safe (CASSANDRA-3108)
 * optionally skip log4j configuration (CASSANDRA-3061)
 * bundle sstableloader with the debian package (CASSANDRA-3113)
 * don't try to build secondary indexes when there is none (CASSANDRA-3123)
 * improve SSTableSimpleUnsortedWriter speed for large rows (CASSANDRA-3122)
 * handle keyspace arguments correctly in nodetool snapshot (CASSANDRA-3038)
 * Fix SSTableImportTest on windows (CASSANDRA-3043)
 * expose compactionThroughputMbPerSec through JMX (CASSANDRA-3117)
 * log keyspace and CF of large rows being compacted


0.8.4
 * change TokenRing.endpoints to be a list of rpc addresses instead of
   listen/broadcast addresses (CASSANDRA-1777)
 * include files-to-be-streamed in StreamInSession.getSources (CASSANDRA-2972)
 * use JAVA env var in cassandra-env.sh (CASSANDRA-2785, 2992)
 * avoid doing read for no-op replicate-on-write at CL=1 (CASSANDRA-2892)
 * refuse counter write for CL.ANY (CASSANDRA-2990)
 * switch back to only logging recent dropped messages (CASSANDRA-3004)
 * always deserialize RowMutation for counters (CASSANDRA-3006)
 * ignore saved replication_factor strategy_option for NTS (CASSANDRA-3011)
 * make sure pre-truncate CL segments are discarded (CASSANDRA-2950)


0.8.3
 * add ability to drop local reads/writes that are going to timeout
   (CASSANDRA-2943)
 * revamp token removal process, keep gossip states for 3 days (CASSANDRA-2496)
 * don't accept extra args for 0-arg nodetool commands (CASSANDRA-2740)
 * log unavailableexception details at debug level (CASSANDRA-2856)
 * expose data_dir though jmx (CASSANDRA-2770)
 * don't include tmp files as sstable when create cfs (CASSANDRA-2929)
 * log Java classpath on startup (CASSANDRA-2895)
 * keep gossipped version in sync with actual on migration coordinator
   (CASSANDRA-2946)
 * use lazy initialization instead of class initialization in NodeId
   (CASSANDRA-2953)
 * check column family validity in nodetool repair (CASSANDRA-2933)
 * speedup bytes to hex conversions dramatically (CASSANDRA-2850)
 * Flush memtables on shutdown when durable writes are disabled
   (CASSANDRA-2958)
 * improved POSIX compatibility of start scripts (CASsANDRA-2965)
 * add counter support to Hadoop InputFormat (CASSANDRA-2981)
 * fix bug where dirty commitlog segments were removed (and avoid keeping
   segments with no post-flush activity permanently dirty) (CASSANDRA-2829)
 * fix throwing exception with batch mutation of counter super columns
   (CASSANDRA-2949)
 * ignore system tables during repair (CASSANDRA-2979)
 * throw exception when NTS is given replication_factor as an option
   (CASSANDRA-2960)
 * fix assertion error during compaction of counter CFs (CASSANDRA-2968)
 * avoid trying to create index names, when no index exists (CASSANDRA-2867)
 * don't sample the system table when choosing a bootstrap token
   (CASSANDRA-2825)
 * gossiper notifies of local state changes (CASSANDRA-2948)
 * add asynchronous and half-sync/half-async (hsha) thrift servers
   (CASSANDRA-1405)
 * fix potential use of free'd native memory in SerializingCache
   (CASSANDRA-2951)
 * prune index scan resultset back to original request for lazy
   resultset expansion case (CASSANDRA-2964)
 * (Hadoop) fail jobs when Cassandra node has failed but TaskTracker
    has not (CASSANDRA-2388)


0.8.2
 * CQL:
   - include only one row per unique key for IN queries (CASSANDRA-2717)
   - respect client timestamp on full row deletions (CASSANDRA-2912)
 * improve thread-safety in StreamOutSession (CASSANDRA-2792)
 * allow deleting a row and updating indexed columns in it in the
   same mutation (CASSANDRA-2773)
 * Expose number of threads blocked on submitting memtable to flush
   in JMX (CASSANDRA-2817)
 * add ability to return "endpoints" to nodetool (CASSANDRA-2776)
 * Add support for multiple (comma-delimited) coordinator addresses
   to ColumnFamilyInputFormat (CASSANDRA-2807)
 * fix potential NPE while scheduling read repair for range slice
   (CASSANDRA-2823)
 * Fix race in SystemTable.getCurrentLocalNodeId (CASSANDRA-2824)
 * Correctly set default for replicate_on_write (CASSANDRA-2835)
 * improve nodetool compactionstats formatting (CASSANDRA-2844)
 * fix index-building status display (CASSANDRA-2853)
 * fix CLI perpetuating obsolete KsDef.replication_factor (CASSANDRA-2846)
 * improve cli treatment of multiline comments (CASSANDRA-2852)
 * handle row tombstones correctly in EchoedRow (CASSANDRA-2786)
 * add MessagingService.get[Recently]DroppedMessages and
   StorageService.getExceptionCount (CASSANDRA-2804)
 * fix possibility of spurious UnavailableException for LOCAL_QUORUM
   reads with dynamic snitch + read repair disabled (CASSANDRA-2870)
 * add ant-optional as dependence for the debian package (CASSANDRA-2164)
 * add option to specify limit for get_slice in the CLI (CASSANDRA-2646)
 * decrease HH page size (CASSANDRA-2832)
 * reset cli keyspace after dropping the current one (CASSANDRA-2763)
 * add KeyRange option to Hadoop inputformat (CASSANDRA-1125)
 * fix protocol versioning (CASSANDRA-2818, 2860)
 * support spaces in path to log4j configuration (CASSANDRA-2383)
 * avoid including inferred types in CF update (CASSANDRA-2809)
 * fix JMX bulkload call (CASSANDRA-2908)
 * fix updating KS with durable_writes=false (CASSANDRA-2907)
 * add simplified facade to SSTableWriter for bulk loading use
   (CASSANDRA-2911)
 * fix re-using index CF sstable names after drop/recreate (CASSANDRA-2872)
 * prepend CF to default index names (CASSANDRA-2903)
 * fix hint replay (CASSANDRA-2928)
 * Properly synchronize repair's merkle tree computation (CASSANDRA-2816)


0.8.1
 * CQL:
   - support for insert, delete in BATCH (CASSANDRA-2537)
   - support for IN to SELECT, UPDATE (CASSANDRA-2553)
   - timestamp support for INSERT, UPDATE, and BATCH (CASSANDRA-2555)
   - TTL support (CASSANDRA-2476)
   - counter support (CASSANDRA-2473)
   - ALTER COLUMNFAMILY (CASSANDRA-1709)
   - DROP INDEX (CASSANDRA-2617)
   - add SCHEMA/TABLE as aliases for KS/CF (CASSANDRA-2743)
   - server handles wait-for-schema-agreement (CASSANDRA-2756)
   - key alias support (CASSANDRA-2480)
 * add support for comparator parameters and a generic ReverseType
   (CASSANDRA-2355)
 * add CompositeType and DynamicCompositeType (CASSANDRA-2231)
 * optimize batches containing multiple updates to the same row
   (CASSANDRA-2583)
 * adjust hinted handoff page size to avoid OOM with large columns
   (CASSANDRA-2652)
 * mark BRAF buffer invalid post-flush so we don't re-flush partial
   buffers again, especially on CL writes (CASSANDRA-2660)
 * add DROP INDEX support to CLI (CASSANDRA-2616)
 * don't perform HH to client-mode [storageproxy] nodes (CASSANDRA-2668)
 * Improve forceDeserialize/getCompactedRow encapsulation (CASSANDRA-2659)
 * Don't write CounterUpdateColumn to disk in tests (CASSANDRA-2650)
 * Add sstable bulk loading utility (CASSANDRA-1278)
 * avoid replaying hints to dropped columnfamilies (CASSANDRA-2685)
 * add placeholders for missing rows in range query pseudo-RR (CASSANDRA-2680)
 * remove no-op HHOM.renameHints (CASSANDRA-2693)
 * clone super columns to avoid modifying them during flush (CASSANDRA-2675)
 * allow writes to bypass the commitlog for certain keyspaces (CASSANDRA-2683)
 * avoid NPE when bypassing commitlog during memtable flush (CASSANDRA-2781)
 * Added support for making bootstrap retry if nodes flap (CASSANDRA-2644)
 * Added statusthrift to nodetool to report if thrift server is running (CASSANDRA-2722)
 * Fixed rows being cached if they do not exist (CASSANDRA-2723)
 * Support passing tableName and cfName to RowCacheProviders (CASSANDRA-2702)
 * close scrub file handles (CASSANDRA-2669)
 * throttle migration replay (CASSANDRA-2714)
 * optimize column serializer creation (CASSANDRA-2716)
 * Added support for making bootstrap retry if nodes flap (CASSANDRA-2644)
 * Added statusthrift to nodetool to report if thrift server is running
   (CASSANDRA-2722)
 * Fixed rows being cached if they do not exist (CASSANDRA-2723)
 * fix truncate/compaction race (CASSANDRA-2673)
 * workaround large resultsets causing large allocation retention
   by nio sockets (CASSANDRA-2654)
 * fix nodetool ring use with Ec2Snitch (CASSANDRA-2733)
 * fix removing columns and subcolumns that are supressed by a row or
   supercolumn tombstone during replica resolution (CASSANDRA-2590)
 * support sstable2json against snapshot sstables (CASSANDRA-2386)
 * remove active-pull schema requests (CASSANDRA-2715)
 * avoid marking entire list of sstables as actively being compacted
   in multithreaded compaction (CASSANDRA-2765)
 * seek back after deserializing a row to update cache with (CASSANDRA-2752)
 * avoid skipping rows in scrub for counter column family (CASSANDRA-2759)
 * fix ConcurrentModificationException in repair when dealing with 0.7 node
   (CASSANDRA-2767)
 * use threadsafe collections for StreamInSession (CASSANDRA-2766)
 * avoid infinite loop when creating merkle tree (CASSANDRA-2758)
 * avoids unmarking compacting sstable prematurely in cleanup (CASSANDRA-2769)
 * fix NPE when the commit log is bypassed (CASSANDRA-2718)
 * don't throw an exception in SS.isRPCServerRunning (CASSANDRA-2721)
 * make stress.jar executable (CASSANDRA-2744)
 * add daemon mode to java stress (CASSANDRA-2267)
 * expose the DC and rack of a node through JMX and nodetool ring (CASSANDRA-2531)
 * fix cache mbean getSize (CASSANDRA-2781)
 * Add Date, Float, Double, and Boolean types (CASSANDRA-2530)
 * Add startup flag to renew counter node id (CASSANDRA-2788)
 * add jamm agent to cassandra.bat (CASSANDRA-2787)
 * fix repair hanging if a neighbor has nothing to send (CASSANDRA-2797)
 * purge tombstone even if row is in only one sstable (CASSANDRA-2801)
 * Fix wrong purge of deleted cf during compaction (CASSANDRA-2786)
 * fix race that could result in Hadoop writer failing to throw an
   exception encountered after close() (CASSANDRA-2755)
 * fix scan wrongly throwing assertion error (CASSANDRA-2653)
 * Always use even distribution for merkle tree with RandomPartitionner
   (CASSANDRA-2841)
 * fix describeOwnership for OPP (CASSANDRA-2800)
 * ensure that string tokens do not contain commas (CASSANDRA-2762)


0.8.0-final
 * fix CQL grammar warning and cqlsh regression from CASSANDRA-2622
 * add ant generate-cql-html target (CASSANDRA-2526)
 * update CQL consistency levels (CASSANDRA-2566)
 * debian packaging fixes (CASSANDRA-2481, 2647)
 * fix UUIDType, IntegerType for direct buffers (CASSANDRA-2682, 2684)
 * switch to native Thrift for Hadoop map/reduce (CASSANDRA-2667)
 * fix StackOverflowError when building from eclipse (CASSANDRA-2687)
 * only provide replication_factor to strategy_options "help" for
   SimpleStrategy, OldNetworkTopologyStrategy (CASSANDRA-2678, 2713)
 * fix exception adding validators to non-string columns (CASSANDRA-2696)
 * avoid instantiating DatabaseDescriptor in JDBC (CASSANDRA-2694)
 * fix potential stack overflow during compaction (CASSANDRA-2626)
 * clone super columns to avoid modifying them during flush (CASSANDRA-2675)
 * reset underlying iterator in EchoedRow constructor (CASSANDRA-2653)


0.8.0-rc1
 * faster flushes and compaction from fixing excessively pessimistic
   rebuffering in BRAF (CASSANDRA-2581)
 * fix returning null column values in the python cql driver (CASSANDRA-2593)
 * fix merkle tree splitting exiting early (CASSANDRA-2605)
 * snapshot_before_compaction directory name fix (CASSANDRA-2598)
 * Disable compaction throttling during bootstrap (CASSANDRA-2612)
 * fix CQL treatment of > and < operators in range slices (CASSANDRA-2592)
 * fix potential double-application of counter updates on commitlog replay
   by moving replay position from header to sstable metadata (CASSANDRA-2419)
 * JDBC CQL driver exposes getColumn for access to timestamp
 * JDBC ResultSetMetadata properties added to AbstractType
 * r/m clustertool (CASSANDRA-2607)
 * add support for presenting row key as a column in CQL result sets
   (CASSANDRA-2622)
 * Don't allow {LOCAL|EACH}_QUORUM unless strategy is NTS (CASSANDRA-2627)
 * validate keyspace strategy_options during CQL create (CASSANDRA-2624)
 * fix empty Result with secondary index when limit=1 (CASSANDRA-2628)
 * Fix regression where bootstrapping a node with no schema fails
   (CASSANDRA-2625)
 * Allow removing LocationInfo sstables (CASSANDRA-2632)
 * avoid attempting to replay mutations from dropped keyspaces (CASSANDRA-2631)
 * avoid using cached position of a key when GT is requested (CASSANDRA-2633)
 * fix counting bloom filter true positives (CASSANDRA-2637)
 * initialize local ep state prior to gossip startup if needed (CASSANDRA-2638)
 * fix counter increment lost after restart (CASSANDRA-2642)
 * add quote-escaping via backslash to CLI (CASSANDRA-2623)
 * fix pig example script (CASSANDRA-2487)
 * fix dynamic snitch race in adding latencies (CASSANDRA-2618)
 * Start/stop cassandra after more important services such as mdadm in
   debian packaging (CASSANDRA-2481)


0.8.0-beta2
 * fix NPE compacting index CFs (CASSANDRA-2528)
 * Remove checking all column families on startup for compaction candidates
   (CASSANDRA-2444)
 * validate CQL create keyspace options (CASSANDRA-2525)
 * fix nodetool setcompactionthroughput (CASSANDRA-2550)
 * move	gossip heartbeat back to its own thread (CASSANDRA-2554)
 * validate cql TRUNCATE columnfamily before truncating (CASSANDRA-2570)
 * fix batch_mutate for mixed standard-counter mutations (CASSANDRA-2457)
 * disallow making schema changes to system keyspace (CASSANDRA-2563)
 * fix sending mutation messages multiple times (CASSANDRA-2557)
 * fix incorrect use of NBHM.size in ReadCallback that could cause
   reads to time out even when responses were received (CASSANDRA-2552)
 * trigger read repair correctly for LOCAL_QUORUM reads (CASSANDRA-2556)
 * Allow configuring the number of compaction thread (CASSANDRA-2558)
 * forceUserDefinedCompaction will attempt to compact what it is given
   even if the pessimistic estimate is that there is not enough disk space;
   automatic compactions will only compact 2 or more sstables (CASSANDRA-2575)
 * refuse to apply migrations with older timestamps than the current
   schema (CASSANDRA-2536)
 * remove unframed Thrift transport option
 * include indexes in snapshots (CASSANDRA-2596)
 * improve ignoring of obsolete mutations in index maintenance (CASSANDRA-2401)
 * recognize attempt to drop just the index while leaving the column
   definition alone (CASSANDRA-2619)


0.8.0-beta1
 * remove Avro RPC support (CASSANDRA-926)
 * support for columns that act as incr/decr counters
   (CASSANDRA-1072, 1937, 1944, 1936, 2101, 2093, 2288, 2105, 2384, 2236, 2342,
   2454)
 * CQL (CASSANDRA-1703, 1704, 1705, 1706, 1707, 1708, 1710, 1711, 1940,
   2124, 2302, 2277, 2493)
 * avoid double RowMutation serialization on write path (CASSANDRA-1800)
 * make NetworkTopologyStrategy the default (CASSANDRA-1960)
 * configurable internode encryption (CASSANDRA-1567, 2152)
 * human readable column names in sstable2json output (CASSANDRA-1933)
 * change default JMX port to 7199 (CASSANDRA-2027)
 * backwards compatible internal messaging (CASSANDRA-1015)
 * atomic switch of memtables and sstables (CASSANDRA-2284)
 * add pluggable SeedProvider (CASSANDRA-1669)
 * Fix clustertool to not throw exception when calling get_endpoints (CASSANDRA-2437)
 * upgrade to thrift 0.6 (CASSANDRA-2412)
 * repair works on a token range instead of full ring (CASSANDRA-2324)
 * purge tombstones from row cache (CASSANDRA-2305)
 * push replication_factor into strategy_options (CASSANDRA-1263)
 * give snapshots the same name on each node (CASSANDRA-1791)
 * remove "nodetool loadbalance" (CASSANDRA-2448)
 * multithreaded compaction (CASSANDRA-2191)
 * compaction throttling (CASSANDRA-2156)
 * add key type information and alias (CASSANDRA-2311, 2396)
 * cli no longer divides read_repair_chance by 100 (CASSANDRA-2458)
 * made CompactionInfo.getTaskType return an enum (CASSANDRA-2482)
 * add a server-wide cap on measured memtable memory usage and aggressively
   flush to keep under that threshold (CASSANDRA-2006)
 * add unified UUIDType (CASSANDRA-2233)
 * add off-heap row cache support (CASSANDRA-1969)


0.7.5
 * improvements/fixes to PIG driver (CASSANDRA-1618, CASSANDRA-2387,
   CASSANDRA-2465, CASSANDRA-2484)
 * validate index names (CASSANDRA-1761)
 * reduce contention on Table.flusherLock (CASSANDRA-1954)
 * try harder to detect failures during streaming, cleaning up temporary
   files more reliably (CASSANDRA-2088)
 * shut down server for OOM on a Thrift thread (CASSANDRA-2269)
 * fix tombstone handling in repair and sstable2json (CASSANDRA-2279)
 * preserve version when streaming data from old sstables (CASSANDRA-2283)
 * don't start repair if a neighboring node is marked as dead (CASSANDRA-2290)
 * purge tombstones from row cache (CASSANDRA-2305)
 * Avoid seeking when sstable2json exports the entire file (CASSANDRA-2318)
 * clear Built flag in system table when dropping an index (CASSANDRA-2320)
 * don't allow arbitrary argument for stress.java (CASSANDRA-2323)
 * validate values for index predicates in get_indexed_slice (CASSANDRA-2328)
 * queue secondary indexes for flush before the parent (CASSANDRA-2330)
 * allow job configuration to set the CL used in Hadoop jobs (CASSANDRA-2331)
 * add memtable_flush_queue_size defaulting to 4 (CASSANDRA-2333)
 * Allow overriding of initial_token, storage_port and rpc_port from system
   properties (CASSANDRA-2343)
 * fix comparator used for non-indexed secondary expressions in index scan
   (CASSANDRA-2347)
 * ensure size calculation and write phase of large-row compaction use
   the same threshold for TTL expiration (CASSANDRA-2349)
 * fix race when iterating CFs during add/drop (CASSANDRA-2350)
 * add ConsistencyLevel command to CLI (CASSANDRA-2354)
 * allow negative numbers in the cli (CASSANDRA-2358)
 * hard code serialVersionUID for tokens class (CASSANDRA-2361)
 * fix potential infinite loop in ByteBufferUtil.inputStream (CASSANDRA-2365)
 * fix encoding bugs in HintedHandoffManager, SystemTable when default
   charset is not UTF8 (CASSANDRA-2367)
 * avoids having removed node reappearing in Gossip (CASSANDRA-2371)
 * fix incorrect truncation of long to int when reading columns via block
   index (CASSANDRA-2376)
 * fix NPE during stream session (CASSANDRA-2377)
 * fix race condition that could leave orphaned data files when dropping CF or
   KS (CASSANDRA-2381)
 * fsync statistics component on write (CASSANDRA-2382)
 * fix duplicate results from CFS.scan (CASSANDRA-2406)
 * add IntegerType to CLI help (CASSANDRA-2414)
 * avoid caching token-only decoratedkeys (CASSANDRA-2416)
 * convert mmap assertion to if/throw so scrub can catch it (CASSANDRA-2417)
 * don't overwrite gc log (CASSANDR-2418)
 * invalidate row cache for streamed row to avoid inconsitencies
   (CASSANDRA-2420)
 * avoid copies in range/index scans (CASSANDRA-2425)
 * make sure we don't wipe data during cleanup if the node has not join
   the ring (CASSANDRA-2428)
 * Try harder to close files after compaction (CASSANDRA-2431)
 * re-set bootstrapped flag after move finishes (CASSANDRA-2435)
 * display validation_class in CLI 'describe keyspace' (CASSANDRA-2442)
 * make cleanup compactions cleanup the row cache (CASSANDRA-2451)
 * add column fields validation to scrub (CASSANDRA-2460)
 * use 64KB flush buffer instead of in_memory_compaction_limit (CASSANDRA-2463)
 * fix backslash substitutions in CLI (CASSANDRA-2492)
 * disable cache saving for system CFS (CASSANDRA-2502)
 * fixes for verifying destination availability under hinted conditions
   so UE can be thrown intead of timing out (CASSANDRA-2514)
 * fix update of validation class in column metadata (CASSANDRA-2512)
 * support LOCAL_QUORUM, EACH_QUORUM CLs outside of NTS (CASSANDRA-2516)
 * preserve version when streaming data from old sstables (CASSANDRA-2283)
 * fix backslash substitutions in CLI (CASSANDRA-2492)
 * count a row deletion as one operation towards memtable threshold
   (CASSANDRA-2519)
 * support LOCAL_QUORUM, EACH_QUORUM CLs outside of NTS (CASSANDRA-2516)


0.7.4
 * add nodetool join command (CASSANDRA-2160)
 * fix secondary indexes on pre-existing or streamed data (CASSANDRA-2244)
 * initialize endpoint in gossiper earlier (CASSANDRA-2228)
 * add ability to write to Cassandra from Pig (CASSANDRA-1828)
 * add rpc_[min|max]_threads (CASSANDRA-2176)
 * add CL.TWO, CL.THREE (CASSANDRA-2013)
 * avoid exporting an un-requested row in sstable2json, when exporting
   a key that does not exist (CASSANDRA-2168)
 * add incremental_backups option (CASSANDRA-1872)
 * add configurable row limit to Pig loadfunc (CASSANDRA-2276)
 * validate column values in batches as well as single-Column inserts
   (CASSANDRA-2259)
 * move sample schema from cassandra.yaml to schema-sample.txt,
   a cli scripts (CASSANDRA-2007)
 * avoid writing empty rows when scrubbing tombstoned rows (CASSANDRA-2296)
 * fix assertion error in range and index scans for CL < ALL
   (CASSANDRA-2282)
 * fix commitlog replay when flush position refers to data that didn't
   get synced before server died (CASSANDRA-2285)
 * fix fd leak in sstable2json with non-mmap'd i/o (CASSANDRA-2304)
 * reduce memory use during streaming of multiple sstables (CASSANDRA-2301)
 * purge tombstoned rows from cache after GCGraceSeconds (CASSANDRA-2305)
 * allow zero replicas in a NTS datacenter (CASSANDRA-1924)
 * make range queries respect snitch for local replicas (CASSANDRA-2286)
 * fix HH delivery when column index is larger than 2GB (CASSANDRA-2297)
 * make 2ary indexes use parent CF flush thresholds during initial build
   (CASSANDRA-2294)
 * update memtable_throughput to be a long (CASSANDRA-2158)


0.7.3
 * Keep endpoint state until aVeryLongTime (CASSANDRA-2115)
 * lower-latency read repair (CASSANDRA-2069)
 * add hinted_handoff_throttle_delay_in_ms option (CASSANDRA-2161)
 * fixes for cache save/load (CASSANDRA-2172, -2174)
 * Handle whole-row deletions in CFOutputFormat (CASSANDRA-2014)
 * Make memtable_flush_writers flush in parallel (CASSANDRA-2178)
 * Add compaction_preheat_key_cache option (CASSANDRA-2175)
 * refactor stress.py to have only one copy of the format string
   used for creating row keys (CASSANDRA-2108)
 * validate index names for \w+ (CASSANDRA-2196)
 * Fix Cassandra cli to respect timeout if schema does not settle
   (CASSANDRA-2187)
 * fix for compaction and cleanup writing old-format data into new-version
   sstable (CASSANDRA-2211, -2216)
 * add nodetool scrub (CASSANDRA-2217, -2240)
 * fix sstable2json large-row pagination (CASSANDRA-2188)
 * fix EOFing on requests for the last bytes in a file (CASSANDRA-2213)
 * fix BufferedRandomAccessFile bugs (CASSANDRA-2218, -2241)
 * check for memtable flush_after_mins exceeded every 10s (CASSANDRA-2183)
 * fix cache saving on Windows (CASSANDRA-2207)
 * add validateSchemaAgreement call + synchronization to schema
   modification operations (CASSANDRA-2222)
 * fix for reversed slice queries on large rows (CASSANDRA-2212)
 * fat clients were writing local data (CASSANDRA-2223)
 * set DEFAULT_MEMTABLE_LIFETIME_IN_MINS to 24h
 * improve detection and cleanup of partially-written sstables
   (CASSANDRA-2206)
 * fix supercolumn de/serialization when subcolumn comparator is different
   from supercolumn's (CASSANDRA-2104)
 * fix starting up on Windows when CASSANDRA_HOME contains whitespace
   (CASSANDRA-2237)
 * add [get|set][row|key]cacheSavePeriod to JMX (CASSANDRA-2100)
 * fix Hadoop ColumnFamilyOutputFormat dropping of mutations
   when batch fills up (CASSANDRA-2255)
 * move file deletions off of scheduledtasks executor (CASSANDRA-2253)


0.7.2
 * copy DecoratedKey.key when inserting into caches to avoid retaining
   a reference to the underlying buffer (CASSANDRA-2102)
 * format subcolumn names with subcomparator (CASSANDRA-2136)
 * fix column bloom filter deserialization (CASSANDRA-2165)


0.7.1
 * refactor MessageDigest creation code. (CASSANDRA-2107)
 * buffer network stack to avoid inefficient small TCP messages while avoiding
   the nagle/delayed ack problem (CASSANDRA-1896)
 * check log4j configuration for changes every 10s (CASSANDRA-1525, 1907)
 * more-efficient cross-DC replication (CASSANDRA-1530, -2051, -2138)
 * avoid polluting page cache with commitlog or sstable writes
   and seq scan operations (CASSANDRA-1470)
 * add RMI authentication options to nodetool (CASSANDRA-1921)
 * make snitches configurable at runtime (CASSANDRA-1374)
 * retry hadoop split requests on connection failure (CASSANDRA-1927)
 * implement describeOwnership for BOP, COPP (CASSANDRA-1928)
 * make read repair behave as expected for ConsistencyLevel > ONE
   (CASSANDRA-982, 2038)
 * distributed test harness (CASSANDRA-1859, 1964)
 * reduce flush lock contention (CASSANDRA-1930)
 * optimize supercolumn deserialization (CASSANDRA-1891)
 * fix CFMetaData.apply to only compare objects of the same class
   (CASSANDRA-1962)
 * allow specifying specific SSTables to compact from JMX (CASSANDRA-1963)
 * fix race condition in MessagingService.targets (CASSANDRA-1959, 2094, 2081)
 * refuse to open sstables from a future version (CASSANDRA-1935)
 * zero-copy reads (CASSANDRA-1714)
 * fix copy bounds for word Text in wordcount demo (CASSANDRA-1993)
 * fixes for contrib/javautils (CASSANDRA-1979)
 * check more frequently for memtable expiration (CASSANDRA-2000)
 * fix writing SSTable column count statistics (CASSANDRA-1976)
 * fix streaming of multiple CFs during bootstrap (CASSANDRA-1992)
 * explicitly set JVM GC new generation size with -Xmn (CASSANDRA-1968)
 * add short options for CLI flags (CASSANDRA-1565)
 * make keyspace argument to "describe keyspace" in CLI optional
   when authenticated to keyspace already (CASSANDRA-2029)
 * added option to specify -Dcassandra.join_ring=false on startup
   to allow "warm spare" nodes or performing JMX maintenance before
   joining the ring (CASSANDRA-526)
 * log migrations at INFO (CASSANDRA-2028)
 * add CLI verbose option in file mode (CASSANDRA-2030)
 * add single-line "--" comments to CLI (CASSANDRA-2032)
 * message serialization tests (CASSANDRA-1923)
 * switch from ivy to maven-ant-tasks (CASSANDRA-2017)
 * CLI attempts to block for new schema to propagate (CASSANDRA-2044)
 * fix potential overflow in nodetool cfstats (CASSANDRA-2057)
 * add JVM shutdownhook to sync commitlog (CASSANDRA-1919)
 * allow nodes to be up without being part of  normal traffic (CASSANDRA-1951)
 * fix CLI "show keyspaces" with null options on NTS (CASSANDRA-2049)
 * fix possible ByteBuffer race conditions (CASSANDRA-2066)
 * reduce garbage generated by MessagingService to prevent load spikes
   (CASSANDRA-2058)
 * fix math in RandomPartitioner.describeOwnership (CASSANDRA-2071)
 * fix deletion of sstable non-data components (CASSANDRA-2059)
 * avoid blocking gossip while deleting handoff hints (CASSANDRA-2073)
 * ignore messages from newer versions, keep track of nodes in gossip
   regardless of version (CASSANDRA-1970)
 * cache writing moved to CompactionManager to reduce i/o contention and
   updated to use non-cache-polluting writes (CASSANDRA-2053)
 * page through large rows when exporting to JSON (CASSANDRA-2041)
 * add flush_largest_memtables_at and reduce_cache_sizes_at options
   (CASSANDRA-2142)
 * add cli 'describe cluster' command (CASSANDRA-2127)
 * add cli support for setting username/password at 'connect' command
   (CASSANDRA-2111)
 * add -D option to Stress.java to allow reading hosts from a file
   (CASSANDRA-2149)
 * bound hints CF throughput between 32M and 256M (CASSANDRA-2148)
 * continue starting when invalid saved cache entries are encountered
   (CASSANDRA-2076)
 * add max_hint_window_in_ms option (CASSANDRA-1459)


0.7.0-final
 * fix offsets to ByteBuffer.get (CASSANDRA-1939)


0.7.0-rc4
 * fix cli crash after backgrounding (CASSANDRA-1875)
 * count timeouts in storageproxy latencies, and include latency
   histograms in StorageProxyMBean (CASSANDRA-1893)
 * fix CLI get recognition of supercolumns (CASSANDRA-1899)
 * enable keepalive on intra-cluster sockets (CASSANDRA-1766)
 * count timeouts towards dynamicsnitch latencies (CASSANDRA-1905)
 * Expose index-building status in JMX + cli schema description
   (CASSANDRA-1871)
 * allow [LOCAL|EACH]_QUORUM to be used with non-NetworkTopology
   replication Strategies
 * increased amount of index locks for faster commitlog replay
 * collect secondary index tombstones immediately (CASSANDRA-1914)
 * revert commitlog changes from #1780 (CASSANDRA-1917)
 * change RandomPartitioner min token to -1 to avoid collision w/
   tokens on actual nodes (CASSANDRA-1901)
 * examine the right nibble when validating TimeUUID (CASSANDRA-1910)
 * include secondary indexes in cleanup (CASSANDRA-1916)
 * CFS.scrubDataDirectories should also cleanup invalid secondary indexes
   (CASSANDRA-1904)
 * ability to disable/enable gossip on nodes to force them down
   (CASSANDRA-1108)


0.7.0-rc3
 * expose getNaturalEndpoints in StorageServiceMBean taking byte[]
   key; RMI cannot serialize ByteBuffer (CASSANDRA-1833)
 * infer org.apache.cassandra.locator for replication strategy classes
   when not otherwise specified
 * validation that generates less garbage (CASSANDRA-1814)
 * add TTL support to CLI (CASSANDRA-1838)
 * cli defaults to bytestype for subcomparator when creating
   column families (CASSANDRA-1835)
 * unregister index MBeans when index is dropped (CASSANDRA-1843)
 * make ByteBufferUtil.clone thread-safe (CASSANDRA-1847)
 * change exception for read requests during bootstrap from
   InvalidRequest to Unavailable (CASSANDRA-1862)
 * respect row-level tombstones post-flush in range scans
   (CASSANDRA-1837)
 * ReadResponseResolver check digests against each other (CASSANDRA-1830)
 * return InvalidRequest when remove of subcolumn without supercolumn
   is requested (CASSANDRA-1866)
 * flush before repair (CASSANDRA-1748)
 * SSTableExport validates key order (CASSANDRA-1884)
 * large row support for SSTableExport (CASSANDRA-1867)
 * Re-cache hot keys post-compaction without hitting disk (CASSANDRA-1878)
 * manage read repair in coordinator instead of data source, to
   provide latency information to dynamic snitch (CASSANDRA-1873)


0.7.0-rc2
 * fix live-column-count of slice ranges including tombstoned supercolumn
   with live subcolumn (CASSANDRA-1591)
 * rename o.a.c.internal.AntientropyStage -> AntiEntropyStage,
   o.a.c.request.Request_responseStage -> RequestResponseStage,
   o.a.c.internal.Internal_responseStage -> InternalResponseStage
 * add AbstractType.fromString (CASSANDRA-1767)
 * require index_type to be present when specifying index_name
   on ColumnDef (CASSANDRA-1759)
 * fix add/remove index bugs in CFMetadata (CASSANDRA-1768)
 * rebuild Strategy during system_update_keyspace (CASSANDRA-1762)
 * cli updates prompt to ... in continuation lines (CASSANDRA-1770)
 * support multiple Mutations per key in hadoop ColumnFamilyOutputFormat
   (CASSANDRA-1774)
 * improvements to Debian init script (CASSANDRA-1772)
 * use local classloader to check for version.properties (CASSANDRA-1778)
 * Validate that column names in column_metadata are valid for the
   defined comparator, and decode properly in cli (CASSANDRA-1773)
 * use cross-platform newlines in cli (CASSANDRA-1786)
 * add ExpiringColumn support to sstable import/export (CASSANDRA-1754)
 * add flush for each append to periodic commitlog mode; added
   periodic_without_flush option to disable this (CASSANDRA-1780)
 * close file handle used for post-flush truncate (CASSANDRA-1790)
 * various code cleanup (CASSANDRA-1793, -1794, -1795)
 * fix range queries against wrapped range (CASSANDRA-1781)
 * fix consistencylevel calculations for NetworkTopologyStrategy
   (CASSANDRA-1804)
 * cli support index type enum names (CASSANDRA-1810)
 * improved validation of column_metadata (CASSANDRA-1813)
 * reads at ConsistencyLevel > 1 throw UnavailableException
   immediately if insufficient live nodes exist (CASSANDRA-1803)
 * copy bytebuffers for local writes to avoid retaining the entire
   Thrift frame (CASSANDRA-1801)
 * fix NPE adding index to column w/o prior metadata (CASSANDRA-1764)
 * reduce fat client timeout (CASSANDRA-1730)
 * fix botched merge of CASSANDRA-1316


0.7.0-rc1
 * fix compaction and flush races with schema updates (CASSANDRA-1715)
 * add clustertool, config-converter, sstablekeys, and schematool
   Windows .bat files (CASSANDRA-1723)
 * reject range queries received during bootstrap (CASSANDRA-1739)
 * fix wrapping-range queries on non-minimum token (CASSANDRA-1700)
 * add nodetool cfhistogram (CASSANDRA-1698)
 * limit repaired ranges to what the nodes have in common (CASSANDRA-1674)
 * index scan treats missing columns as not matching secondary
   expressions (CASSANDRA-1745)
 * Fix misuse of DataOutputBuffer.getData in AntiEntropyService
   (CASSANDRA-1729)
 * detect and warn when obsolete version of JNA is present (CASSANDRA-1760)
 * reduce fat client timeout (CASSANDRA-1730)
 * cleanup smallest CFs first to increase free temp space for larger ones
   (CASSANDRA-1811)
 * Update windows .bat files to work outside of main Cassandra
   directory (CASSANDRA-1713)
 * fix read repair regression from 0.6.7 (CASSANDRA-1727)
 * more-efficient read repair (CASSANDRA-1719)
 * fix hinted handoff replay (CASSANDRA-1656)
 * log type of dropped messages (CASSANDRA-1677)
 * upgrade to SLF4J 1.6.1
 * fix ByteBuffer bug in ExpiringColumn.updateDigest (CASSANDRA-1679)
 * fix IntegerType.getString (CASSANDRA-1681)
 * make -Djava.net.preferIPv4Stack=true the default (CASSANDRA-628)
 * add INTERNAL_RESPONSE verb to differentiate from responses related
   to client requests (CASSANDRA-1685)
 * log tpstats when dropping messages (CASSANDRA-1660)
 * include unreachable nodes in describeSchemaVersions (CASSANDRA-1678)
 * Avoid dropping messages off the client request path (CASSANDRA-1676)
 * fix jna errno reporting (CASSANDRA-1694)
 * add friendlier error for UnknownHostException on startup (CASSANDRA-1697)
 * include jna dependency in RPM package (CASSANDRA-1690)
 * add --skip-keys option to stress.py (CASSANDRA-1696)
 * improve cli handling of non-string keys and column names
   (CASSANDRA-1701, -1693)
 * r/m extra subcomparator line in cli keyspaces output (CASSANDRA-1712)
 * add read repair chance to cli "show keyspaces"
 * upgrade to ConcurrentLinkedHashMap 1.1 (CASSANDRA-975)
 * fix index scan routing (CASSANDRA-1722)
 * fix tombstoning of supercolumns in range queries (CASSANDRA-1734)
 * clear endpoint cache after updating keyspace metadata (CASSANDRA-1741)
 * fix wrapping-range queries on non-minimum token (CASSANDRA-1700)
 * truncate includes secondary indexes (CASSANDRA-1747)
 * retain reference to PendingFile sstables (CASSANDRA-1749)
 * fix sstableimport regression (CASSANDRA-1753)
 * fix for bootstrap when no non-system tables are defined (CASSANDRA-1732)
 * handle replica unavailability in index scan (CASSANDRA-1755)
 * fix service initialization order deadlock (CASSANDRA-1756)
 * multi-line cli commands (CASSANDRA-1742)
 * fix race between snapshot and compaction (CASSANDRA-1736)
 * add listEndpointsPendingHints, deleteHintsForEndpoint JMX methods
   (CASSANDRA-1551)


0.7.0-beta3
 * add strategy options to describe_keyspace output (CASSANDRA-1560)
 * log warning when using randomly generated token (CASSANDRA-1552)
 * re-organize JMX into .db, .net, .internal, .request (CASSANDRA-1217)
 * allow nodes to change IPs between restarts (CASSANDRA-1518)
 * remember ring state between restarts by default (CASSANDRA-1518)
 * flush index built flag so we can read it before log replay (CASSANDRA-1541)
 * lock row cache updates to prevent race condition (CASSANDRA-1293)
 * remove assertion causing rare (and harmless) error messages in
   commitlog (CASSANDRA-1330)
 * fix moving nodes with no keyspaces defined (CASSANDRA-1574)
 * fix unbootstrap when no data is present in a transfer range (CASSANDRA-1573)
 * take advantage of AVRO-495 to simplify our avro IDL (CASSANDRA-1436)
 * extend authorization hierarchy to column family (CASSANDRA-1554)
 * deletion support in secondary indexes (CASSANDRA-1571)
 * meaningful error message for invalid replication strategy class
   (CASSANDRA-1566)
 * allow keyspace creation with RF > N (CASSANDRA-1428)
 * improve cli error handling (CASSANDRA-1580)
 * add cache save/load ability (CASSANDRA-1417, 1606, 1647)
 * add StorageService.getDrainProgress (CASSANDRA-1588)
 * Disallow bootstrap to an in-use token (CASSANDRA-1561)
 * Allow dynamic secondary index creation and destruction (CASSANDRA-1532)
 * log auto-guessed memtable thresholds (CASSANDRA-1595)
 * add ColumnDef support to cli (CASSANDRA-1583)
 * reduce index sample time by 75% (CASSANDRA-1572)
 * add cli support for column, strategy metadata (CASSANDRA-1578, 1612)
 * add cli support for schema modification (CASSANDRA-1584)
 * delete temp files on failed compactions (CASSANDRA-1596)
 * avoid blocking for dead nodes during removetoken (CASSANDRA-1605)
 * remove ConsistencyLevel.ZERO (CASSANDRA-1607)
 * expose in-progress compaction type in jmx (CASSANDRA-1586)
 * removed IClock & related classes from internals (CASSANDRA-1502)
 * fix removing tokens from SystemTable on decommission and removetoken
   (CASSANDRA-1609)
 * include CF metadata in cli 'show keyspaces' (CASSANDRA-1613)
 * switch from Properties to HashMap in PropertyFileSnitch to
   avoid synchronization bottleneck (CASSANDRA-1481)
 * PropertyFileSnitch configuration file renamed to
   cassandra-topology.properties
 * add cli support for get_range_slices (CASSANDRA-1088, CASSANDRA-1619)
 * Make memtable flush thresholds per-CF instead of global
   (CASSANDRA-1007, 1637)
 * add cli support for binary data without CfDef hints (CASSANDRA-1603)
 * fix building SSTable statistics post-stream (CASSANDRA-1620)
 * fix potential infinite loop in 2ary index queries (CASSANDRA-1623)
 * allow creating NTS keyspaces with no replicas configured (CASSANDRA-1626)
 * add jmx histogram of sstables accessed per read (CASSANDRA-1624)
 * remove system_rename_column_family and system_rename_keyspace from the
   client API until races can be fixed (CASSANDRA-1630, CASSANDRA-1585)
 * add cli sanity tests (CASSANDRA-1582)
 * update GC settings in cassandra.bat (CASSANDRA-1636)
 * cli support for index queries (CASSANDRA-1635)
 * cli support for updating schema memtable settings (CASSANDRA-1634)
 * cli --file option (CASSANDRA-1616)
 * reduce automatically chosen memtable sizes by 50% (CASSANDRA-1641)
 * move endpoint cache from snitch to strategy (CASSANDRA-1643)
 * fix commitlog recovery deleting the newly-created segment as well as
   the old ones (CASSANDRA-1644)
 * upgrade to Thrift 0.5 (CASSANDRA-1367)
 * renamed CL.DCQUORUM to LOCAL_QUORUM and DCQUORUMSYNC to EACH_QUORUM
 * cli truncate support (CASSANDRA-1653)
 * update GC settings in cassandra.bat (CASSANDRA-1636)
 * avoid logging when a node's ip/token is gossipped back to it (CASSANDRA-1666)


0.7-beta2
 * always use UTF-8 for hint keys (CASSANDRA-1439)
 * remove cassandra.yaml dependency from Hadoop and Pig (CASSADRA-1322)
 * expose CfDef metadata in describe_keyspaces (CASSANDRA-1363)
 * restore use of mmap_index_only option (CASSANDRA-1241)
 * dropping a keyspace with no column families generated an error
   (CASSANDRA-1378)
 * rename RackAwareStrategy to OldNetworkTopologyStrategy, RackUnawareStrategy
   to SimpleStrategy, DatacenterShardStrategy to NetworkTopologyStrategy,
   AbstractRackAwareSnitch to AbstractNetworkTopologySnitch (CASSANDRA-1392)
 * merge StorageProxy.mutate, mutateBlocking (CASSANDRA-1396)
 * faster UUIDType, LongType comparisons (CASSANDRA-1386, 1393)
 * fix setting read_repair_chance from CLI addColumnFamily (CASSANDRA-1399)
 * fix updates to indexed columns (CASSANDRA-1373)
 * fix race condition leaving to FileNotFoundException (CASSANDRA-1382)
 * fix sharded lock hash on index write path (CASSANDRA-1402)
 * add support for GT/E, LT/E in subordinate index clauses (CASSANDRA-1401)
 * cfId counter got out of sync when CFs were added (CASSANDRA-1403)
 * less chatty schema updates (CASSANDRA-1389)
 * rename column family mbeans. 'type' will now include either
   'IndexColumnFamilies' or 'ColumnFamilies' depending on the CFS type.
   (CASSANDRA-1385)
 * disallow invalid keyspace and column family names. This includes name that
   matches a '^\w+' regex. (CASSANDRA-1377)
 * use JNA, if present, to take snapshots (CASSANDRA-1371)
 * truncate hints if starting 0.7 for the first time (CASSANDRA-1414)
 * fix FD leak in single-row slicepredicate queries (CASSANDRA-1416)
 * allow index expressions against columns that are not part of the
   SlicePredicate (CASSANDRA-1410)
 * config-converter properly handles snitches and framed support
   (CASSANDRA-1420)
 * remove keyspace argument from multiget_count (CASSANDRA-1422)
 * allow specifying cassandra.yaml location as (local or remote) URL
   (CASSANDRA-1126)
 * fix using DynamicEndpointSnitch with NetworkTopologyStrategy
   (CASSANDRA-1429)
 * Add CfDef.default_validation_class (CASSANDRA-891)
 * fix EstimatedHistogram.max (CASSANDRA-1413)
 * quorum read optimization (CASSANDRA-1622)
 * handle zero-length (or missing) rows during HH paging (CASSANDRA-1432)
 * include secondary indexes during schema migrations (CASSANDRA-1406)
 * fix commitlog header race during schema change (CASSANDRA-1435)
 * fix ColumnFamilyStoreMBeanIterator to use new type name (CASSANDRA-1433)
 * correct filename generated by xml->yaml converter (CASSANDRA-1419)
 * add CMSInitiatingOccupancyFraction=75 and UseCMSInitiatingOccupancyOnly
   to default JVM options
 * decrease jvm heap for cassandra-cli (CASSANDRA-1446)
 * ability to modify keyspaces and column family definitions on a live cluster
   (CASSANDRA-1285)
 * support for Hadoop Streaming [non-jvm map/reduce via stdin/out]
   (CASSANDRA-1368)
 * Move persistent sstable stats from the system table to an sstable component
   (CASSANDRA-1430)
 * remove failed bootstrap attempt from pending ranges when gossip times
   it out after 1h (CASSANDRA-1463)
 * eager-create tcp connections to other cluster members (CASSANDRA-1465)
 * enumerate stages and derive stage from message type instead of
   transmitting separately (CASSANDRA-1465)
 * apply reversed flag during collation from different data sources
   (CASSANDRA-1450)
 * make failure to remove commitlog segment non-fatal (CASSANDRA-1348)
 * correct ordering of drain operations so CL.recover is no longer
   necessary (CASSANDRA-1408)
 * removed keyspace from describe_splits method (CASSANDRA-1425)
 * rename check_schema_agreement to describe_schema_versions
   (CASSANDRA-1478)
 * fix QUORUM calculation for RF > 3 (CASSANDRA-1487)
 * remove tombstones during non-major compactions when bloom filter
   verifies that row does not exist in other sstables (CASSANDRA-1074)
 * nodes that coordinated a loadbalance in the past could not be seen by
   newly added nodes (CASSANDRA-1467)
 * exposed endpoint states (gossip details) via jmx (CASSANDRA-1467)
 * ensure that compacted sstables are not included when new readers are
   instantiated (CASSANDRA-1477)
 * by default, calculate heap size and memtable thresholds at runtime (CASSANDRA-1469)
 * fix races dealing with adding/dropping keyspaces and column families in
   rapid succession (CASSANDRA-1477)
 * clean up of Streaming system (CASSANDRA-1503, 1504, 1506)
 * add options to configure Thrift socket keepalive and buffer sizes (CASSANDRA-1426)
 * make contrib CassandraServiceDataCleaner recursive (CASSANDRA-1509)
 * min, max compaction threshold are configurable and persistent
   per-ColumnFamily (CASSANDRA-1468)
 * fix replaying the last mutation in a commitlog unnecessarily
   (CASSANDRA-1512)
 * invoke getDefaultUncaughtExceptionHandler from DTPE with the original
   exception rather than the ExecutionException wrapper (CASSANDRA-1226)
 * remove Clock from the Thrift (and Avro) API (CASSANDRA-1501)
 * Close intra-node sockets when connection is broken (CASSANDRA-1528)
 * RPM packaging spec file (CASSANDRA-786)
 * weighted request scheduler (CASSANDRA-1485)
 * treat expired columns as deleted (CASSANDRA-1539)
 * make IndexInterval configurable (CASSANDRA-1488)
 * add describe_snitch to Thrift API (CASSANDRA-1490)
 * MD5 authenticator compares plain text submitted password with MD5'd
   saved property, instead of vice versa (CASSANDRA-1447)
 * JMX MessagingService pending and completed counts (CASSANDRA-1533)
 * fix race condition processing repair responses (CASSANDRA-1511)
 * make repair blocking (CASSANDRA-1511)
 * create EndpointSnitchInfo and MBean to expose rack and DC (CASSANDRA-1491)
 * added option to contrib/word_count to output results back to Cassandra
   (CASSANDRA-1342)
 * rewrite Hadoop ColumnFamilyRecordWriter to pool connections, retry to
   multiple Cassandra nodes, and smooth impact on the Cassandra cluster
   by using smaller batch sizes (CASSANDRA-1434)
 * fix setting gc_grace_seconds via CLI (CASSANDRA-1549)
 * support TTL'd index values (CASSANDRA-1536)
 * make removetoken work like decommission (CASSANDRA-1216)
 * make cli comparator-aware and improve quote rules (CASSANDRA-1523,-1524)
 * make nodetool compact and cleanup blocking (CASSANDRA-1449)
 * add memtable, cache information to GCInspector logs (CASSANDRA-1558)
 * enable/disable HintedHandoff via JMX (CASSANDRA-1550)
 * Ignore stray files in the commit log directory (CASSANDRA-1547)
 * Disallow bootstrap to an in-use token (CASSANDRA-1561)


0.7-beta1
 * sstable versioning (CASSANDRA-389)
 * switched to slf4j logging (CASSANDRA-625)
 * add (optional) expiration time for column (CASSANDRA-699)
 * access levels for authentication/authorization (CASSANDRA-900)
 * add ReadRepairChance to CF definition (CASSANDRA-930)
 * fix heisenbug in system tests, especially common on OS X (CASSANDRA-944)
 * convert to byte[] keys internally and all public APIs (CASSANDRA-767)
 * ability to alter schema definitions on a live cluster (CASSANDRA-44)
 * renamed configuration file to cassandra.xml, and log4j.properties to
   log4j-server.properties, which must now be loaded from
   the classpath (which is how our scripts in bin/ have always done it)
   (CASSANDRA-971)
 * change get_count to require a SlicePredicate. create multi_get_count
   (CASSANDRA-744)
 * re-organized endpointsnitch implementations and added SimpleSnitch
   (CASSANDRA-994)
 * Added preload_row_cache option (CASSANDRA-946)
 * add CRC to commitlog header (CASSANDRA-999)
 * removed deprecated batch_insert and get_range_slice methods (CASSANDRA-1065)
 * add truncate thrift method (CASSANDRA-531)
 * http mini-interface using mx4j (CASSANDRA-1068)
 * optimize away copy of sliced row on memtable read path (CASSANDRA-1046)
 * replace constant-size 2GB mmaped segments and special casing for index
   entries spanning segment boundaries, with SegmentedFile that computes
   segments that always contain entire entries/rows (CASSANDRA-1117)
 * avoid reading large rows into memory during compaction (CASSANDRA-16)
 * added hadoop OutputFormat (CASSANDRA-1101)
 * efficient Streaming (no more anticompaction) (CASSANDRA-579)
 * split commitlog header into separate file and add size checksum to
   mutations (CASSANDRA-1179)
 * avoid allocating a new byte[] for each mutation on replay (CASSANDRA-1219)
 * revise HH schema to be per-endpoint (CASSANDRA-1142)
 * add joining/leaving status to nodetool ring (CASSANDRA-1115)
 * allow multiple repair sessions per node (CASSANDRA-1190)
 * optimize away MessagingService for local range queries (CASSANDRA-1261)
 * make framed transport the default so malformed requests can't OOM the
   server (CASSANDRA-475)
 * significantly faster reads from row cache (CASSANDRA-1267)
 * take advantage of row cache during range queries (CASSANDRA-1302)
 * make GCGraceSeconds a per-ColumnFamily value (CASSANDRA-1276)
 * keep persistent row size and column count statistics (CASSANDRA-1155)
 * add IntegerType (CASSANDRA-1282)
 * page within a single row during hinted handoff (CASSANDRA-1327)
 * push DatacenterShardStrategy configuration into keyspace definition,
   eliminating datacenter.properties. (CASSANDRA-1066)
 * optimize forward slices starting with '' and single-index-block name
   queries by skipping the column index (CASSANDRA-1338)
 * streaming refactor (CASSANDRA-1189)
 * faster comparison for UUID types (CASSANDRA-1043)
 * secondary index support (CASSANDRA-749 and subtasks)
 * make compaction buckets deterministic (CASSANDRA-1265)


0.6.6
 * Allow using DynamicEndpointSnitch with RackAwareStrategy (CASSANDRA-1429)
 * remove the remaining vestiges of the unfinished DatacenterShardStrategy
   (replaced by NetworkTopologyStrategy in 0.7)


0.6.5
 * fix key ordering in range query results with RandomPartitioner
   and ConsistencyLevel > ONE (CASSANDRA-1145)
 * fix for range query starting with the wrong token range (CASSANDRA-1042)
 * page within a single row during hinted handoff (CASSANDRA-1327)
 * fix compilation on non-sun JDKs (CASSANDRA-1061)
 * remove String.trim() call on row keys in batch mutations (CASSANDRA-1235)
 * Log summary of dropped messages instead of spamming log (CASSANDRA-1284)
 * add dynamic endpoint snitch (CASSANDRA-981)
 * fix streaming for keyspaces with hyphens in their name (CASSANDRA-1377)
 * fix errors in hard-coded bloom filter optKPerBucket by computing it
   algorithmically (CASSANDRA-1220
 * remove message deserialization stage, and uncap read/write stages
   so slow reads/writes don't block gossip processing (CASSANDRA-1358)
 * add jmx port configuration to Debian package (CASSANDRA-1202)
 * use mlockall via JNA, if present, to prevent Linux from swapping
   out parts of the JVM (CASSANDRA-1214)


0.6.4
 * avoid queuing multiple hint deliveries for the same endpoint
   (CASSANDRA-1229)
 * better performance for and stricter checking of UTF8 column names
   (CASSANDRA-1232)
 * extend option to lower compaction priority to hinted handoff
   as well (CASSANDRA-1260)
 * log errors in gossip instead of re-throwing (CASSANDRA-1289)
 * avoid aborting commitlog replay prematurely if a flushed-but-
   not-removed commitlog segment is encountered (CASSANDRA-1297)
 * fix duplicate rows being read during mapreduce (CASSANDRA-1142)
 * failure detection wasn't closing command sockets (CASSANDRA-1221)
 * cassandra-cli.bat works on windows (CASSANDRA-1236)
 * pre-emptively drop requests that cannot be processed within RPCTimeout
   (CASSANDRA-685)
 * add ack to Binary write verb and update CassandraBulkLoader
   to wait for acks for each row (CASSANDRA-1093)
 * added describe_partitioner Thrift method (CASSANDRA-1047)
 * Hadoop jobs no longer require the Cassandra storage-conf.xml
   (CASSANDRA-1280, CASSANDRA-1047)
 * log thread pool stats when GC is excessive (CASSANDRA-1275)
 * remove gossip message size limit (CASSANDRA-1138)
 * parallelize local and remote reads during multiget, and respect snitch
   when determining whether to do local read for CL.ONE (CASSANDRA-1317)
 * fix read repair to use requested consistency level on digest mismatch,
   rather than assuming QUORUM (CASSANDRA-1316)
 * process digest mismatch re-reads in parallel (CASSANDRA-1323)
 * switch hints CF comparator to BytesType (CASSANDRA-1274)


0.6.3
 * retry to make streaming connections up to 8 times. (CASSANDRA-1019)
 * reject describe_ring() calls on invalid keyspaces (CASSANDRA-1111)
 * fix cache size calculation for size of 100% (CASSANDRA-1129)
 * fix cache capacity only being recalculated once (CASSANDRA-1129)
 * remove hourly scan of all hints on the off chance that the gossiper
   missed a status change; instead, expose deliverHintsToEndpoint to JMX
   so it can be done manually, if necessary (CASSANDRA-1141)
 * don't reject reads at CL.ALL (CASSANDRA-1152)
 * reject deletions to supercolumns in CFs containing only standard
   columns (CASSANDRA-1139)
 * avoid preserving login information after client disconnects
   (CASSANDRA-1057)
 * prefer sun jdk to openjdk in debian init script (CASSANDRA-1174)
 * detect partioner config changes between restarts and fail fast
   (CASSANDRA-1146)
 * use generation time to resolve node token reassignment disagreements
   (CASSANDRA-1118)
 * restructure the startup ordering of Gossiper and MessageService to avoid
   timing anomalies (CASSANDRA-1160)
 * detect incomplete commit log hearders (CASSANDRA-1119)
 * force anti-entropy service to stream files on the stream stage to avoid
   sending streams out of order (CASSANDRA-1169)
 * remove inactive stream managers after AES streams files (CASSANDRA-1169)
 * allow removing entire row through batch_mutate Deletion (CASSANDRA-1027)
 * add JMX metrics for row-level bloom filter false positives (CASSANDRA-1212)
 * added a redhat init script to contrib (CASSANDRA-1201)
 * use midpoint when bootstrapping a new machine into range with not
   much data yet instead of random token (CASSANDRA-1112)
 * kill server on OOM in executor stage as well as Thrift (CASSANDRA-1226)
 * remove opportunistic repairs, when two machines with overlapping replica
   responsibilities happen to finish major compactions of the same CF near
   the same time.  repairs are now fully manual (CASSANDRA-1190)
 * add ability to lower compaction priority (default is no change from 0.6.2)
   (CASSANDRA-1181)


0.6.2
 * fix contrib/word_count build. (CASSANDRA-992)
 * split CommitLogExecutorService into BatchCommitLogExecutorService and
   PeriodicCommitLogExecutorService (CASSANDRA-1014)
 * add latency histograms to CFSMBean (CASSANDRA-1024)
 * make resolving timestamp ties deterministic by using value bytes
   as a tiebreaker (CASSANDRA-1039)
 * Add option to turn off Hinted Handoff (CASSANDRA-894)
 * fix windows startup (CASSANDRA-948)
 * make concurrent_reads, concurrent_writes configurable at runtime via JMX
   (CASSANDRA-1060)
 * disable GCInspector on non-Sun JVMs (CASSANDRA-1061)
 * fix tombstone handling in sstable rows with no other data (CASSANDRA-1063)
 * fix size of row in spanned index entries (CASSANDRA-1056)
 * install json2sstable, sstable2json, and sstablekeys to Debian package
 * StreamingService.StreamDestinations wouldn't empty itself after streaming
   finished (CASSANDRA-1076)
 * added Collections.shuffle(splits) before returning the splits in
   ColumnFamilyInputFormat (CASSANDRA-1096)
 * do not recalculate cache capacity post-compaction if it's been manually
   modified (CASSANDRA-1079)
 * better defaults for flush sorter + writer executor queue sizes
   (CASSANDRA-1100)
 * windows scripts for SSTableImport/Export (CASSANDRA-1051)
 * windows script for nodetool (CASSANDRA-1113)
 * expose PhiConvictThreshold (CASSANDRA-1053)
 * make repair of RF==1 a no-op (CASSANDRA-1090)
 * improve default JVM GC options (CASSANDRA-1014)
 * fix SlicePredicate serialization inside Hadoop jobs (CASSANDRA-1049)
 * close Thrift sockets in Hadoop ColumnFamilyRecordReader (CASSANDRA-1081)


0.6.1
 * fix NPE in sstable2json when no excluded keys are given (CASSANDRA-934)
 * keep the replica set constant throughout the read repair process
   (CASSANDRA-937)
 * allow querying getAllRanges with empty token list (CASSANDRA-933)
 * fix command line arguments inversion in clustertool (CASSANDRA-942)
 * fix race condition that could trigger a false-positive assertion
   during post-flush discard of old commitlog segments (CASSANDRA-936)
 * fix neighbor calculation for anti-entropy repair (CASSANDRA-924)
 * perform repair even for small entropy differences (CASSANDRA-924)
 * Use hostnames in CFInputFormat to allow Hadoop's naive string-based
   locality comparisons to work (CASSANDRA-955)
 * cache read-only BufferedRandomAccessFile length to avoid
   3 system calls per invocation (CASSANDRA-950)
 * nodes with IPv6 (and no IPv4) addresses could not join cluster
   (CASSANDRA-969)
 * Retrieve the correct number of undeleted columns, if any, from
   a supercolumn in a row that had been deleted previously (CASSANDRA-920)
 * fix index scans that cross the 2GB mmap boundaries for both mmap
   and standard i/o modes (CASSANDRA-866)
 * expose drain via nodetool (CASSANDRA-978)


0.6.0-RC1
 * JMX drain to flush memtables and run through commit log (CASSANDRA-880)
 * Bootstrapping can skip ranges under the right conditions (CASSANDRA-902)
 * fix merging row versions in range_slice for CL > ONE (CASSANDRA-884)
 * default write ConsistencyLeven chaned from ZERO to ONE
 * fix for index entries spanning mmap buffer boundaries (CASSANDRA-857)
 * use lexical comparison if time part of TimeUUIDs are the same
   (CASSANDRA-907)
 * bound read, mutation, and response stages to fix possible OOM
   during log replay (CASSANDRA-885)
 * Use microseconds-since-epoch (UTC) in cli, instead of milliseconds
 * Treat batch_mutate Deletion with null supercolumn as "apply this predicate
   to top level supercolumns" (CASSANDRA-834)
 * Streaming destination nodes do not update their JMX status (CASSANDRA-916)
 * Fix internal RPC timeout calculation (CASSANDRA-911)
 * Added Pig loadfunc to contrib/pig (CASSANDRA-910)


0.6.0-beta3
 * fix compaction bucketing bug (CASSANDRA-814)
 * update windows batch file (CASSANDRA-824)
 * deprecate KeysCachedFraction configuration directive in favor
   of KeysCached; move to unified-per-CF key cache (CASSANDRA-801)
 * add invalidateRowCache to ColumnFamilyStoreMBean (CASSANDRA-761)
 * send Handoff hints to natural locations to reduce load on
   remaining nodes in a failure scenario (CASSANDRA-822)
 * Add RowWarningThresholdInMB configuration option to warn before very
   large rows get big enough to threaten node stability, and -x option to
   be able to remove them with sstable2json if the warning is unheeded
   until it's too late (CASSANDRA-843)
 * Add logging of GC activity (CASSANDRA-813)
 * fix ConcurrentModificationException in commitlog discard (CASSANDRA-853)
 * Fix hardcoded row count in Hadoop RecordReader (CASSANDRA-837)
 * Add a jmx status to the streaming service and change several DEBUG
   messages to INFO (CASSANDRA-845)
 * fix classpath in cassandra-cli.bat for Windows (CASSANDRA-858)
 * allow re-specifying host, port to cassandra-cli if invalid ones
   are first tried (CASSANDRA-867)
 * fix race condition handling rpc timeout in the coordinator
   (CASSANDRA-864)
 * Remove CalloutLocation and StagingFileDirectory from storage-conf files
   since those settings are no longer used (CASSANDRA-878)
 * Parse a long from RowWarningThresholdInMB instead of an int (CASSANDRA-882)
 * Remove obsolete ControlPort code from DatabaseDescriptor (CASSANDRA-886)
 * move skipBytes side effect out of assert (CASSANDRA-899)
 * add "double getLoad" to StorageServiceMBean (CASSANDRA-898)
 * track row stats per CF at compaction time (CASSANDRA-870)
 * disallow CommitLogDirectory matching a DataFileDirectory (CASSANDRA-888)
 * default key cache size is 200k entries, changed from 10% (CASSANDRA-863)
 * add -Dcassandra-foreground=yes to cassandra.bat
 * exit if cluster name is changed unexpectedly (CASSANDRA-769)


0.6.0-beta1/beta2
 * add batch_mutate thrift command, deprecating batch_insert (CASSANDRA-336)
 * remove get_key_range Thrift API, deprecated in 0.5 (CASSANDRA-710)
 * add optional login() Thrift call for authentication (CASSANDRA-547)
 * support fat clients using gossiper and StorageProxy to perform
   replication in-process [jvm-only] (CASSANDRA-535)
 * support mmapped I/O for reads, on by default on 64bit JVMs
   (CASSANDRA-408, CASSANDRA-669)
 * improve insert concurrency, particularly during Hinted Handoff
   (CASSANDRA-658)
 * faster network code (CASSANDRA-675)
 * stress.py moved to contrib (CASSANDRA-635)
 * row caching [must be explicitly enabled per-CF in config] (CASSANDRA-678)
 * present a useful measure of compaction progress in JMX (CASSANDRA-599)
 * add bin/sstablekeys (CASSNADRA-679)
 * add ConsistencyLevel.ANY (CASSANDRA-687)
 * make removetoken remove nodes from gossip entirely (CASSANDRA-644)
 * add ability to set cache sizes at runtime (CASSANDRA-708)
 * report latency and cache hit rate statistics with lifetime totals
   instead of average over the last minute (CASSANDRA-702)
 * support get_range_slice for RandomPartitioner (CASSANDRA-745)
 * per-keyspace replication factory and replication strategy (CASSANDRA-620)
 * track latency in microseconds (CASSANDRA-733)
 * add describe_ Thrift methods, deprecating get_string_property and
   get_string_list_property
 * jmx interface for tracking operation mode and streams in general.
   (CASSANDRA-709)
 * keep memtables in sorted order to improve range query performance
   (CASSANDRA-799)
 * use while loop instead of recursion when trimming sstables compaction list
   to avoid blowing stack in pathological cases (CASSANDRA-804)
 * basic Hadoop map/reduce support (CASSANDRA-342)


0.5.1
 * ensure all files for an sstable are streamed to the same directory.
   (CASSANDRA-716)
 * more accurate load estimate for bootstrapping (CASSANDRA-762)
 * tolerate dead or unavailable bootstrap target on write (CASSANDRA-731)
 * allow larger numbers of keys (> 140M) in a sstable bloom filter
   (CASSANDRA-790)
 * include jvm argument improvements from CASSANDRA-504 in debian package
 * change streaming chunk size to 32MB to accomodate Windows XP limitations
   (was 64MB) (CASSANDRA-795)
 * fix get_range_slice returning results in the wrong order (CASSANDRA-781)


0.5.0 final
 * avoid attempting to delete temporary bootstrap files twice (CASSANDRA-681)
 * fix bogus NaN in nodeprobe cfstats output (CASSANDRA-646)
 * provide a policy for dealing with single thread executors w/ a full queue
   (CASSANDRA-694)
 * optimize inner read in MessagingService, vastly improving multiple-node
   performance (CASSANDRA-675)
 * wait for table flush before streaming data back to a bootstrapping node.
   (CASSANDRA-696)
 * keep track of bootstrapping sources by table so that bootstrapping doesn't
   give the indication of finishing early (CASSANDRA-673)


0.5.0 RC3
 * commit the correct version of the patch for CASSANDRA-663


0.5.0 RC2 (unreleased)
 * fix bugs in converting get_range_slice results to Thrift
   (CASSANDRA-647, CASSANDRA-649)
 * expose java.util.concurrent.TimeoutException in StorageProxy methods
   (CASSANDRA-600)
 * TcpConnectionManager was holding on to disconnected connections,
   giving the false indication they were being used. (CASSANDRA-651)
 * Remove duplicated write. (CASSANDRA-662)
 * Abort bootstrap if IP is already in the token ring (CASSANDRA-663)
 * increase default commitlog sync period, and wait for last sync to
   finish before submitting another (CASSANDRA-668)


0.5.0 RC1
 * Fix potential NPE in get_range_slice (CASSANDRA-623)
 * add CRC32 to commitlog entries (CASSANDRA-605)
 * fix data streaming on windows (CASSANDRA-630)
 * GC compacted sstables after cleanup and compaction (CASSANDRA-621)
 * Speed up anti-entropy validation (CASSANDRA-629)
 * Fix anti-entropy assertion error (CASSANDRA-639)
 * Fix pending range conflicts when bootstapping or moving
   multiple nodes at once (CASSANDRA-603)
 * Handle obsolete gossip related to node movement in the case where
   one or more nodes is down when the movement occurs (CASSANDRA-572)
 * Include dead nodes in gossip to avoid a variety of problems
   and fix HH to removed nodes (CASSANDRA-634)
 * return an InvalidRequestException for mal-formed SlicePredicates
   (CASSANDRA-643)
 * fix bug determining closest neighbor for use in multiple datacenters
   (CASSANDRA-648)
 * Vast improvements in anticompaction speed (CASSANDRA-607)
 * Speed up log replay and writes by avoiding redundant serializations
   (CASSANDRA-652)


0.5.0 beta 2
 * Bootstrap improvements (several tickets)
 * add nodeprobe repair anti-entropy feature (CASSANDRA-193, CASSANDRA-520)
 * fix possibility of partition when many nodes restart at once
   in clusters with multiple seeds (CASSANDRA-150)
 * fix NPE in get_range_slice when no data is found (CASSANDRA-578)
 * fix potential NPE in hinted handoff (CASSANDRA-585)
 * fix cleanup of local "system" keyspace (CASSANDRA-576)
 * improve computation of cluster load balance (CASSANDRA-554)
 * added super column read/write, column count, and column/row delete to
   cassandra-cli (CASSANDRA-567, CASSANDRA-594)
 * fix returning live subcolumns of deleted supercolumns (CASSANDRA-583)
 * respect JAVA_HOME in bin/ scripts (several tickets)
 * add StorageService.initClient for fat clients on the JVM (CASSANDRA-535)
   (see contrib/client_only for an example of use)
 * make consistency_level functional in get_range_slice (CASSANDRA-568)
 * optimize key deserialization for RandomPartitioner (CASSANDRA-581)
 * avoid GCing tombstones except on major compaction (CASSANDRA-604)
 * increase failure conviction threshold, resulting in less nodes
   incorrectly (and temporarily) marked as down (CASSANDRA-610)
 * respect memtable thresholds during log replay (CASSANDRA-609)
 * support ConsistencyLevel.ALL on read (CASSANDRA-584)
 * add nodeprobe removetoken command (CASSANDRA-564)


0.5.0 beta
 * Allow multiple simultaneous flushes, improving flush throughput
   on multicore systems (CASSANDRA-401)
 * Split up locks to improve write and read throughput on multicore systems
   (CASSANDRA-444, CASSANDRA-414)
 * More efficient use of memory during compaction (CASSANDRA-436)
 * autobootstrap option: when enabled, all non-seed nodes will attempt
   to bootstrap when started, until bootstrap successfully
   completes. -b option is removed.  (CASSANDRA-438)
 * Unless a token is manually specified in the configuration xml,
   a bootstraping node will use a token that gives it half the
   keys from the most-heavily-loaded node in the cluster,
   instead of generating a random token.
   (CASSANDRA-385, CASSANDRA-517)
 * Miscellaneous bootstrap fixes (several tickets)
 * Ability to change a node's token even after it has data on it
   (CASSANDRA-541)
 * Ability to decommission a live node from the ring (CASSANDRA-435)
 * Semi-automatic loadbalancing via nodeprobe (CASSANDRA-192)
 * Add ability to set compaction thresholds at runtime via
   JMX / nodeprobe.  (CASSANDRA-465)
 * Add "comment" field to ColumnFamily definition. (CASSANDRA-481)
 * Additional JMX metrics (CASSANDRA-482)
 * JSON based export and import tools (several tickets)
 * Hinted Handoff fixes (several tickets)
 * Add key cache to improve read performance (CASSANDRA-423)
 * Simplified construction of custom ReplicationStrategy classes
   (CASSANDRA-497)
 * Graphical application (Swing) for ring integrity verification and
   visualization was added to contrib (CASSANDRA-252)
 * Add DCQUORUM, DCQUORUMSYNC consistency levels and corresponding
   ReplicationStrategy / EndpointSnitch classes.  Experimental.
   (CASSANDRA-492)
 * Web client interface added to contrib (CASSANDRA-457)
 * More-efficient flush for Random, CollatedOPP partitioners
   for normal writes (CASSANDRA-446) and bulk load (CASSANDRA-420)
 * Add MemtableFlushAfterMinutes, a global replacement for the old
   per-CF FlushPeriodInMinutes setting (CASSANDRA-463)
 * optimizations to slice reading (CASSANDRA-350) and supercolumn
   queries (CASSANDRA-510)
 * force binding to given listenaddress for nodes with multiple
   interfaces (CASSANDRA-546)
 * stress.py benchmarking tool improvements (several tickets)
 * optimized replica placement code (CASSANDRA-525)
 * faster log replay on restart (CASSANDRA-539, CASSANDRA-540)
 * optimized local-node writes (CASSANDRA-558)
 * added get_range_slice, deprecating get_key_range (CASSANDRA-344)
 * expose TimedOutException to thrift (CASSANDRA-563)


0.4.2
 * Add validation disallowing null keys (CASSANDRA-486)
 * Fix race conditions in TCPConnectionManager (CASSANDRA-487)
 * Fix using non-utf8-aware comparison as a sanity check.
   (CASSANDRA-493)
 * Improve default garbage collector options (CASSANDRA-504)
 * Add "nodeprobe flush" (CASSANDRA-505)
 * remove NotFoundException from get_slice throws list (CASSANDRA-518)
 * fix get (not get_slice) of entire supercolumn (CASSANDRA-508)
 * fix null token during bootstrap (CASSANDRA-501)


0.4.1
 * Fix FlushPeriod columnfamily configuration regression
   (CASSANDRA-455)
 * Fix long column name support (CASSANDRA-460)
 * Fix for serializing a row that only contains tombstones
   (CASSANDRA-458)
 * Fix for discarding unneeded commitlog segments (CASSANDRA-459)
 * Add SnapshotBeforeCompaction configuration option (CASSANDRA-426)
 * Fix compaction abort under insufficient disk space (CASSANDRA-473)
 * Fix reading subcolumn slice from tombstoned CF (CASSANDRA-484)
 * Fix race condition in RVH causing occasional NPE (CASSANDRA-478)


0.4.0
 * fix get_key_range problems when a node is down (CASSANDRA-440)
   and add UnavailableException to more Thrift methods
 * Add example EndPointSnitch contrib code (several tickets)


0.4.0 RC2
 * fix SSTable generation clash during compaction (CASSANDRA-418)
 * reject method calls with null parameters (CASSANDRA-308)
 * properly order ranges in nodeprobe output (CASSANDRA-421)
 * fix logging of certain errors on executor threads (CASSANDRA-425)


0.4.0 RC1
 * Bootstrap feature is live; use -b on startup (several tickets)
 * Added multiget api (CASSANDRA-70)
 * fix Deadlock with SelectorManager.doProcess and TcpConnection.write
   (CASSANDRA-392)
 * remove key cache b/c of concurrency bugs in third-party
   CLHM library (CASSANDRA-405)
 * update non-major compaction logic to use two threshold values
   (CASSANDRA-407)
 * add periodic / batch commitlog sync modes (several tickets)
 * inline BatchMutation into batch_insert params (CASSANDRA-403)
 * allow setting the logging level at runtime via mbean (CASSANDRA-402)
 * change default comparator to BytesType (CASSANDRA-400)
 * add forwards-compatible ConsistencyLevel parameter to get_key_range
   (CASSANDRA-322)
 * r/m special case of blocking for local destination when writing with
   ConsistencyLevel.ZERO (CASSANDRA-399)
 * Fixes to make BinaryMemtable [bulk load interface] useful (CASSANDRA-337);
   see contrib/bmt_example for an example of using it.
 * More JMX properties added (several tickets)
 * Thrift changes (several tickets)
    - Merged _super get methods with the normal ones; return values
      are now of ColumnOrSuperColumn.
    - Similarly, merged batch_insert_super into batch_insert.



0.4.0 beta
 * On-disk data format has changed to allow billions of keys/rows per
   node instead of only millions
 * Multi-keyspace support
 * Scan all sstables for all queries to avoid situations where
   different types of operation on the same ColumnFamily could
   disagree on what data was present
 * Snapshot support via JMX
 * Thrift API has changed a _lot_:
    - removed time-sorted CFs; instead, user-defined comparators
      may be defined on the column names, which are now byte arrays.
      Default comparators are provided for UTF8, Bytes, Ascii, Long (i64),
      and UUID types.
    - removed colon-delimited strings in thrift api in favor of explicit
      structs such as ColumnPath, ColumnParent, etc.  Also normalized
      thrift struct and argument naming.
    - Added columnFamily argument to get_key_range.
    - Change signature of get_slice to accept starting and ending
      columns as well as an offset.  (This allows use of indexes.)
      Added "ascending" flag to allow reasonably-efficient reverse
      scans as well.  Removed get_slice_by_range as redundant.
    - get_key_range operates on one CF at a time
    - changed `block` boolean on insert methods to ConsistencyLevel enum,
      with options of NONE, ONE, QUORUM, and ALL.
    - added similar consistency_level parameter to read methods
    - column-name-set slice with no names given now returns zero columns
      instead of all of them.  ("all" can run your server out of memory.
      use a range-based slice with a high max column count instead.)
 * Removed the web interface. Node information can now be obtained by
   using the newly introduced nodeprobe utility.
 * More JMX stats
 * Remove magic values from internals (e.g. special key to indicate
   when to flush memtables)
 * Rename configuration "table" to "keyspace"
 * Moved to crash-only design; no more shutdown (just kill the process)
 * Lots of bug fixes

Full list of issues resolved in 0.4 is at https://issues.apache.org/jira/secure/IssueNavigator.jspa?reset=true&&pid=12310865&fixfor=12313862&resolution=1&sorter/field=issuekey&sorter/order=DESC


0.3.0 RC3
 * Fix potential deadlock under load in TCPConnection.
   (CASSANDRA-220)


0.3.0 RC2
 * Fix possible data loss when server is stopped after replaying
   log but before new inserts force memtable flush.
   (CASSANDRA-204)
 * Added BUGS file


0.3.0 RC1
 * Range queries on keys, including user-defined key collation
 * Remove support
 * Workarounds for a weird bug in JDK select/register that seems
   particularly common on VM environments. Cassandra should deploy
   fine on EC2 now
 * Much improved infrastructure: the beginnings of a decent test suite
   ("ant test" for unit tests; "nosetests" for system tests), code
   coverage reporting, etc.
 * Expanded node status reporting via JMX
 * Improved error reporting/logging on both server and client
 * Reduced memory footprint in default configuration
 * Combined blocking and non-blocking versions of insert APIs
 * Added FlushPeriodInMinutes configuration parameter to force
   flushing of infrequently-updated ColumnFamilies<|MERGE_RESOLUTION|>--- conflicted
+++ resolved
@@ -1,18 +1,7 @@
-<<<<<<< HEAD
 3.10
  * Don't shut down socket input/output on StreamSession (CASSANDRA-12903)
  * Fix Murmur3PartitionerTest (CASSANDRA-12858)
  * Move cqlsh syntax rules into separate module and allow easier customization (CASSANDRA-12897)
-=======
-3.0.11
- * Prevent reloading of logback.xml from UDF sandbox (CASSANDRA-12535)
-Merged from 2.2:
- * Avoid blocking gossip during pending range calculation (CASSANDRA-12281)
-
-
-3.0.10
- * Disallow offheap_buffers memtable allocation (CASSANDRA-11039)
->>>>>>> 59b40b31
  * Fix CommitLogSegmentManagerTest (CASSANDRA-12283)
  * Fix cassandra-stress truncate option (CASSANDRA-12695)
  * Fix crossNode value when receiving messages (CASSANDRA-12791)
@@ -161,7 +150,7 @@
  * Correct log message for statistics of offheap memtable flush (CASSANDRA-12776)
  * Explicitly set locale for string validation (CASSANDRA-12541,CASSANDRA-12542,CASSANDRA-12543,CASSANDRA-12545)
 Merged from 2.2:
-=======
+ * Avoid blocking gossip during pending range calculation (CASSANDRA-12281)
  * Fix purgeability of tombstones with max timestamp (CASSANDRA-12792)
  * Fail repair if participant dies during sync or anticompaction (CASSANDRA-12901)
  * cqlsh COPY: unprotected pk values before converting them if not using prepared statements (CASSANDRA-12863)
