<<<<<<< HEAD
3.11.10
 * Rate limit validation compactions using compaction_throughput_mb_per_sec (CASSANDRA-16161)
 * SASI's `max_compaction_flush_memory_in_mb` settings over 100GB revert to default of 1GB (CASSANDRA-16071)
Merged from 3.0:
=======
3.0.24:
 * Synchronize transaction logs for JBOD (CASSANDRA-16225)
>>>>>>> 2bcbd92a
 * Fix the counting of cells per partition (CASSANDRA-16259)
 * Fix serial read/non-applying CAS linearizability (CASSANDRA-12126)
 * Avoid potential NPE in JVMStabilityInspector (CASSANDRA-16294)
 * Improved check of num_tokens against the length of initial_token (CASSANDRA-14477)
 * Fix a race condition on ColumnFamilyStore and TableMetrics (CASSANDRA-16228)
 * Remove the SEPExecutor blocking behavior (CASSANDRA-16186)
 * Fix invalid cell value skipping when reading from disk (CASSANDRA-16223)
 * Prevent invoking enable/disable gossip when not in NORMAL (CASSANDRA-16146)
Merged from 2.2:
 * Fix the histogram merge of the table metrics (CASSANDRA-16259)

3.11.9
 * Synchronize Keyspace instance store/clear (CASSANDRA-16210)
 * Fix ColumnFilter to avoid querying cells of unselected complex columns (CASSANDRA-15977)
 * Fix memory leak in CompressedChunkReader (CASSANDRA-15880)
 * Don't attempt value skipping with mixed version cluster (CASSANDRA-15833)
 * Avoid failing compactions with very large partitions (CASSANDRA-15164)
 * Make sure LCS handles duplicate sstable added/removed notifications correctly (CASSANDRA-14103)
Merged from 3.0:
 * Wait for schema agreement when bootstrapping (CASSANDRA-15158)
 * Fix OOM when terminating repair session (CASSANDRA-15902)
 * Avoid marking shutting down nodes as up after receiving gossip shutdown message (CASSANDRA-16094)
 * Check SSTables for latest version before dropping compact storage (CASSANDRA-16063)
 * Handle unexpected columns due to schema races (CASSANDRA-15899)
 * Add flag to ignore unreplicated keyspaces during repair (CASSANDRA-15160)
Merged from 2.2:
 * Package tools/bin scripts as executable (CASSANDRA-16151)
 * Fixed a NullPointerException when calling nodetool enablethrift (CASSANDRA-16127)

3.11.8
 * Correctly interpret SASI's `max_compaction_flush_memory_in_mb` setting in megabytes not bytes (CASSANDRA-16071)
 * Fix short read protection for GROUP BY queries (CASSANDRA-15459)
 * Frozen RawTuple is not annotated with frozen in the toString method (CASSANDRA-15857)
Merged from 3.0:
 * Use IF NOT EXISTS for index and UDT create statements in snapshot schema files (CASSANDRA-13935)
 * Fix gossip shutdown order (CASSANDRA-15816)
 * Remove broken 'defrag-on-read' optimization (CASSANDRA-15432)
 * Check for endpoint collision with hibernating nodes (CASSANDRA-14599)
 * Operational improvements and hardening for replica filtering protection (CASSANDRA-15907)
 * stop_paranoid disk failure policy is ignored on CorruptSSTableException after node is up (CASSANDRA-15191)
 * Forbid altering UDTs used in partition keys (CASSANDRA-15933)
 * Fix empty/null json string representation (CASSANDRA-15896)
 * 3.x fails to start if commit log has range tombstones from a column which is also deleted (CASSANDRA-15970)
 * Handle difference in timestamp precision between java8 and java11 in LogFIle.java (CASSANDRA-16050)
Merged from 2.2:
 * Fix CQL parsing of collections when the column type is reversed (CASSANDRA-15814)
Merged from 2.1:
 * Only allow strings to be passed to JMX authentication (CASSANDRA-16077)

3.11.7
 * Fix cqlsh output when fetching all rows in batch mode (CASSANDRA-15905)
 * Upgrade Jackson to 2.9.10 (CASSANDRA-15867)
 * Fix CQL formatting of read command restrictions for slow query log (CASSANDRA-15503)
 * Allow sstableloader to use SSL on the native port (CASSANDRA-14904)
Merged from 3.0:
 * Backport CASSANDRA-12189: escape string literals (CASSANDRA-15948)
 * Avoid hinted handoff per-host throttle being arounded to 0 in large cluster (CASSANDRA-15859)
 * Avoid emitting empty range tombstones from RangeTombstoneList (CASSANDRA-15924)
 * Avoid thread starvation, and improve compare-and-swap performance, in the slab allocators (CASSANDRA-15922)
 * Add token to tombstone warning and error messages (CASSANDRA-15890)
 * Fixed range read concurrency factor computation and capped as 10 times tpc cores (CASSANDRA-15752)
 * Catch exception on bootstrap resume and init native transport (CASSANDRA-15863)
 * Fix replica-side filtering returning stale data with CL > ONE (CASSANDRA-8272, CASSANDRA-8273)
 * Fix duplicated row on 2.x upgrades when multi-rows range tombstones interact with collection ones (CASSANDRA-15805)
 * Rely on snapshotted session infos on StreamResultFuture.maybeComplete to avoid race conditions (CASSANDRA-15667)
 * EmptyType doesn't override writeValue so could attempt to write bytes when expected not to (CASSANDRA-15790)
 * Fix index queries on partition key columns when some partitions contains only static data (CASSANDRA-13666)
 * Avoid creating duplicate rows during major upgrades (CASSANDRA-15789)
 * liveDiskSpaceUsed and totalDiskSpaceUsed get corrupted if IndexSummaryRedistribution gets interrupted (CASSANDRA-15674)
 * Fix Debian init start/stop (CASSANDRA-15770)
 * Fix infinite loop on index query paging in tables with clustering (CASSANDRA-14242)
 * Fix chunk index overflow due to large sstable with small chunk length (CASSANDRA-15595)
 * Allow selecting static column only when querying static index (CASSANDRA-14242)
 * cqlsh return non-zero status when STDIN CQL fails (CASSANDRA-15623)
 * Don't skip sstables in slice queries based only on local min/max/deletion timestamp (CASSANDRA-15690)
 * Memtable memory allocations may deadlock (CASSANDRA-15367)
 * Run evictFromMembership in GossipStage (CASSANDRA-15592)
Merged from 2.2:
 * Fix nomenclature of allow and deny lists (CASSANDRA-15862)
 * Remove generated files from source artifact (CASSANDRA-15849)
 * Remove duplicated tools binaries from tarballs (CASSANDRA-15768)
 * Duplicate results with DISTINCT queries in mixed mode (CASSANDRA-15501)
 * Disable JMX rebinding (CASSANDRA-15653)
Merged from 2.1:
 * Fix writing of snapshot manifest when the table has table-backed secondary indexes (CASSANDRA-10968)
 * Fix parse error in cqlsh COPY FROM and formatting for map of blobs (CASSANDRA-15679)
 * Fix Commit log replays when static column clustering keys are collections (CASSANDRA-14365)
 * Fix Red Hat init script on newer systemd versions (CASSANDRA-15273)
 * Allow EXTRA_CLASSPATH to work on tar/source installations (CASSANDRA-15567)


3.11.6
 * Fix bad UDT sstable metadata serialization headers written by C* 3.0 on upgrade and in sstablescrub (CASSANDRA-15035)
 * Fix nodetool compactionstats showing extra pending task for TWCS - patch implemented (CASSANDRA-15409)
 * Fix SELECT JSON formatting for the "duration" type (CASSANDRA-15075)
 * Fix LegacyLayout to have same behavior as 2.x when handling unknown column names (CASSANDRA-15081)
 * Update nodetool help stop output (CASSANDRA-15401)
Merged from 3.0:
 * Run in-jvm upgrade dtests in circleci (CASSANDRA-15506)
 * Include updates to static column in mutation size calculations (CASSANDRA-15293)
 * Fix point-in-time recoevery ignoring timestamp of updates to static columns (CASSANDRA-15292)
 * GC logs are also put under $CASSANDRA_LOG_DIR (CASSANDRA-14306)
 * Fix sstabledump's position key value when partitions have multiple rows (CASSANDRA-14721)
 * Avoid over-scanning data directories in LogFile.verify() (CASSANDRA-15364)
 * Bump generations and document changes to system_distributed and system_traces in 3.0, 3.11
   (CASSANDRA-15441)
 * Fix system_traces creation timestamp; optimise system keyspace upgrades (CASSANDRA-15398)
 * Fix various data directory prefix matching issues (CASSANDRA-13974)
 * Minimize clustering values in metadata collector (CASSANDRA-15400)
 * Avoid over-trimming of results in mixed mode clusters (CASSANDRA-15405)
 * validate value sizes in LegacyLayout (CASSANDRA-15373)
 * Ensure that tracing doesn't break connections in 3.x/4.0 mixed mode by default (CASSANDRA-15385)
 * Make sure index summary redistribution does not start when compactions are paused (CASSANDRA-15265)
 * Ensure legacy rows have primary key livenessinfo when they contain illegal cells (CASSANDRA-15365)
 * Fix race condition when setting bootstrap flags (CASSANDRA-14878)
 * Fix NativeLibrary.tryOpenDirectory callers for Windows (CASSANDRA-15426)
Merged from 2.2:
 * Fix SELECT JSON output for empty blobs (CASSANDRA-15435)
 * In-JVM DTest: Set correct internode message version for upgrade test (CASSANDRA-15371)
 * In-JVM DTest: Support NodeTool in dtest (CASSANDRA-15429)
 * Fix NativeLibrary.tryOpenDirectory callers for Windows (CASSANDRA-15426)


3.11.5
 * Fix SASI non-literal string comparisons (range operators) (CASSANDRA-15169)
 * Make sure user defined compaction transactions are always closed (CASSANDRA-15123)
 * Fix cassandra-env.sh to use $CASSANDRA_CONF to find cassandra-jaas.config (CASSANDRA-14305)
 * Fixed nodetool cfstats printing index name twice (CASSANDRA-14903)
 * Add flag to disable SASI indexes, and warnings on creation (CASSANDRA-14866)
Merged from 3.0:
 * Add ability to cap max negotiable protocol version (CASSANDRA-15193)
 * Gossip tokens on startup if available (CASSANDRA-15335)
 * Fix resource leak in CompressedSequentialWriter (CASSANDRA-15340)
 * Fix bad merge that reverted CASSANDRA-14993 (CASSANDRA-15289)
 * Fix LegacyLayout RangeTombstoneList IndexOutOfBoundsException when upgrading and RangeTombstone bounds are asymmetric (CASSANDRA-15172)
 * Fix NPE when using allocate_tokens_for_keyspace on new DC/rack (CASSANDRA-14952)
 * Filter sstables earlier when running cleanup (CASSANDRA-15100)
 * Use mean row count instead of mean column count for index selectivity calculation (CASSANDRA-15259)
 * Avoid updating unchanged gossip states (CASSANDRA-15097)
 * Prevent recreation of previously dropped columns with a different kind (CASSANDRA-14948)
 * Prevent client requests from blocking on executor task queue (CASSANDRA-15013)
 * Toughen up column drop/recreate type validations (CASSANDRA-15204)
 * LegacyLayout should handle paging states that cross a collection column (CASSANDRA-15201)
 * Prevent RuntimeException when username or password is empty/null (CASSANDRA-15198)
 * Multiget thrift query returns null records after digest mismatch (CASSANDRA-14812)
 * Skipping illegal legacy cells can break reverse iteration of indexed partitions (CASSANDRA-15178)
 * Handle paging states serialized with a different version than the session's (CASSANDRA-15176)
 * Throw IOE instead of asserting on unsupporter peer versions (CASSANDRA-15066)
 * Update token metadata when handling MOVING/REMOVING_TOKEN events (CASSANDRA-15120)
 * Add ability to customize cassandra log directory using $CASSANDRA_LOG_DIR (CASSANDRA-15090)
 * Skip cells with illegal column names when reading legacy sstables (CASSANDRA-15086)
 * Fix assorted gossip races and add related runtime checks (CASSANDRA-15059)
 * Fix mixed mode partition range scans with limit (CASSANDRA-15072)
 * cassandra-stress works with frozen collections: list and set (CASSANDRA-14907)
 * Fix handling FS errors on writing and reading flat files - LogTransaction and hints (CASSANDRA-15053)
 * Avoid double closing the iterator to avoid overcounting the number of requests (CASSANDRA-15058)
 * Improve `nodetool status -r` speed (CASSANDRA-14847)
 * Improve merkle tree size and time on heap (CASSANDRA-14096)
 * Add missing commands to nodetool_completion (CASSANDRA-14916)
 * Anti-compaction temporarily corrupts sstable state for readers (CASSANDRA-15004)
Merged from 2.2:
 * Catch non-IOException in FileUtils.close to make sure that all resources are closed (CASSANDRA-15225)
 * Handle exceptions during authentication/authorization (CASSANDRA-15041)
 * Support cross version messaging in in-jvm upgrade dtests (CASSANDRA-15078)
 * Fix index summary redistribution cancellation (CASSANDRA-15045)
 * Refactor Circle CI configuration (CASSANDRA-14806)
 * Fixing invalid CQL in security documentation (CASSANDRA-15020)
 * Multi-version in-JVM dtests (CASSANDRA-14937)
 * Allow instance class loaders to be garbage collected for inJVM dtest (CASSANDRA-15170)
 * Add support for network topology and query tracing for inJVM dtest (CASSANDRA-15319)


3.11.4
 * Make stop-server.bat wait for Cassandra to terminate (CASSANDRA-14829)
 * Correct sstable sorting for garbagecollect and levelled compaction (CASSANDRA-14870)
Merged from 3.0:
 * Severe concurrency issues in STCS,DTCS,TWCS,TMD.Topology,TypeParser
 * Add a script to make running the cqlsh tests in cassandra repo easier (CASSANDRA-14951)
 * If SizeEstimatesRecorder misses a 'onDropTable' notification, the size_estimates table will never be cleared for that table. (CASSANDRA-14905)
 * Counters fail to increment in 2.1/2.2 to 3.X mixed version clusters (CASSANDRA-14958)
 * Streaming needs to synchronise access to LifecycleTransaction (CASSANDRA-14554)
 * Fix cassandra-stress write hang with default options (CASSANDRA-14616)
 * Differentiate between slices and RTs when decoding legacy bounds (CASSANDRA-14919)
 * Netty epoll IOExceptions caused by unclean client disconnects being logged at INFO (CASSANDRA-14909)
 * Unfiltered.isEmpty conflicts with Row extends AbstractCollection.isEmpty (CASSANDRA-14588)
 * RangeTombstoneList doesn't properly clean up mergeable or superseded rts in some cases (CASSANDRA-14894)
 * Fix handling of collection tombstones for dropped columns from legacy sstables (CASSANDRA-14912)
 * Throw exception if Columns serialized subset encode more columns than possible (CASSANDRA-14591)
 * Drop/add column name with different Kind can result in corruption (CASSANDRA-14843)
 * Fix missing rows when reading 2.1 SSTables with static columns in 3.0 (CASSANDRA-14873)
 * Move TWCS message 'No compaction necessary for bucket size' to Trace level (CASSANDRA-14884)
 * Sstable min/max metadata can cause data loss (CASSANDRA-14861)
 * Dropped columns can cause reverse sstable iteration to return prematurely (CASSANDRA-14838)
 * Legacy sstables with  multi block range tombstones create invalid bound sequences (CASSANDRA-14823)
 * Expand range tombstone validation checks to multiple interim request stages (CASSANDRA-14824)
 * Reverse order reads can return incomplete results (CASSANDRA-14803)
 * Avoid calling iter.next() in a loop when notifying indexers about range tombstones (CASSANDRA-14794)
 * Fix purging semi-expired RT boundaries in reversed iterators (CASSANDRA-14672)
 * DESC order reads can fail to return the last Unfiltered in the partition (CASSANDRA-14766)
 * Fix corrupted collection deletions for dropped columns in 3.0 <-> 2.{1,2} messages (CASSANDRA-14568)
 * Fix corrupted static collection deletions in 3.0 <-> 2.{1,2} messages (CASSANDRA-14568)
 * Handle failures in parallelAllSSTableOperation (cleanup/upgradesstables/etc) (CASSANDRA-14657)
 * Improve TokenMetaData cache populating performance avoid long locking (CASSANDRA-14660)
 * Backport: Flush netty client messages immediately (not by default) (CASSANDRA-13651)
 * Fix static column order for SELECT * wildcard queries (CASSANDRA-14638)
 * sstableloader should use discovered broadcast address to connect intra-cluster (CASSANDRA-14522)
 * Fix reading columns with non-UTF names from schema (CASSANDRA-14468)
Merged from 2.2:
 * CircleCI docker image should bake in more dependencies (CASSANDRA-14985)
 * Don't enable client transports when bootstrap is pending (CASSANDRA-14525)
 * MigrationManager attempts to pull schema from different major version nodes (CASSANDRA-14928)
 * Fix incorrect cqlsh results when selecting same columns multiple times (CASSANDRA-13262)
 * Returns null instead of NaN or Infinity in JSON strings (CASSANDRA-14377)
Merged from 2.1:
 * Paged Range Slice queries with DISTINCT can drop rows from results (CASSANDRA-14956)
 * Update release checksum algorithms to SHA-256, SHA-512 (CASSANDRA-14970)


3.11.3
 * Validate supported column type with SASI analyzer (CASSANDRA-13669)
 * Remove BTree.Builder Recycler to reduce memory usage (CASSANDRA-13929)
 * Reduce nodetool GC thread count (CASSANDRA-14475)
 * Fix New SASI view creation during Index Redistribution (CASSANDRA-14055)
 * Remove string formatting lines from BufferPool hot path (CASSANDRA-14416)
 * Update metrics to 3.1.5 (CASSANDRA-12924)
 * Detect OpenJDK jvm type and architecture (CASSANDRA-12793)
 * Don't use guava collections in the non-system keyspace jmx attributes (CASSANDRA-12271)
 * Allow existing nodes to use all peers in shadow round (CASSANDRA-13851)
 * Fix cqlsh to read connection.ssl cqlshrc option again (CASSANDRA-14299)
 * Downgrade log level to trace for CommitLogSegmentManager (CASSANDRA-14370)
 * CQL fromJson(null) throws NullPointerException (CASSANDRA-13891)
 * Serialize empty buffer as empty string for json output format (CASSANDRA-14245)
 * Allow logging implementation to be interchanged for embedded testing (CASSANDRA-13396)
 * SASI tokenizer for simple delimiter based entries (CASSANDRA-14247)
 * Fix Loss of digits when doing CAST from varint/bigint to decimal (CASSANDRA-14170)
 * RateBasedBackPressure unnecessarily invokes a lock on the Guava RateLimiter (CASSANDRA-14163)
 * Fix wildcard GROUP BY queries (CASSANDRA-14209)
Merged from 3.0:
 * Fix corrupted static collection deletions in 3.0 -> 2.{1,2} messages (CASSANDRA-14568)
 * Fix potential IndexOutOfBoundsException with counters (CASSANDRA-14167)
 * Always close RT markers returned by ReadCommand#executeLocally() (CASSANDRA-14515)
 * Reverse order queries with range tombstones can cause data loss (CASSANDRA-14513)
 * Fix regression of lagging commitlog flush log message (CASSANDRA-14451)
 * Add Missing dependencies in pom-all (CASSANDRA-14422)
 * Cleanup StartupClusterConnectivityChecker and PING Verb (CASSANDRA-14447)
 * Fix deprecated repair error notifications from 3.x clusters to legacy JMX clients (CASSANDRA-13121)
 * Cassandra not starting when using enhanced startup scripts in windows (CASSANDRA-14418)
 * Fix progress stats and units in compactionstats (CASSANDRA-12244)
 * Better handle missing partition columns in system_schema.columns (CASSANDRA-14379)
 * Delay hints store excise by write timeout to avoid race with decommission (CASSANDRA-13740)
 * Deprecate background repair and probablistic read_repair_chance table options
   (CASSANDRA-13910)
 * Add missed CQL keywords to documentation (CASSANDRA-14359)
 * Fix unbounded validation compactions on repair / revert CASSANDRA-13797 (CASSANDRA-14332)
 * Avoid deadlock when running nodetool refresh before node is fully up (CASSANDRA-14310)
 * Handle all exceptions when opening sstables (CASSANDRA-14202)
 * Handle incompletely written hint descriptors during startup (CASSANDRA-14080)
 * Handle repeat open bound from SRP in read repair (CASSANDRA-14330)
 * Respect max hint window when hinting for LWT (CASSANDRA-14215)
 * Adding missing WriteType enum values to v3, v4, and v5 spec (CASSANDRA-13697)
 * Don't regenerate bloomfilter and summaries on startup (CASSANDRA-11163)
 * Fix NPE when performing comparison against a null frozen in LWT (CASSANDRA-14087)
 * Log when SSTables are deleted (CASSANDRA-14302)
 * Fix batch commitlog sync regression (CASSANDRA-14292)
 * Write to pending endpoint when view replica is also base replica (CASSANDRA-14251)
 * Chain commit log marker potential performance regression in batch commit mode (CASSANDRA-14194)
 * Fully utilise specified compaction threads (CASSANDRA-14210)
 * Pre-create deletion log records to finish compactions quicker (CASSANDRA-12763)
Merged from 2.2:
 * Fix bug that prevented compaction of SSTables after full repairs (CASSANDRA-14423)
 * Incorrect counting of pending messages in OutboundTcpConnection (CASSANDRA-11551)
 * Fix compaction failure caused by reading un-flushed data (CASSANDRA-12743)
 * Use Bounds instead of Range for sstables in anticompaction (CASSANDRA-14411)
 * Fix JSON queries with IN restrictions and ORDER BY clause (CASSANDRA-14286)
 * Backport circleci yaml (CASSANDRA-14240)
Merged from 2.1:
 * Check checksum before decompressing data (CASSANDRA-14284)
 * CVE-2017-5929 Security vulnerability in Logback warning in NEWS.txt (CASSANDRA-14183)


3.11.2
 * Fix ReadCommandTest (CASSANDRA-14234)
 * Remove trailing period from latency reports at keyspace level (CASSANDRA-14233)
 * Backport CASSANDRA-13080: Use new token allocation for non bootstrap case as well (CASSANDRA-14212)
 * Remove dependencies on JVM internal classes from JMXServerUtils (CASSANDRA-14173) 
 * Add DEFAULT, UNSET, MBEAN and MBEANS to `ReservedKeywords` (CASSANDRA-14205)
 * Add Unittest for schema migration fix (CASSANDRA-14140)
 * Print correct snitch info from nodetool describecluster (CASSANDRA-13528)
 * Close socket on error during connect on OutboundTcpConnection (CASSANDRA-9630)
 * Enable CDC unittest (CASSANDRA-14141)
 * Acquire read lock before accessing CompactionStrategyManager fields (CASSANDRA-14139)
 * Split CommitLogStressTest to avoid timeout (CASSANDRA-14143)
 * Avoid invalidating disk boundaries unnecessarily (CASSANDRA-14083)
 * Avoid exposing compaction strategy index externally (CASSANDRA-14082)
 * Prevent continuous schema exchange between 3.0 and 3.11 nodes (CASSANDRA-14109)
 * Fix imbalanced disks when replacing node with same address with JBOD (CASSANDRA-14084)
 * Reload compaction strategies when disk boundaries are invalidated (CASSANDRA-13948)
 * Remove OpenJDK log warning (CASSANDRA-13916)
 * Prevent compaction strategies from looping indefinitely (CASSANDRA-14079)
 * Cache disk boundaries (CASSANDRA-13215)
 * Add asm jar to build.xml for maven builds (CASSANDRA-11193)
 * Round buffer size to powers of 2 for the chunk cache (CASSANDRA-13897)
 * Update jackson JSON jars (CASSANDRA-13949)
 * Avoid locks when checking LCS fanout and if we should defrag (CASSANDRA-13930)
 * Correctly count range tombstones in traces and tombstone thresholds (CASSANDRA-8527)
Merged from 3.0:
 * Add MinGW uname check to start scripts (CASSANDRA-12840)
 * Use the correct digest file and reload sstable metadata in nodetool verify (CASSANDRA-14217)
 * Handle failure when mutating repaired status in Verifier (CASSANDRA-13933)
 * Set encoding for javadoc generation (CASSANDRA-14154)
 * Fix index target computation for dense composite tables with dropped compact storage (CASSANDRA-14104)
 * Improve commit log chain marker updating (CASSANDRA-14108)
 * Extra range tombstone bound creates double rows (CASSANDRA-14008)
 * Fix SStable ordering by max timestamp in SinglePartitionReadCommand (CASSANDRA-14010)
 * Accept role names containing forward-slash (CASSANDRA-14088)
 * Optimize CRC check chance probability calculations (CASSANDRA-14094)
 * Fix cleanup on keyspace with no replicas (CASSANDRA-13526)
 * Fix updating base table rows with TTL not removing view entries (CASSANDRA-14071)
 * Reduce garbage created by DynamicSnitch (CASSANDRA-14091)
 * More frequent commitlog chained markers (CASSANDRA-13987)
 * Fix serialized size of DataLimits (CASSANDRA-14057)
 * Add flag to allow dropping oversized read repair mutations (CASSANDRA-13975)
 * Fix SSTableLoader logger message (CASSANDRA-14003)
 * Fix repair race that caused gossip to block (CASSANDRA-13849)
 * Tracing interferes with digest requests when using RandomPartitioner (CASSANDRA-13964)
 * Add flag to disable materialized views, and warnings on creation (CASSANDRA-13959)
 * Don't let user drop or generally break tables in system_distributed (CASSANDRA-13813)
 * Provide a JMX call to sync schema with local storage (CASSANDRA-13954)
 * Mishandling of cells for removed/dropped columns when reading legacy files (CASSANDRA-13939)
 * Deserialise sstable metadata in nodetool verify (CASSANDRA-13922)
Merged from 2.2:
 * Fix the inspectJvmOptions startup check (CASSANDRA-14112)
 * Fix race that prevents submitting compaction for a table when executor is full (CASSANDRA-13801)
 * Rely on the JVM to handle OutOfMemoryErrors (CASSANDRA-13006)
 * Grab refs during scrub/index redistribution/cleanup (CASSANDRA-13873)
Merged from 2.1:
 * Protect against overflow of local expiration time (CASSANDRA-14092)
 * RPM package spec: fix permissions for installed jars and config files (CASSANDRA-14181)
 * More PEP8 compiance for cqlsh (CASSANDRA-14021)


3.11.1
 * Fix the computation of cdc_total_space_in_mb for exabyte filesystems (CASSANDRA-13808)
 * AbstractTokenTreeBuilder#serializedSize returns wrong value when there is a single leaf and overflow collisions (CASSANDRA-13869)
 * Add a compaction option to TWCS to ignore sstables overlapping checks (CASSANDRA-13418)
 * BTree.Builder memory leak (CASSANDRA-13754)
 * Revert CASSANDRA-10368 of supporting non-pk column filtering due to correctness (CASSANDRA-13798)
 * Add a skip read validation flag to cassandra-stress (CASSANDRA-13772)
 * Fix cassandra-stress hang issues when an error during cluster connection happens (CASSANDRA-12938)
 * Better bootstrap failure message when blocked by (potential) range movement (CASSANDRA-13744)
 * "ignore" option is ignored in sstableloader (CASSANDRA-13721)
 * Deadlock in AbstractCommitLogSegmentManager (CASSANDRA-13652)
 * Duplicate the buffer before passing it to analyser in SASI operation (CASSANDRA-13512)
 * Properly evict pstmts from prepared statements cache (CASSANDRA-13641)
Merged from 3.0:
 * Improve TRUNCATE performance (CASSANDRA-13909)
 * Implement short read protection on partition boundaries (CASSANDRA-13595)
 * Fix ISE thrown by UPI.Serializer.hasNext() for some SELECT queries (CASSANDRA-13911)
 * Filter header only commit logs before recovery (CASSANDRA-13918)
 * AssertionError prepending to a list (CASSANDRA-13149)
 * Fix support for SuperColumn tables (CASSANDRA-12373)
 * Handle limit correctly on tables with strict liveness (CASSANDRA-13883)
 * Fix missing original update in TriggerExecutor (CASSANDRA-13894)
 * Remove non-rpc-ready nodes from counter leader candidates (CASSANDRA-13043)
 * Improve short read protection performance (CASSANDRA-13794)
 * Fix sstable reader to support range-tombstone-marker for multi-slices (CASSANDRA-13787)
 * Fix short read protection for tables with no clustering columns (CASSANDRA-13880)
 * Make isBuilt volatile in PartitionUpdate (CASSANDRA-13619)
 * Prevent integer overflow of timestamps in CellTest and RowsTest (CASSANDRA-13866)
 * Fix counter application order in short read protection (CASSANDRA-12872)
 * Don't block RepairJob execution on validation futures (CASSANDRA-13797)
 * Wait for all management tasks to complete before shutting down CLSM (CASSANDRA-13123)
 * INSERT statement fails when Tuple type is used as clustering column with default DESC order (CASSANDRA-13717)
 * Fix pending view mutations handling and cleanup batchlog when there are local and remote paired mutations (CASSANDRA-13069)
 * Improve config validation and documentation on overflow and NPE (CASSANDRA-13622)
 * Range deletes in a CAS batch are ignored (CASSANDRA-13655)
 * Avoid assertion error when IndexSummary > 2G (CASSANDRA-12014)
 * Change repair midpoint logging for tiny ranges (CASSANDRA-13603)
 * Better handle corrupt final commitlog segment (CASSANDRA-11995)
 * StreamingHistogram is not thread safe (CASSANDRA-13756)
 * Fix MV timestamp issues (CASSANDRA-11500)
 * Better tolerate improperly formatted bcrypt hashes (CASSANDRA-13626)
 * Fix race condition in read command serialization (CASSANDRA-13363)
 * Fix AssertionError in short read protection (CASSANDRA-13747)
 * Don't skip corrupted sstables on startup (CASSANDRA-13620)
 * Fix the merging of cells with different user type versions (CASSANDRA-13776)
 * Copy session properties on cqlsh.py do_login (CASSANDRA-13640)
 * Potential AssertionError during ReadRepair of range tombstone and partition deletions (CASSANDRA-13719)
 * Don't let stress write warmup data if n=0 (CASSANDRA-13773)
 * Gossip thread slows down when using batch commit log (CASSANDRA-12966)
 * Randomize batchlog endpoint selection with only 1 or 2 racks (CASSANDRA-12884)
 * Fix digest calculation for counter cells (CASSANDRA-13750)
 * Fix ColumnDefinition.cellValueType() for non-frozen collection and change SSTabledump to use type.toJSONString() (CASSANDRA-13573)
 * Skip materialized view addition if the base table doesn't exist (CASSANDRA-13737)
 * Drop table should remove corresponding entries in dropped_columns table (CASSANDRA-13730)
 * Log warn message until legacy auth tables have been migrated (CASSANDRA-13371)
 * Fix incorrect [2.1 <- 3.0] serialization of counter cells created in 2.0 (CASSANDRA-13691)
 * Fix invalid writetime for null cells (CASSANDRA-13711)
 * Fix ALTER TABLE statement to atomically propagate changes to the table and its MVs (CASSANDRA-12952)
 * Fixed ambiguous output of nodetool tablestats command (CASSANDRA-13722)
 * Fix Digest mismatch Exception if hints file has UnknownColumnFamily (CASSANDRA-13696)
 * Purge tombstones created by expired cells (CASSANDRA-13643)
 * Make concat work with iterators that have different subsets of columns (CASSANDRA-13482)
 * Set test.runners based on cores and memory size (CASSANDRA-13078)
 * Allow different NUMACTL_ARGS to be passed in (CASSANDRA-13557)
 * Allow native function calls in CQLSSTableWriter (CASSANDRA-12606)
 * Fix secondary index queries on COMPACT tables (CASSANDRA-13627)
 * Nodetool listsnapshots output is missing a newline, if there are no snapshots (CASSANDRA-13568)
 * sstabledump reports incorrect usage for argument order (CASSANDRA-13532)
Merged from 2.2:
 * Safely handle empty buffers when outputting to JSON (CASSANDRA-13868)
 * Copy session properties on cqlsh.py do_login (CASSANDRA-13847)
 * Fix load over calculated issue in IndexSummaryRedistribution (CASSANDRA-13738)
 * Fix compaction and flush exception not captured (CASSANDRA-13833)
 * Uncaught exceptions in Netty pipeline (CASSANDRA-13649)
 * Prevent integer overflow on exabyte filesystems (CASSANDRA-13067)
 * Fix queries with LIMIT and filtering on clustering columns (CASSANDRA-11223)
 * Fix potential NPE when resume bootstrap fails (CASSANDRA-13272)
 * Fix toJSONString for the UDT, tuple and collection types (CASSANDRA-13592)
 * Fix nested Tuples/UDTs validation (CASSANDRA-13646)
Merged from 2.1:
 * Clone HeartBeatState when building gossip messages. Make its generation/version volatile (CASSANDRA-13700)


3.11.0
 * Allow native function calls in CQLSSTableWriter (CASSANDRA-12606)
 * Replace string comparison with regex/number checks in MessagingService test (CASSANDRA-13216)
 * Fix formatting of duration columns in CQLSH (CASSANDRA-13549)
 * Fix the problem with duplicated rows when using paging with SASI (CASSANDRA-13302)
 * Allow CONTAINS statements filtering on the partition key and it’s parts (CASSANDRA-13275)
 * Fall back to even ranges calculation in clusters with vnodes when tokens are distributed unevenly (CASSANDRA-13229)
 * Fix duration type validation to prevent overflow (CASSANDRA-13218)
 * Forbid unsupported creation of SASI indexes over partition key columns (CASSANDRA-13228)
 * Reject multiple values for a key in CQL grammar. (CASSANDRA-13369)
 * UDA fails without input rows (CASSANDRA-13399)
 * Fix compaction-stress by using daemonInitialization (CASSANDRA-13188)
 * V5 protocol flags decoding broken (CASSANDRA-13443)
 * Use write lock not read lock for removing sstables from compaction strategies. (CASSANDRA-13422)
 * Use corePoolSize equal to maxPoolSize in JMXEnabledThreadPoolExecutors (CASSANDRA-13329)
 * Avoid rebuilding SASI indexes containing no values (CASSANDRA-12962)
 * Add charset to Analyser input stream (CASSANDRA-13151)
 * Fix testLimitSSTables flake caused by concurrent flush (CASSANDRA-12820)
 * cdc column addition strikes again (CASSANDRA-13382)
 * Fix static column indexes (CASSANDRA-13277)
 * DataOutputBuffer.asNewBuffer broken (CASSANDRA-13298)
 * unittest CipherFactoryTest failed on MacOS (CASSANDRA-13370)
 * Forbid SELECT restrictions and CREATE INDEX over non-frozen UDT columns (CASSANDRA-13247)
 * Default logging we ship will incorrectly print "?:?" for "%F:%L" pattern (CASSANDRA-13317)
 * Possible AssertionError in UnfilteredRowIteratorWithLowerBound (CASSANDRA-13366)
 * Support unaligned memory access for AArch64 (CASSANDRA-13326)
 * Improve SASI range iterator efficiency on intersection with an empty range (CASSANDRA-12915).
 * Fix equality comparisons of columns using the duration type (CASSANDRA-13174)
 * Obfuscate password in stress-graphs (CASSANDRA-12233)
 * Move to FastThreadLocalThread and FastThreadLocal (CASSANDRA-13034)
 * nodetool stopdaemon errors out (CASSANDRA-13030)
 * Tables in system_distributed should not use gcgs of 0 (CASSANDRA-12954)
 * Fix primary index calculation for SASI (CASSANDRA-12910)
 * More fixes to the TokenAllocator (CASSANDRA-12990)
 * NoReplicationTokenAllocator should work with zero replication factor (CASSANDRA-12983)
 * Address message coalescing regression (CASSANDRA-12676)
 * Delete illegal character from StandardTokenizerImpl.jflex (CASSANDRA-13417)
 * Fix cqlsh automatic protocol downgrade regression (CASSANDRA-13307)
 * Tracing payload not passed from QueryMessage to tracing session (CASSANDRA-12835)
Merged from 3.0:
 * Ensure int overflow doesn't occur when calculating large partition warning size (CASSANDRA-13172)
 * Ensure consistent view of partition columns between coordinator and replica in ColumnFilter (CASSANDRA-13004)
 * Failed unregistering mbean during drop keyspace (CASSANDRA-13346)
 * nodetool scrub/cleanup/upgradesstables exit code is wrong (CASSANDRA-13542)
 * Fix the reported number of sstable data files accessed per read (CASSANDRA-13120)
 * Fix schema digest mismatch during rolling upgrades from versions before 3.0.12 (CASSANDRA-13559)
 * Upgrade JNA version to 4.4.0 (CASSANDRA-13072)
 * Interned ColumnIdentifiers should use minimal ByteBuffers (CASSANDRA-13533)
 * ReverseIndexedReader may drop rows during 2.1 to 3.0 upgrade (CASSANDRA-13525)
 * Fix repair process violating start/end token limits for small ranges (CASSANDRA-13052)
 * Add storage port options to sstableloader (CASSANDRA-13518)
 * Properly handle quoted index names in cqlsh DESCRIBE output (CASSANDRA-12847)
 * Avoid reading static row twice from old format sstables (CASSANDRA-13236)
 * Fix NPE in StorageService.excise() (CASSANDRA-13163)
 * Expire OutboundTcpConnection messages by a single Thread (CASSANDRA-13265)
 * Fail repair if insufficient responses received (CASSANDRA-13397)
 * Fix SSTableLoader fail when the loaded table contains dropped columns (CASSANDRA-13276)
 * Avoid name clashes in CassandraIndexTest (CASSANDRA-13427)
 * Handling partially written hint files (CASSANDRA-12728)
 * Interrupt replaying hints on decommission (CASSANDRA-13308)
 * Handling partially written hint files (CASSANDRA-12728)
 * Fix NPE issue in StorageService (CASSANDRA-13060)
 * Make reading of range tombstones more reliable (CASSANDRA-12811)
 * Fix startup problems due to schema tables not completely flushed (CASSANDRA-12213)
 * Fix view builder bug that can filter out data on restart (CASSANDRA-13405)
 * Fix 2i page size calculation when there are no regular columns (CASSANDRA-13400)
 * Fix the conversion of 2.X expired rows without regular column data (CASSANDRA-13395)
 * Fix hint delivery when using ext+internal IPs with prefer_local enabled (CASSANDRA-13020)
 * Fix possible NPE on upgrade to 3.0/3.X in case of IO errors (CASSANDRA-13389)
 * Legacy deserializer can create empty range tombstones (CASSANDRA-13341)
 * Legacy caching options can prevent 3.0 upgrade (CASSANDRA-13384)
 * Use the Kernel32 library to retrieve the PID on Windows and fix startup checks (CASSANDRA-13333)
 * Fix code to not exchange schema across major versions (CASSANDRA-13274)
 * Dropping column results in "corrupt" SSTable (CASSANDRA-13337)
 * Bugs handling range tombstones in the sstable iterators (CASSANDRA-13340)
 * Fix CONTAINS filtering for null collections (CASSANDRA-13246)
 * Applying: Use a unique metric reservoir per test run when using Cassandra-wide metrics residing in MBeans (CASSANDRA-13216)
 * Propagate row deletions in 2i tables on upgrade (CASSANDRA-13320)
 * Slice.isEmpty() returns false for some empty slices (CASSANDRA-13305)
 * Add formatted row output to assertEmpty in CQL Tester (CASSANDRA-13238)
 * Prevent data loss on upgrade 2.1 - 3.0 by adding component separator to LogRecord absolute path (CASSANDRA-13294)
 * Improve testing on macOS by eliminating sigar logging (CASSANDRA-13233)
 * Cqlsh copy-from should error out when csv contains invalid data for collections (CASSANDRA-13071)
 * Fix "multiple versions of ant detected..." when running ant test (CASSANDRA-13232)
 * Coalescing strategy sleeps too much (CASSANDRA-13090)
 * Faster StreamingHistogram (CASSANDRA-13038)
 * Legacy deserializer can create unexpected boundary range tombstones (CASSANDRA-13237)
 * Remove unnecessary assertion from AntiCompactionTest (CASSANDRA-13070)
 * Fix cqlsh COPY for dates before 1900 (CASSANDRA-13185)
 * Use keyspace replication settings on system.size_estimates table (CASSANDRA-9639)
 * Add vm.max_map_count StartupCheck (CASSANDRA-13008)
 * Hint related logging should include the IP address of the destination in addition to
   host ID (CASSANDRA-13205)
 * Reloading logback.xml does not work (CASSANDRA-13173)
 * Lightweight transactions temporarily fail after upgrade from 2.1 to 3.0 (CASSANDRA-13109)
 * Duplicate rows after upgrading from 2.1.16 to 3.0.10/3.9 (CASSANDRA-13125)
 * Fix UPDATE queries with empty IN restrictions (CASSANDRA-13152)
 * Fix handling of partition with partition-level deletion plus
   live rows in sstabledump (CASSANDRA-13177)
 * Provide user workaround when system_schema.columns does not contain entries
   for a table that's in system_schema.tables (CASSANDRA-13180)
 * Nodetool upgradesstables/scrub/compact ignores system tables (CASSANDRA-13410)
 * Fix schema version calculation for rolling upgrades (CASSANDRA-13441)
Merged from 2.2:
 * Nodes started with join_ring=False should be able to serve requests when authentication is enabled (CASSANDRA-11381)
 * cqlsh COPY FROM: increment error count only for failures, not for attempts (CASSANDRA-13209)
 * Avoid starting gossiper in RemoveTest (CASSANDRA-13407)
 * Fix weightedSize() for row-cache reported by JMX and NodeTool (CASSANDRA-13393)
 * Fix JVM metric names (CASSANDRA-13103)
 * Honor truststore-password parameter in cassandra-stress (CASSANDRA-12773)
 * Discard in-flight shadow round responses (CASSANDRA-12653)
 * Don't anti-compact repaired data to avoid inconsistencies (CASSANDRA-13153)
 * Wrong logger name in AnticompactionTask (CASSANDRA-13343)
 * Commitlog replay may fail if last mutation is within 4 bytes of end of segment (CASSANDRA-13282)
 * Fix queries updating multiple time the same list (CASSANDRA-13130)
 * Fix GRANT/REVOKE when keyspace isn't specified (CASSANDRA-13053)
 * Fix flaky LongLeveledCompactionStrategyTest (CASSANDRA-12202)
 * Fix failing COPY TO STDOUT (CASSANDRA-12497)
 * Fix ColumnCounter::countAll behaviour for reverse queries (CASSANDRA-13222)
 * Exceptions encountered calling getSeeds() breaks OTC thread (CASSANDRA-13018)
 * Fix negative mean latency metric (CASSANDRA-12876)
 * Use only one file pointer when creating commitlog segments (CASSANDRA-12539)
Merged from 2.1:
 * Fix 2ndary index queries on partition keys for tables with static columns (CASSANDRA-13147)
 * Fix ParseError unhashable type list in cqlsh copy from (CASSANDRA-13364)
 * Remove unused repositories (CASSANDRA-13278)
 * Log stacktrace of uncaught exceptions (CASSANDRA-13108)
 * Use portable stderr for java error in startup (CASSANDRA-13211)
 * Fix Thread Leak in OutboundTcpConnection (CASSANDRA-13204)
 * Coalescing strategy can enter infinite loop (CASSANDRA-13159)


3.10
 * Fix secondary index queries regression (CASSANDRA-13013)
 * Add duration type to the protocol V5 (CASSANDRA-12850)
 * Fix duration type validation (CASSANDRA-13143)
 * Fix flaky GcCompactionTest (CASSANDRA-12664)
 * Fix TestHintedHandoff.hintedhandoff_decom_test (CASSANDRA-13058)
 * Fixed query monitoring for range queries (CASSANDRA-13050)
 * Remove outboundBindAny configuration property (CASSANDRA-12673)
 * Use correct bounds for all-data range when filtering (CASSANDRA-12666)
 * Remove timing window in test case (CASSANDRA-12875)
 * Resolve unit testing without JCE security libraries installed (CASSANDRA-12945)
 * Fix inconsistencies in cassandra-stress load balancing policy (CASSANDRA-12919)
 * Fix validation of non-frozen UDT cells (CASSANDRA-12916)
 * Don't shut down socket input/output on StreamSession (CASSANDRA-12903)
 * Fix Murmur3PartitionerTest (CASSANDRA-12858)
 * Move cqlsh syntax rules into separate module and allow easier customization (CASSANDRA-12897)
 * Fix CommitLogSegmentManagerTest (CASSANDRA-12283)
 * Fix cassandra-stress truncate option (CASSANDRA-12695)
 * Fix crossNode value when receiving messages (CASSANDRA-12791)
 * Don't load MX4J beans twice (CASSANDRA-12869)
 * Extend native protocol request flags, add versions to SUPPORTED, and introduce ProtocolVersion enum (CASSANDRA-12838)
 * Set JOINING mode when running pre-join tasks (CASSANDRA-12836)
 * remove net.mintern.primitive library due to license issue (CASSANDRA-12845)
 * Properly format IPv6 addresses when logging JMX service URL (CASSANDRA-12454)
 * Optimize the vnode allocation for single replica per DC (CASSANDRA-12777)
 * Use non-token restrictions for bounds when token restrictions are overridden (CASSANDRA-12419)
 * Fix CQLSH auto completion for PER PARTITION LIMIT (CASSANDRA-12803)
 * Use different build directories for Eclipse and Ant (CASSANDRA-12466)
 * Avoid potential AttributeError in cqlsh due to no table metadata (CASSANDRA-12815)
 * Fix RandomReplicationAwareTokenAllocatorTest.testExistingCluster (CASSANDRA-12812)
 * Upgrade commons-codec to 1.9 (CASSANDRA-12790)
 * Make the fanout size for LeveledCompactionStrategy to be configurable (CASSANDRA-11550)
 * Add duration data type (CASSANDRA-11873)
 * Fix timeout in ReplicationAwareTokenAllocatorTest (CASSANDRA-12784)
 * Improve sum aggregate functions (CASSANDRA-12417)
 * Make cassandra.yaml docs for batch_size_*_threshold_in_kb reflect changes in CASSANDRA-10876 (CASSANDRA-12761)
 * cqlsh fails to format collections when using aliases (CASSANDRA-11534)
 * Check for hash conflicts in prepared statements (CASSANDRA-12733)
 * Exit query parsing upon first error (CASSANDRA-12598)
 * Fix cassandra-stress to use single seed in UUID generation (CASSANDRA-12729)
 * CQLSSTableWriter does not allow Update statement (CASSANDRA-12450)
 * Config class uses boxed types but DD exposes primitive types (CASSANDRA-12199)
 * Add pre- and post-shutdown hooks to Storage Service (CASSANDRA-12461)
 * Add hint delivery metrics (CASSANDRA-12693)
 * Remove IndexInfo cache from FileIndexInfoRetriever (CASSANDRA-12731)
 * ColumnIndex does not reuse buffer (CASSANDRA-12502)
 * cdc column addition still breaks schema migration tasks (CASSANDRA-12697)
 * Upgrade metrics-reporter dependencies (CASSANDRA-12089)
 * Tune compaction thread count via nodetool (CASSANDRA-12248)
 * Add +=/-= shortcut syntax for update queries (CASSANDRA-12232)
 * Include repair session IDs in repair start message (CASSANDRA-12532)
 * Add a blocking task to Index, run before joining the ring (CASSANDRA-12039)
 * Fix NPE when using CQLSSTableWriter (CASSANDRA-12667)
 * Support optional backpressure strategies at the coordinator (CASSANDRA-9318)
 * Make randompartitioner work with new vnode allocation (CASSANDRA-12647)
 * Fix cassandra-stress graphing (CASSANDRA-12237)
 * Allow filtering on partition key columns for queries without secondary indexes (CASSANDRA-11031)
 * Fix Cassandra Stress reporting thread model and precision (CASSANDRA-12585)
 * Add JMH benchmarks.jar (CASSANDRA-12586)
 * Cleanup uses of AlterTableStatementColumn (CASSANDRA-12567)
 * Add keep-alive to streaming (CASSANDRA-11841)
 * Tracing payload is passed through newSession(..) (CASSANDRA-11706)
 * avoid deleting non existing sstable files and improve related log messages (CASSANDRA-12261)
 * json/yaml output format for nodetool compactionhistory (CASSANDRA-12486)
 * Retry all internode messages once after a connection is
   closed and reopened (CASSANDRA-12192)
 * Add support to rebuild from targeted replica (CASSANDRA-9875)
 * Add sequence distribution type to cassandra stress (CASSANDRA-12490)
 * "SELECT * FROM foo LIMIT ;" does not error out (CASSANDRA-12154)
 * Define executeLocally() at the ReadQuery Level (CASSANDRA-12474)
 * Extend read/write failure messages with a map of replica addresses
   to error codes in the v5 native protocol (CASSANDRA-12311)
 * Fix rebuild of SASI indexes with existing index files (CASSANDRA-12374)
 * Let DatabaseDescriptor not implicitly startup services (CASSANDRA-9054, 12550)
 * Fix clustering indexes in presence of static columns in SASI (CASSANDRA-12378)
 * Fix queries on columns with reversed type on SASI indexes (CASSANDRA-12223)
 * Added slow query log (CASSANDRA-12403)
 * Count full coordinated request against timeout (CASSANDRA-12256)
 * Allow TTL with null value on insert and update (CASSANDRA-12216)
 * Make decommission operation resumable (CASSANDRA-12008)
 * Add support to one-way targeted repair (CASSANDRA-9876)
 * Remove clientutil jar (CASSANDRA-11635)
 * Fix compaction throughput throttle (CASSANDRA-12366, CASSANDRA-12717)
 * Delay releasing Memtable memory on flush until PostFlush has finished running (CASSANDRA-12358)
 * Cassandra stress should dump all setting on startup (CASSANDRA-11914)
 * Make it possible to compact a given token range (CASSANDRA-10643)
 * Allow updating DynamicEndpointSnitch properties via JMX (CASSANDRA-12179)
 * Collect metrics on queries by consistency level (CASSANDRA-7384)
 * Add support for GROUP BY to SELECT statement (CASSANDRA-10707)
 * Deprecate memtable_cleanup_threshold and update default for memtable_flush_writers (CASSANDRA-12228)
 * Upgrade to OHC 0.4.4 (CASSANDRA-12133)
 * Add version command to cassandra-stress (CASSANDRA-12258)
 * Create compaction-stress tool (CASSANDRA-11844)
 * Garbage-collecting compaction operation and schema option (CASSANDRA-7019)
 * Add beta protocol flag for v5 native protocol (CASSANDRA-12142)
 * Support filtering on non-PRIMARY KEY columns in the CREATE
   MATERIALIZED VIEW statement's WHERE clause (CASSANDRA-10368)
 * Unify STDOUT and SYSTEMLOG logback format (CASSANDRA-12004)
 * COPY FROM should raise error for non-existing input files (CASSANDRA-12174)
 * Faster write path (CASSANDRA-12269)
 * Option to leave omitted columns in INSERT JSON unset (CASSANDRA-11424)
 * Support json/yaml output in nodetool tpstats (CASSANDRA-12035)
 * Expose metrics for successful/failed authentication attempts (CASSANDRA-10635)
 * Prepend snapshot name with "truncated" or "dropped" when a snapshot
   is taken before truncating or dropping a table (CASSANDRA-12178)
 * Optimize RestrictionSet (CASSANDRA-12153)
 * cqlsh does not automatically downgrade CQL version (CASSANDRA-12150)
 * Omit (de)serialization of state variable in UDAs (CASSANDRA-9613)
 * Create a system table to expose prepared statements (CASSANDRA-8831)
 * Reuse DataOutputBuffer from ColumnIndex (CASSANDRA-11970)
 * Remove DatabaseDescriptor dependency from SegmentedFile (CASSANDRA-11580)
 * Add supplied username to authentication error messages (CASSANDRA-12076)
 * Remove pre-startup check for open JMX port (CASSANDRA-12074)
 * Remove compaction Severity from DynamicEndpointSnitch (CASSANDRA-11738)
 * Restore resumable hints delivery (CASSANDRA-11960)
 * Properly report LWT contention (CASSANDRA-12626)
Merged from 3.0:
 * Dump threads when unit tests time out (CASSANDRA-13117)
 * Better error when modifying function permissions without explicit keyspace (CASSANDRA-12925)
 * Indexer is not correctly invoked when building indexes over sstables (CASSANDRA-13075)
 * Read repair is not blocking repair to finish in foreground repair (CASSANDRA-13115)
 * Stress daemon help is incorrect(CASSANDRA-12563)
 * Remove ALTER TYPE support (CASSANDRA-12443)
 * Fix assertion for certain legacy range tombstone pattern (CASSANDRA-12203)
 * Replace empty strings with null values if they cannot be converted (CASSANDRA-12794)
 * Fix deserialization of 2.x DeletedCells (CASSANDRA-12620)
 * Add parent repair session id to anticompaction log message (CASSANDRA-12186)
 * Improve contention handling on failure to acquire MV lock for streaming and hints (CASSANDRA-12905)
 * Fix DELETE and UPDATE queries with empty IN restrictions (CASSANDRA-12829)
 * Mark MVs as built after successful bootstrap (CASSANDRA-12984)
 * Estimated TS drop-time histogram updated with Cell.NO_DELETION_TIME (CASSANDRA-13040)
 * Nodetool compactionstats fails with NullPointerException (CASSANDRA-13021)
 * Thread local pools never cleaned up (CASSANDRA-13033)
 * Set RPC_READY to false when draining or if a node is marked as shutdown (CASSANDRA-12781)
 * CQL often queries static columns unnecessarily (CASSANDRA-12768)
 * Make sure sstables only get committed when it's safe to discard commit log records (CASSANDRA-12956)
 * Reject default_time_to_live option when creating or altering MVs (CASSANDRA-12868)
 * Nodetool should use a more sane max heap size (CASSANDRA-12739)
 * LocalToken ensures token values are cloned on heap (CASSANDRA-12651)
 * AnticompactionRequestSerializer serializedSize is incorrect (CASSANDRA-12934)
 * Prevent reloading of logback.xml from UDF sandbox (CASSANDRA-12535)
 * Reenable HeapPool (CASSANDRA-12900)
 * Disallow offheap_buffers memtable allocation (CASSANDRA-11039)
 * Fix CommitLogSegmentManagerTest (CASSANDRA-12283)
 * Pass root cause to CorruptBlockException when uncompression failed (CASSANDRA-12889)
 * Batch with multiple conditional updates for the same partition causes AssertionError (CASSANDRA-12867)
 * Make AbstractReplicationStrategy extendable from outside its package (CASSANDRA-12788)
 * Don't tell users to turn off consistent rangemovements during rebuild. (CASSANDRA-12296)
 * Fix CommitLogTest.testDeleteIfNotDirty (CASSANDRA-12854)
 * Avoid deadlock due to MV lock contention (CASSANDRA-12689)
 * Fix for KeyCacheCqlTest flakiness (CASSANDRA-12801)
 * Include SSTable filename in compacting large row message (CASSANDRA-12384)
 * Fix potential socket leak (CASSANDRA-12329, CASSANDRA-12330)
 * Fix ViewTest.testCompaction (CASSANDRA-12789)
 * Improve avg aggregate functions (CASSANDRA-12417)
 * Preserve quoted reserved keyword column names in MV creation (CASSANDRA-11803)
 * nodetool stopdaemon errors out (CASSANDRA-12646)
 * Split materialized view mutations on build to prevent OOM (CASSANDRA-12268)
 * mx4j does not work in 3.0.8 (CASSANDRA-12274)
 * Abort cqlsh copy-from in case of no answer after prolonged period of time (CASSANDRA-12740)
 * Avoid sstable corrupt exception due to dropped static column (CASSANDRA-12582)
 * Make stress use client mode to avoid checking commit log size on startup (CASSANDRA-12478)
 * Fix exceptions with new vnode allocation (CASSANDRA-12715)
 * Unify drain and shutdown processes (CASSANDRA-12509)
 * Fix NPE in ComponentOfSlice.isEQ() (CASSANDRA-12706)
 * Fix failure in LogTransactionTest (CASSANDRA-12632)
 * Fix potentially incomplete non-frozen UDT values when querying with the
   full primary key specified (CASSANDRA-12605)
 * Make sure repaired tombstones are dropped when only_purge_repaired_tombstones is enabled (CASSANDRA-12703)
 * Skip writing MV mutations to commitlog on mutation.applyUnsafe() (CASSANDRA-11670)
 * Establish consistent distinction between non-existing partition and NULL value for LWTs on static columns (CASSANDRA-12060)
 * Extend ColumnIdentifier.internedInstances key to include the type that generated the byte buffer (CASSANDRA-12516)
 * Handle composite prefixes with final EOC=0 as in 2.x and refactor LegacyLayout.decodeBound (CASSANDRA-12423)
 * select_distinct_with_deletions_test failing on non-vnode environments (CASSANDRA-11126)
 * Stack Overflow returned to queries while upgrading (CASSANDRA-12527)
 * Fix legacy regex for temporary files from 2.2 (CASSANDRA-12565)
 * Add option to state current gc_grace_seconds to tools/bin/sstablemetadata (CASSANDRA-12208)
 * Fix file system race condition that may cause LogAwareFileLister to fail to classify files (CASSANDRA-11889)
 * Fix file handle leaks due to simultaneous compaction/repair and
   listing snapshots, calculating snapshot sizes, or making schema
   changes (CASSANDRA-11594)
 * Fix nodetool repair exits with 0 for some errors (CASSANDRA-12508)
 * Do not shut down BatchlogManager twice during drain (CASSANDRA-12504)
 * Disk failure policy should not be invoked on out of space (CASSANDRA-12385)
 * Calculate last compacted key on startup (CASSANDRA-6216)
 * Add schema to snapshot manifest, add USING TIMESTAMP clause to ALTER TABLE statements (CASSANDRA-7190)
 * If CF has no clustering columns, any row cache is full partition cache (CASSANDRA-12499)
 * Correct log message for statistics of offheap memtable flush (CASSANDRA-12776)
 * Explicitly set locale for string validation (CASSANDRA-12541,CASSANDRA-12542,CASSANDRA-12543,CASSANDRA-12545)
Merged from 2.2:
 * Fix speculative retry bugs (CASSANDRA-13009)
 * Fix handling of nulls and unsets in IN conditions (CASSANDRA-12981)
 * Fix race causing infinite loop if Thrift server is stopped before it starts listening (CASSANDRA-12856)
 * CompactionTasks now correctly drops sstables out of compaction when not enough disk space is available (CASSANDRA-12979)
 * Remove support for non-JavaScript UDFs (CASSANDRA-12883)
 * Fix DynamicEndpointSnitch noop in multi-datacenter situations (CASSANDRA-13074)
 * cqlsh copy-from: encode column names to avoid primary key parsing errors (CASSANDRA-12909)
 * Temporarily fix bug that creates commit log when running offline tools (CASSANDRA-8616)
 * Reduce granuality of OpOrder.Group during index build (CASSANDRA-12796)
 * Test bind parameters and unset parameters in InsertUpdateIfConditionTest (CASSANDRA-12980)
 * Use saved tokens when setting local tokens on StorageService.joinRing (CASSANDRA-12935)
 * cqlsh: fix DESC TYPES errors (CASSANDRA-12914)
 * Fix leak on skipped SSTables in sstableupgrade (CASSANDRA-12899)
 * Avoid blocking gossip during pending range calculation (CASSANDRA-12281)
 * Fix purgeability of tombstones with max timestamp (CASSANDRA-12792)
 * Fail repair if participant dies during sync or anticompaction (CASSANDRA-12901)
 * cqlsh COPY: unprotected pk values before converting them if not using prepared statements (CASSANDRA-12863)
 * Fix Util.spinAssertEquals (CASSANDRA-12283)
 * Fix potential NPE for compactionstats (CASSANDRA-12462)
 * Prepare legacy authenticate statement if credentials table initialised after node startup (CASSANDRA-12813)
 * Change cassandra.wait_for_tracing_events_timeout_secs default to 0 (CASSANDRA-12754)
 * Clean up permissions when a UDA is dropped (CASSANDRA-12720)
 * Limit colUpdateTimeDelta histogram updates to reasonable deltas (CASSANDRA-11117)
 * Fix leak errors and execution rejected exceptions when draining (CASSANDRA-12457)
 * Fix merkle tree depth calculation (CASSANDRA-12580)
 * Make Collections deserialization more robust (CASSANDRA-12618)
 * Better handle invalid system roles table (CASSANDRA-12700)
 * Fix exceptions when enabling gossip on nodes that haven't joined the ring (CASSANDRA-12253)
 * Fix authentication problem when invoking cqlsh copy from a SOURCE command (CASSANDRA-12642)
 * Decrement pending range calculator jobs counter in finally block
 * cqlshlib tests: increase default execute timeout (CASSANDRA-12481)
 * Forward writes to replacement node when replace_address != broadcast_address (CASSANDRA-8523)
 * Fail repair on non-existing table (CASSANDRA-12279)
 * Enable repair -pr and -local together (fix regression of CASSANDRA-7450) (CASSANDRA-12522)
 * Split consistent range movement flag correction (CASSANDRA-12786)
Merged from 2.1:
 * Upgrade netty version to fix memory leak with client encryption (CASSANDRA-13114)
 * cqlsh copy-from: sort user type fields in csv (CASSANDRA-12959)
 * Don't skip sstables based on maxLocalDeletionTime (CASSANDRA-12765)


3.8, 3.9
 * Fix value skipping with counter columns (CASSANDRA-11726)
 * Fix nodetool tablestats miss SSTable count (CASSANDRA-12205)
 * Fixed flacky SSTablesIteratedTest (CASSANDRA-12282)
 * Fixed flacky SSTableRewriterTest: check file counts before calling validateCFS (CASSANDRA-12348)
 * cqlsh: Fix handling of $$-escaped strings (CASSANDRA-12189)
 * Fix SSL JMX requiring truststore containing server cert (CASSANDRA-12109)
 * RTE from new CDC column breaks in flight queries (CASSANDRA-12236)
 * Fix hdr logging for single operation workloads (CASSANDRA-12145)
 * Fix SASI PREFIX search in CONTAINS mode with partial terms (CASSANDRA-12073)
 * Increase size of flushExecutor thread pool (CASSANDRA-12071)
 * Partial revert of CASSANDRA-11971, cannot recycle buffer in SP.sendMessagesToNonlocalDC (CASSANDRA-11950)
 * Upgrade netty to 4.0.39 (CASSANDRA-12032, CASSANDRA-12034)
 * Improve details in compaction log message (CASSANDRA-12080)
 * Allow unset values in CQLSSTableWriter (CASSANDRA-11911)
 * Chunk cache to request compressor-compatible buffers if pool space is exhausted (CASSANDRA-11993)
 * Remove DatabaseDescriptor dependencies from SequentialWriter (CASSANDRA-11579)
 * Move skip_stop_words filter before stemming (CASSANDRA-12078)
 * Support seek() in EncryptedFileSegmentInputStream (CASSANDRA-11957)
 * SSTable tools mishandling LocalPartitioner (CASSANDRA-12002)
 * When SEPWorker assigned work, set thread name to match pool (CASSANDRA-11966)
 * Add cross-DC latency metrics (CASSANDRA-11569)
 * Allow terms in selection clause (CASSANDRA-10783)
 * Add bind variables to trace (CASSANDRA-11719)
 * Switch counter shards' clock to timestamps (CASSANDRA-9811)
 * Introduce HdrHistogram and response/service/wait separation to stress tool (CASSANDRA-11853)
 * entry-weighers in QueryProcessor should respect partitionKeyBindIndexes field (CASSANDRA-11718)
 * Support older ant versions (CASSANDRA-11807)
 * Estimate compressed on disk size when deciding if sstable size limit reached (CASSANDRA-11623)
 * cassandra-stress profiles should support case sensitive schemas (CASSANDRA-11546)
 * Remove DatabaseDescriptor dependency from FileUtils (CASSANDRA-11578)
 * Faster streaming (CASSANDRA-9766)
 * Add prepared query parameter to trace for "Execute CQL3 prepared query" session (CASSANDRA-11425)
 * Add repaired percentage metric (CASSANDRA-11503)
 * Add Change-Data-Capture (CASSANDRA-8844)
Merged from 3.0:
 * Fix paging for 2.x to 3.x upgrades (CASSANDRA-11195)
 * Fix clean interval not sent to commit log for empty memtable flush (CASSANDRA-12436)
 * Fix potential resource leak in RMIServerSocketFactoryImpl (CASSANDRA-12331)
 * Make sure compaction stats are updated when compaction is interrupted (CASSANDRA-12100)
 * Change commitlog and sstables to track dirty and clean intervals (CASSANDRA-11828)
 * NullPointerException during compaction on table with static columns (CASSANDRA-12336)
 * Fixed ConcurrentModificationException when reading metrics in GraphiteReporter (CASSANDRA-11823)
 * Fix upgrade of super columns on thrift (CASSANDRA-12335)
 * Fixed flacky BlacklistingCompactionsTest, switched to fixed size types and increased corruption size (CASSANDRA-12359)
 * Rerun ReplicationAwareTokenAllocatorTest on failure to avoid flakiness (CASSANDRA-12277)
 * Exception when computing read-repair for range tombstones (CASSANDRA-12263)
 * Lost counter writes in compact table and static columns (CASSANDRA-12219)
 * AssertionError with MVs on updating a row that isn't indexed due to a null value (CASSANDRA-12247)
 * Disable RR and speculative retry with EACH_QUORUM reads (CASSANDRA-11980)
 * Add option to override compaction space check (CASSANDRA-12180)
 * Faster startup by only scanning each directory for temporary files once (CASSANDRA-12114)
 * Respond with v1/v2 protocol header when responding to driver that attempts
   to connect with too low of a protocol version (CASSANDRA-11464)
 * NullPointerExpception when reading/compacting table (CASSANDRA-11988)
 * Fix problem with undeleteable rows on upgrade to new sstable format (CASSANDRA-12144)
 * Fix potential bad messaging service message for paged range reads
   within mixed-version 3.x clusters (CASSANDRA-12249)
 * Fix paging logic for deleted partitions with static columns (CASSANDRA-12107)
 * Wait until the message is being send to decide which serializer must be used (CASSANDRA-11393)
 * Fix migration of static thrift column names with non-text comparators (CASSANDRA-12147)
 * Fix upgrading sparse tables that are incorrectly marked as dense (CASSANDRA-11315)
 * Fix reverse queries ignoring range tombstones (CASSANDRA-11733)
 * Avoid potential race when rebuilding CFMetaData (CASSANDRA-12098)
 * Avoid missing sstables when getting the canonical sstables (CASSANDRA-11996)
 * Always select the live sstables when getting sstables in bounds (CASSANDRA-11944)
 * Fix column ordering of results with static columns for Thrift requests in
   a mixed 2.x/3.x cluster, also fix potential non-resolved duplication of
   those static columns in query results (CASSANDRA-12123)
 * Avoid digest mismatch with empty but static rows (CASSANDRA-12090)
 * Fix EOF exception when altering column type (CASSANDRA-11820)
 * Fix potential race in schema during new table creation (CASSANDRA-12083)
 * cqlsh: fix error handling in rare COPY FROM failure scenario (CASSANDRA-12070)
 * Disable autocompaction during drain (CASSANDRA-11878)
 * Add a metrics timer to MemtablePool and use it to track time spent blocked on memory in MemtableAllocator (CASSANDRA-11327)
 * Fix upgrading schema with super columns with non-text subcomparators (CASSANDRA-12023)
 * Add TimeWindowCompactionStrategy (CASSANDRA-9666)
 * Fix JsonTransformer output of partition with deletion info (CASSANDRA-12418)
 * Fix NPE in SSTableLoader when specifying partial directory path (CASSANDRA-12609)
Merged from 2.2:
 * Add local address entry in PropertyFileSnitch (CASSANDRA-11332)
 * cqlsh copy: fix missing counter values (CASSANDRA-12476)
 * Move migration tasks to non-periodic queue, assure flush executor shutdown after non-periodic executor (CASSANDRA-12251)
 * cqlsh copy: fixed possible race in initializing feeding thread (CASSANDRA-11701)
 * Only set broadcast_rpc_address on Ec2MultiRegionSnitch if it's not set (CASSANDRA-11357)
 * Update StorageProxy range metrics for timeouts, failures and unavailables (CASSANDRA-9507)
 * Add Sigar to classes included in clientutil.jar (CASSANDRA-11635)
 * Add decay to histograms and timers used for metrics (CASSANDRA-11752)
 * Fix hanging stream session (CASSANDRA-10992)
 * Fix INSERT JSON, fromJson() support of smallint, tinyint types (CASSANDRA-12371)
 * Restore JVM metric export for metric reporters (CASSANDRA-12312)
 * Release sstables of failed stream sessions only when outgoing transfers are finished (CASSANDRA-11345)
 * Wait for tracing events before returning response and query at same consistency level client side (CASSANDRA-11465)
 * cqlsh copyutil should get host metadata by connected address (CASSANDRA-11979)
 * Fixed cqlshlib.test.remove_test_db (CASSANDRA-12214)
 * Synchronize ThriftServer::stop() (CASSANDRA-12105)
 * Use dedicated thread for JMX notifications (CASSANDRA-12146)
 * Improve streaming synchronization and fault tolerance (CASSANDRA-11414)
 * MemoryUtil.getShort() should return an unsigned short also for architectures not supporting unaligned memory accesses (CASSANDRA-11973)
Merged from 2.1:
 * Fix queries with empty ByteBuffer values in clustering column restrictions (CASSANDRA-12127)
 * Disable passing control to post-flush after flush failure to prevent data loss (CASSANDRA-11828)
 * Allow STCS-in-L0 compactions to reduce scope with LCS (CASSANDRA-12040)
 * cannot use cql since upgrading python to 2.7.11+ (CASSANDRA-11850)
 * Fix filtering on clustering columns when 2i is used (CASSANDRA-11907)


3.0.8
 * Fix potential race in schema during new table creation (CASSANDRA-12083)
 * cqlsh: fix error handling in rare COPY FROM failure scenario (CASSANDRA-12070)
 * Disable autocompaction during drain (CASSANDRA-11878)
 * Add a metrics timer to MemtablePool and use it to track time spent blocked on memory in MemtableAllocator (CASSANDRA-11327)
 * Fix upgrading schema with super columns with non-text subcomparators (CASSANDRA-12023)
 * Add TimeWindowCompactionStrategy (CASSANDRA-9666)
Merged from 2.2:
 * Allow nodetool info to run with readonly JMX access (CASSANDRA-11755)
 * Validate bloom_filter_fp_chance against lowest supported
   value when the table is created (CASSANDRA-11920)
 * Don't send erroneous NEW_NODE notifications on restart (CASSANDRA-11038)
 * StorageService shutdown hook should use a volatile variable (CASSANDRA-11984)
Merged from 2.1:
 * Add system property to set the max number of native transport requests in queue (CASSANDRA-11363)
 * Fix queries with empty ByteBuffer values in clustering column restrictions (CASSANDRA-12127)
 * Disable passing control to post-flush after flush failure to prevent data loss (CASSANDRA-11828)
 * Allow STCS-in-L0 compactions to reduce scope with LCS (CASSANDRA-12040)
 * cannot use cql since upgrading python to 2.7.11+ (CASSANDRA-11850)
 * Fix filtering on clustering columns when 2i is used (CASSANDRA-11907)
 * Avoid stalling paxos when the paxos state expires (CASSANDRA-12043)
 * Remove finished incoming streaming connections from MessagingService (CASSANDRA-11854)
 * Don't try to get sstables for non-repairing column families (CASSANDRA-12077)
 * Avoid marking too many sstables as repaired (CASSANDRA-11696)
 * Prevent select statements with clustering key > 64k (CASSANDRA-11882)
 * Fix clock skew corrupting other nodes with paxos (CASSANDRA-11991)
 * Remove distinction between non-existing static columns and existing but null in LWTs (CASSANDRA-9842)
 * Cache local ranges when calculating repair neighbors (CASSANDRA-11934)
 * Allow LWT operation on static column with only partition keys (CASSANDRA-10532)
 * Create interval tree over canonical sstables to avoid missing sstables during streaming (CASSANDRA-11886)
 * cqlsh COPY FROM: shutdown parent cluster after forking, to avoid corrupting SSL connections (CASSANDRA-11749)


3.7
 * Support multiple folders for user defined compaction tasks (CASSANDRA-11765)
 * Fix race in CompactionStrategyManager's pause/resume (CASSANDRA-11922)
Merged from 3.0:
 * Fix legacy serialization of Thrift-generated non-compound range tombstones
   when communicating with 2.x nodes (CASSANDRA-11930)
 * Fix Directories instantiations where CFS.initialDirectories should be used (CASSANDRA-11849)
 * Avoid referencing DatabaseDescriptor in AbstractType (CASSANDRA-11912)
 * Don't use static dataDirectories field in Directories instances (CASSANDRA-11647)
 * Fix sstables not being protected from removal during index build (CASSANDRA-11905)
 * cqlsh: Suppress stack trace from Read/WriteFailures (CASSANDRA-11032)
 * Remove unneeded code to repair index summaries that have
   been improperly down-sampled (CASSANDRA-11127)
 * Avoid WriteTimeoutExceptions during commit log replay due to materialized
   view lock contention (CASSANDRA-11891)
 * Prevent OOM failures on SSTable corruption, improve tests for corruption detection (CASSANDRA-9530)
 * Use CFS.initialDirectories when clearing snapshots (CASSANDRA-11705)
 * Allow compaction strategies to disable early open (CASSANDRA-11754)
 * Refactor Materialized View code (CASSANDRA-11475)
 * Update Java Driver (CASSANDRA-11615)
Merged from 2.2:
 * Persist local metadata earlier in startup sequence (CASSANDRA-11742)
 * cqlsh: fix tab completion for case-sensitive identifiers (CASSANDRA-11664)
 * Avoid showing estimated key as -1 in tablestats (CASSANDRA-11587)
 * Fix possible race condition in CommitLog.recover (CASSANDRA-11743)
 * Enable client encryption in sstableloader with cli options (CASSANDRA-11708)
 * Possible memory leak in NIODataInputStream (CASSANDRA-11867)
 * Add seconds to cqlsh tracing session duration (CASSANDRA-11753)
 * Fix commit log replay after out-of-order flush completion (CASSANDRA-9669)
 * Prohibit Reversed Counter type as part of the PK (CASSANDRA-9395)
 * cqlsh: correctly handle non-ascii chars in error messages (CASSANDRA-11626)
Merged from 2.1:
 * Run CommitLog tests with different compression settings (CASSANDRA-9039)
 * cqlsh: apply current keyspace to source command (CASSANDRA-11152)
 * Clear out parent repair session if repair coordinator dies (CASSANDRA-11824)
 * Set default streaming_socket_timeout_in_ms to 24 hours (CASSANDRA-11840)
 * Do not consider local node a valid source during replace (CASSANDRA-11848)
 * Add message dropped tasks to nodetool netstats (CASSANDRA-11855)
 * Avoid holding SSTableReaders for duration of incremental repair (CASSANDRA-11739)


3.6
 * Correctly migrate schema for frozen UDTs during 2.x -> 3.x upgrades
   (does not affect any released versions) (CASSANDRA-11613)
 * Allow server startup if JMX is configured directly (CASSANDRA-11725)
 * Prevent direct memory OOM on buffer pool allocations (CASSANDRA-11710)
 * Enhanced Compaction Logging (CASSANDRA-10805)
 * Make prepared statement cache size configurable (CASSANDRA-11555)
 * Integrated JMX authentication and authorization (CASSANDRA-10091)
 * Add units to stress ouput (CASSANDRA-11352)
 * Fix PER PARTITION LIMIT for single and multi partitions queries (CASSANDRA-11603)
 * Add uncompressed chunk cache for RandomAccessReader (CASSANDRA-5863)
 * Clarify ClusteringPrefix hierarchy (CASSANDRA-11213)
 * Always perform collision check before joining ring (CASSANDRA-10134)
 * SSTableWriter output discrepancy (CASSANDRA-11646)
 * Fix potential timeout in NativeTransportService.testConcurrentDestroys (CASSANDRA-10756)
 * Support large partitions on the 3.0 sstable format (CASSANDRA-11206,11763)
 * Add support to rebuild from specific range (CASSANDRA-10406)
 * Optimize the overlapping lookup by calculating all the
   bounds in advance (CASSANDRA-11571)
 * Support json/yaml output in nodetool tablestats (CASSANDRA-5977)
 * (stress) Add datacenter option to -node options (CASSANDRA-11591)
 * Fix handling of empty slices (CASSANDRA-11513)
 * Make number of cores used by cqlsh COPY visible to testing code (CASSANDRA-11437)
 * Allow filtering on clustering columns for queries without secondary indexes (CASSANDRA-11310)
 * Refactor Restriction hierarchy (CASSANDRA-11354)
 * Eliminate allocations in R/W path (CASSANDRA-11421)
 * Update Netty to 4.0.36 (CASSANDRA-11567)
 * Fix PER PARTITION LIMIT for queries requiring post-query ordering (CASSANDRA-11556)
 * Allow instantiation of UDTs and tuples in UDFs (CASSANDRA-10818)
 * Support UDT in CQLSSTableWriter (CASSANDRA-10624)
 * Support for non-frozen user-defined types, updating
   individual fields of user-defined types (CASSANDRA-7423)
 * Make LZ4 compression level configurable (CASSANDRA-11051)
 * Allow per-partition LIMIT clause in CQL (CASSANDRA-7017)
 * Make custom filtering more extensible with UserExpression (CASSANDRA-11295)
 * Improve field-checking and error reporting in cassandra.yaml (CASSANDRA-10649)
 * Print CAS stats in nodetool proxyhistograms (CASSANDRA-11507)
 * More user friendly error when providing an invalid token to nodetool (CASSANDRA-9348)
 * Add static column support to SASI index (CASSANDRA-11183)
 * Support EQ/PREFIX queries in SASI CONTAINS mode without tokenization (CASSANDRA-11434)
 * Support LIKE operator in prepared statements (CASSANDRA-11456)
 * Add a command to see if a Materialized View has finished building (CASSANDRA-9967)
 * Log endpoint and port associated with streaming operation (CASSANDRA-8777)
 * Print sensible units for all log messages (CASSANDRA-9692)
 * Upgrade Netty to version 4.0.34 (CASSANDRA-11096)
 * Break the CQL grammar into separate Parser and Lexer (CASSANDRA-11372)
 * Compress only inter-dc traffic by default (CASSANDRA-8888)
 * Add metrics to track write amplification (CASSANDRA-11420)
 * cassandra-stress: cannot handle "value-less" tables (CASSANDRA-7739)
 * Add/drop multiple columns in one ALTER TABLE statement (CASSANDRA-10411)
 * Add require_endpoint_verification opt for internode encryption (CASSANDRA-9220)
 * Add auto import java.util for UDF code block (CASSANDRA-11392)
 * Add --hex-format option to nodetool getsstables (CASSANDRA-11337)
 * sstablemetadata should print sstable min/max token (CASSANDRA-7159)
 * Do not wrap CassandraException in TriggerExecutor (CASSANDRA-9421)
 * COPY TO should have higher double precision (CASSANDRA-11255)
 * Stress should exit with non-zero status after failure (CASSANDRA-10340)
 * Add client to cqlsh SHOW_SESSION (CASSANDRA-8958)
 * Fix nodetool tablestats keyspace level metrics (CASSANDRA-11226)
 * Store repair options in parent_repair_history (CASSANDRA-11244)
 * Print current leveling in sstableofflinerelevel (CASSANDRA-9588)
 * Change repair message for keyspaces with RF 1 (CASSANDRA-11203)
 * Remove hard-coded SSL cipher suites and protocols (CASSANDRA-10508)
 * Improve concurrency in CompactionStrategyManager (CASSANDRA-10099)
 * (cqlsh) interpret CQL type for formatting blobs (CASSANDRA-11274)
 * Refuse to start and print txn log information in case of disk
   corruption (CASSANDRA-10112)
 * Resolve some eclipse-warnings (CASSANDRA-11086)
 * (cqlsh) Show static columns in a different color (CASSANDRA-11059)
 * Allow to remove TTLs on table with default_time_to_live (CASSANDRA-11207)
Merged from 3.0:
 * Disallow creating view with a static column (CASSANDRA-11602)
 * Reduce the amount of object allocations caused by the getFunctions methods (CASSANDRA-11593)
 * Potential error replaying commitlog with smallint/tinyint/date/time types (CASSANDRA-11618)
 * Fix queries with filtering on counter columns (CASSANDRA-11629)
 * Improve tombstone printing in sstabledump (CASSANDRA-11655)
 * Fix paging for range queries where all clustering columns are specified (CASSANDRA-11669)
 * Don't require HEAP_NEW_SIZE to be set when using G1 (CASSANDRA-11600)
 * Fix sstabledump not showing cells after tombstone marker (CASSANDRA-11654)
 * Ignore all LocalStrategy keyspaces for streaming and other related
   operations (CASSANDRA-11627)
 * Ensure columnfilter covers indexed columns for thrift 2i queries (CASSANDRA-11523)
 * Only open one sstable scanner per sstable (CASSANDRA-11412)
 * Option to specify ProtocolVersion in cassandra-stress (CASSANDRA-11410)
 * ArithmeticException in avgFunctionForDecimal (CASSANDRA-11485)
 * LogAwareFileLister should only use OLD sstable files in current folder to determine disk consistency (CASSANDRA-11470)
 * Notify indexers of expired rows during compaction (CASSANDRA-11329)
 * Properly respond with ProtocolError when a v1/v2 native protocol
   header is received (CASSANDRA-11464)
 * Validate that num_tokens and initial_token are consistent with one another (CASSANDRA-10120)
Merged from 2.2:
 * Exit JVM if JMX server fails to startup (CASSANDRA-11540)
 * Produce a heap dump when exiting on OOM (CASSANDRA-9861)
 * Restore ability to filter on clustering columns when using a 2i (CASSANDRA-11510)
 * JSON datetime formatting needs timezone (CASSANDRA-11137)
 * Fix is_dense recalculation for Thrift-updated tables (CASSANDRA-11502)
 * Remove unnescessary file existence check during anticompaction (CASSANDRA-11660)
 * Add missing files to debian packages (CASSANDRA-11642)
 * Avoid calling Iterables::concat in loops during ModificationStatement::getFunctions (CASSANDRA-11621)
 * cqlsh: COPY FROM should use regular inserts for single statement batches and
   report errors correctly if workers processes crash on initialization (CASSANDRA-11474)
 * Always close cluster with connection in CqlRecordWriter (CASSANDRA-11553)
 * Allow only DISTINCT queries with partition keys restrictions (CASSANDRA-11339)
 * CqlConfigHelper no longer requires both a keystore and truststore to work (CASSANDRA-11532)
 * Make deprecated repair methods backward-compatible with previous notification service (CASSANDRA-11430)
 * IncomingStreamingConnection version check message wrong (CASSANDRA-11462)
Merged from 2.1:
 * Support mlockall on IBM POWER arch (CASSANDRA-11576)
 * Add option to disable use of severity in DynamicEndpointSnitch (CASSANDRA-11737)
 * cqlsh COPY FROM fails for null values with non-prepared statements (CASSANDRA-11631)
 * Make cython optional in pylib/setup.py (CASSANDRA-11630)
 * Change order of directory searching for cassandra.in.sh to favor local one (CASSANDRA-11628)
 * cqlsh COPY FROM fails with []{} chars in UDT/tuple fields/values (CASSANDRA-11633)
 * clqsh: COPY FROM throws TypeError with Cython extensions enabled (CASSANDRA-11574)
 * cqlsh: COPY FROM ignores NULL values in conversion (CASSANDRA-11549)
 * Validate levels when building LeveledScanner to avoid overlaps with orphaned sstables (CASSANDRA-9935)


3.5
 * StaticTokenTreeBuilder should respect posibility of duplicate tokens (CASSANDRA-11525)
 * Correctly fix potential assertion error during compaction (CASSANDRA-11353)
 * Avoid index segment stitching in RAM which lead to OOM on big SSTable files (CASSANDRA-11383)
 * Fix clustering and row filters for LIKE queries on clustering columns (CASSANDRA-11397)
Merged from 3.0:
 * Fix rare NPE on schema upgrade from 2.x to 3.x (CASSANDRA-10943)
 * Improve backoff policy for cqlsh COPY FROM (CASSANDRA-11320)
 * Improve IF NOT EXISTS check in CREATE INDEX (CASSANDRA-11131)
 * Upgrade ohc to 0.4.3
 * Enable SO_REUSEADDR for JMX RMI server sockets (CASSANDRA-11093)
 * Allocate merkletrees with the correct size (CASSANDRA-11390)
 * Support streaming pre-3.0 sstables (CASSANDRA-10990)
 * Add backpressure to compressed or encrypted commit log (CASSANDRA-10971)
 * SSTableExport supports secondary index tables (CASSANDRA-11330)
 * Fix sstabledump to include missing info in debug output (CASSANDRA-11321)
 * Establish and implement canonical bulk reading workload(s) (CASSANDRA-10331)
 * Fix paging for IN queries on tables without clustering columns (CASSANDRA-11208)
 * Remove recursive call from CompositesSearcher (CASSANDRA-11304)
 * Fix filtering on non-primary key columns for queries without index (CASSANDRA-6377)
 * Fix sstableloader fail when using materialized view (CASSANDRA-11275)
Merged from 2.2:
 * DatabaseDescriptor should log stacktrace in case of Eception during seed provider creation (CASSANDRA-11312)
 * Use canonical path for directory in SSTable descriptor (CASSANDRA-10587)
 * Add cassandra-stress keystore option (CASSANDRA-9325)
 * Dont mark sstables as repairing with sub range repairs (CASSANDRA-11451)
 * Notify when sstables change after cancelling compaction (CASSANDRA-11373)
 * cqlsh: COPY FROM should check that explicit column names are valid (CASSANDRA-11333)
 * Add -Dcassandra.start_gossip startup option (CASSANDRA-10809)
 * Fix UTF8Validator.validate() for modified UTF-8 (CASSANDRA-10748)
 * Clarify that now() function is calculated on the coordinator node in CQL documentation (CASSANDRA-10900)
 * Fix bloom filter sizing with LCS (CASSANDRA-11344)
 * (cqlsh) Fix error when result is 0 rows with EXPAND ON (CASSANDRA-11092)
 * Add missing newline at end of bin/cqlsh (CASSANDRA-11325)
 * Unresolved hostname leads to replace being ignored (CASSANDRA-11210)
 * Only log yaml config once, at startup (CASSANDRA-11217)
 * Reference leak with parallel repairs on the same table (CASSANDRA-11215)
Merged from 2.1:
 * Add a -j parameter to scrub/cleanup/upgradesstables to state how
   many threads to use (CASSANDRA-11179)
 * COPY FROM on large datasets: fix progress report and debug performance (CASSANDRA-11053)
 * InvalidateKeys should have a weak ref to key cache (CASSANDRA-11176)


3.4
 * (cqlsh) add cqlshrc option to always connect using ssl (CASSANDRA-10458)
 * Cleanup a few resource warnings (CASSANDRA-11085)
 * Allow custom tracing implementations (CASSANDRA-10392)
 * Extract LoaderOptions to be able to be used from outside (CASSANDRA-10637)
 * fix OnDiskIndexTest to properly treat empty ranges (CASSANDRA-11205)
 * fix TrackerTest to handle new notifications (CASSANDRA-11178)
 * add SASI validation for partitioner and complex columns (CASSANDRA-11169)
 * Add caching of encrypted credentials in PasswordAuthenticator (CASSANDRA-7715)
 * fix SASI memtable switching on flush (CASSANDRA-11159)
 * Remove duplicate offline compaction tracking (CASSANDRA-11148)
 * fix EQ semantics of analyzed SASI indexes (CASSANDRA-11130)
 * Support long name output for nodetool commands (CASSANDRA-7950)
 * Encrypted hints (CASSANDRA-11040)
 * SASI index options validation (CASSANDRA-11136)
 * Optimize disk seek using min/max column name meta data when the LIMIT clause is used
   (CASSANDRA-8180)
 * Add LIKE support to CQL3 (CASSANDRA-11067)
 * Generic Java UDF types (CASSANDRA-10819)
 * cqlsh: Include sub-second precision in timestamps by default (CASSANDRA-10428)
 * Set javac encoding to utf-8 (CASSANDRA-11077)
 * Integrate SASI index into Cassandra (CASSANDRA-10661)
 * Add --skip-flush option to nodetool snapshot
 * Skip values for non-queried columns (CASSANDRA-10657)
 * Add support for secondary indexes on static columns (CASSANDRA-8103)
 * CommitLogUpgradeTestMaker creates broken commit logs (CASSANDRA-11051)
 * Add metric for number of dropped mutations (CASSANDRA-10866)
 * Simplify row cache invalidation code (CASSANDRA-10396)
 * Support user-defined compaction through nodetool (CASSANDRA-10660)
 * Stripe view locks by key and table ID to reduce contention (CASSANDRA-10981)
 * Add nodetool gettimeout and settimeout commands (CASSANDRA-10953)
 * Add 3.0 metadata to sstablemetadata output (CASSANDRA-10838)
Merged from 3.0:
 * MV should only query complex columns included in the view (CASSANDRA-11069)
 * Failed aggregate creation breaks server permanently (CASSANDRA-11064)
 * Add sstabledump tool (CASSANDRA-7464)
 * Introduce backpressure for hints (CASSANDRA-10972)
 * Fix ClusteringPrefix not being able to read tombstone range boundaries (CASSANDRA-11158)
 * Prevent logging in sandboxed state (CASSANDRA-11033)
 * Disallow drop/alter operations of UDTs used by UDAs (CASSANDRA-10721)
 * Add query time validation method on Index (CASSANDRA-11043)
 * Avoid potential AssertionError in mixed version cluster (CASSANDRA-11128)
 * Properly handle hinted handoff after topology changes (CASSANDRA-5902)
 * AssertionError when listing sstable files on inconsistent disk state (CASSANDRA-11156)
 * Fix wrong rack counting and invalid conditions check for TokenAllocation
   (CASSANDRA-11139)
 * Avoid creating empty hint files (CASSANDRA-11090)
 * Fix leak detection strong reference loop using weak reference (CASSANDRA-11120)
 * Configurie BatchlogManager to stop delayed tasks on shutdown (CASSANDRA-11062)
 * Hadoop integration is incompatible with Cassandra Driver 3.0.0 (CASSANDRA-11001)
 * Add dropped_columns to the list of schema table so it gets handled
   properly (CASSANDRA-11050)
 * Fix NPE when using forceRepairRangeAsync without DC (CASSANDRA-11239)
Merged from 2.2:
 * Preserve order for preferred SSL cipher suites (CASSANDRA-11164)
 * Range.compareTo() violates the contract of Comparable (CASSANDRA-11216)
 * Avoid NPE when serializing ErrorMessage with null message (CASSANDRA-11167)
 * Replacing an aggregate with a new version doesn't reset INITCOND (CASSANDRA-10840)
 * (cqlsh) cqlsh cannot be called through symlink (CASSANDRA-11037)
 * fix ohc and java-driver pom dependencies in build.xml (CASSANDRA-10793)
 * Protect from keyspace dropped during repair (CASSANDRA-11065)
 * Handle adding fields to a UDT in SELECT JSON and toJson() (CASSANDRA-11146)
 * Better error message for cleanup (CASSANDRA-10991)
 * cqlsh pg-style-strings broken if line ends with ';' (CASSANDRA-11123)
 * Always persist upsampled index summaries (CASSANDRA-10512)
 * (cqlsh) Fix inconsistent auto-complete (CASSANDRA-10733)
 * Make SELECT JSON and toJson() threadsafe (CASSANDRA-11048)
 * Fix SELECT on tuple relations for mixed ASC/DESC clustering order (CASSANDRA-7281)
 * Use cloned TokenMetadata in size estimates to avoid race against membership check
   (CASSANDRA-10736)
 * (cqlsh) Support utf-8/cp65001 encoding on Windows (CASSANDRA-11030)
 * Fix paging on DISTINCT queries repeats result when first row in partition changes
   (CASSANDRA-10010)
 * (cqlsh) Support timezone conversion using pytz (CASSANDRA-10397)
 * cqlsh: change default encoding to UTF-8 (CASSANDRA-11124)
Merged from 2.1:
 * Checking if an unlogged batch is local is inefficient (CASSANDRA-11529)
 * Fix out-of-space error treatment in memtable flushing (CASSANDRA-11448).
 * Don't do defragmentation if reading from repaired sstables (CASSANDRA-10342)
 * Fix streaming_socket_timeout_in_ms not enforced (CASSANDRA-11286)
 * Avoid dropping message too quickly due to missing unit conversion (CASSANDRA-11302)
 * Don't remove FailureDetector history on removeEndpoint (CASSANDRA-10371)
 * Only notify if repair status changed (CASSANDRA-11172)
 * Use logback setting for 'cassandra -v' command (CASSANDRA-10767)
 * Fix sstableloader to unthrottle streaming by default (CASSANDRA-9714)
 * Fix incorrect warning in 'nodetool status' (CASSANDRA-10176)
 * Properly release sstable ref when doing offline scrub (CASSANDRA-10697)
 * Improve nodetool status performance for large cluster (CASSANDRA-7238)
 * Gossiper#isEnabled is not thread safe (CASSANDRA-11116)
 * Avoid major compaction mixing repaired and unrepaired sstables in DTCS (CASSANDRA-11113)
 * Make it clear what DTCS timestamp_resolution is used for (CASSANDRA-11041)
 * (cqlsh) Display milliseconds when datetime overflows (CASSANDRA-10625)


3.3
 * Avoid infinite loop if owned range is smaller than number of
   data dirs (CASSANDRA-11034)
 * Avoid bootstrap hanging when existing nodes have no data to stream (CASSANDRA-11010)
Merged from 3.0:
 * Remove double initialization of newly added tables (CASSANDRA-11027)
 * Filter keys searcher results by target range (CASSANDRA-11104)
 * Fix deserialization of legacy read commands (CASSANDRA-11087)
 * Fix incorrect computation of deletion time in sstable metadata (CASSANDRA-11102)
 * Avoid memory leak when collecting sstable metadata (CASSANDRA-11026)
 * Mutations do not block for completion under view lock contention (CASSANDRA-10779)
 * Invalidate legacy schema tables when unloading them (CASSANDRA-11071)
 * (cqlsh) handle INSERT and UPDATE statements with LWT conditions correctly
   (CASSANDRA-11003)
 * Fix DISTINCT queries in mixed version clusters (CASSANDRA-10762)
 * Migrate build status for indexes along with legacy schema (CASSANDRA-11046)
 * Ensure SSTables for legacy KEYS indexes can be read (CASSANDRA-11045)
 * Added support for IBM zSystems architecture (CASSANDRA-11054)
 * Update CQL documentation (CASSANDRA-10899)
 * Check the column name, not cell name, for dropped columns when reading
   legacy sstables (CASSANDRA-11018)
 * Don't attempt to index clustering values of static rows (CASSANDRA-11021)
 * Remove checksum files after replaying hints (CASSANDRA-10947)
 * Support passing base table metadata to custom 2i validation (CASSANDRA-10924)
 * Ensure stale index entries are purged during reads (CASSANDRA-11013)
 * (cqlsh) Also apply --connect-timeout to control connection
   timeout (CASSANDRA-10959)
 * Fix AssertionError when removing from list using UPDATE (CASSANDRA-10954)
 * Fix UnsupportedOperationException when reading old sstable with range
   tombstone (CASSANDRA-10743)
 * MV should use the maximum timestamp of the primary key (CASSANDRA-10910)
 * Fix potential assertion error during compaction (CASSANDRA-10944)
Merged from 2.2:
 * maxPurgeableTimestamp needs to check memtables too (CASSANDRA-9949)
 * Apply change to compaction throughput in real time (CASSANDRA-10025)
 * (cqlsh) encode input correctly when saving history
 * Fix potential NPE on ORDER BY queries with IN (CASSANDRA-10955)
 * Start L0 STCS-compactions even if there is a L0 -> L1 compaction
   going (CASSANDRA-10979)
 * Make UUID LSB unique per process (CASSANDRA-7925)
 * Avoid NPE when performing sstable tasks (scrub etc.) (CASSANDRA-10980)
 * Make sure client gets tombstone overwhelmed warning (CASSANDRA-9465)
 * Fix error streaming section more than 2GB (CASSANDRA-10961)
 * Histogram buckets exposed in jmx are sorted incorrectly (CASSANDRA-10975)
 * Enable GC logging by default (CASSANDRA-10140)
 * Optimize pending range computation (CASSANDRA-9258)
 * Skip commit log and saved cache directories in SSTable version startup check (CASSANDRA-10902)
 * drop/alter user should be case sensitive (CASSANDRA-10817)
Merged from 2.1:
 * test_bulk_round_trip_blogposts is failing occasionally (CASSANDRA-10938)
 * Fix isJoined return true only after becoming cluster member (CASANDRA-11007)
 * Fix bad gossip generation seen in long-running clusters (CASSANDRA-10969)
 * Avoid NPE when incremental repair fails (CASSANDRA-10909)
 * Unmark sstables compacting once they are done in cleanup/scrub/upgradesstables (CASSANDRA-10829)
 * Allow simultaneous bootstrapping with strict consistency when no vnodes are used (CASSANDRA-11005)
 * Log a message when major compaction does not result in a single file (CASSANDRA-10847)
 * (cqlsh) fix cqlsh_copy_tests when vnodes are disabled (CASSANDRA-10997)
 * (cqlsh) Add request timeout option to cqlsh (CASSANDRA-10686)
 * Avoid AssertionError while submitting hint with LWT (CASSANDRA-10477)
 * If CompactionMetadata is not in stats file, use index summary instead (CASSANDRA-10676)
 * Retry sending gossip syn multiple times during shadow round (CASSANDRA-8072)
 * Fix pending range calculation during moves (CASSANDRA-10887)
 * Sane default (200Mbps) for inter-DC streaming througput (CASSANDRA-8708)



3.2
 * Make sure tokens don't exist in several data directories (CASSANDRA-6696)
 * Add requireAuthorization method to IAuthorizer (CASSANDRA-10852)
 * Move static JVM options to conf/jvm.options file (CASSANDRA-10494)
 * Fix CassandraVersion to accept x.y version string (CASSANDRA-10931)
 * Add forceUserDefinedCleanup to allow more flexible cleanup (CASSANDRA-10708)
 * (cqlsh) allow setting TTL with COPY (CASSANDRA-9494)
 * Fix counting of received sstables in streaming (CASSANDRA-10949)
 * Implement hints compression (CASSANDRA-9428)
 * Fix potential assertion error when reading static columns (CASSANDRA-10903)
 * Fix EstimatedHistogram creation in nodetool tablehistograms (CASSANDRA-10859)
 * Establish bootstrap stream sessions sequentially (CASSANDRA-6992)
 * Sort compactionhistory output by timestamp (CASSANDRA-10464)
 * More efficient BTree removal (CASSANDRA-9991)
 * Make tablehistograms accept the same syntax as tablestats (CASSANDRA-10149)
 * Group pending compactions based on table (CASSANDRA-10718)
 * Add compressor name in sstablemetadata output (CASSANDRA-9879)
 * Fix type casting for counter columns (CASSANDRA-10824)
 * Prevent running Cassandra as root (CASSANDRA-8142)
 * bound maximum in-flight commit log replay mutation bytes to 64 megabytes (CASSANDRA-8639)
 * Normalize all scripts (CASSANDRA-10679)
 * Make compression ratio much more accurate (CASSANDRA-10225)
 * Optimize building of Clustering object when only one is created (CASSANDRA-10409)
 * Make index building pluggable (CASSANDRA-10681)
 * Add sstable flush observer (CASSANDRA-10678)
 * Improve NTS endpoints calculation (CASSANDRA-10200)
 * Improve performance of the folderSize function (CASSANDRA-10677)
 * Add support for type casting in selection clause (CASSANDRA-10310)
 * Added graphing option to cassandra-stress (CASSANDRA-7918)
 * Abort in-progress queries that time out (CASSANDRA-7392)
 * Add transparent data encryption core classes (CASSANDRA-9945)
Merged from 3.0:
 * Better handling of SSL connection errors inter-node (CASSANDRA-10816)
 * Avoid NoSuchElementException when executing empty batch (CASSANDRA-10711)
 * Avoid building PartitionUpdate in toString (CASSANDRA-10897)
 * Reduce heap spent when receiving many SSTables (CASSANDRA-10797)
 * Add back support for 3rd party auth providers to bulk loader (CASSANDRA-10873)
 * Eliminate the dependency on jgrapht for UDT resolution (CASSANDRA-10653)
 * (Hadoop) Close Clusters and Sessions in Hadoop Input/Output classes (CASSANDRA-10837)
 * Fix sstableloader not working with upper case keyspace name (CASSANDRA-10806)
Merged from 2.2:
 * jemalloc detection fails due to quoting issues in regexv (CASSANDRA-10946)
 * (cqlsh) show correct column names for empty result sets (CASSANDRA-9813)
 * Add new types to Stress (CASSANDRA-9556)
 * Add property to allow listening on broadcast interface (CASSANDRA-9748)
Merged from 2.1:
 * Match cassandra-loader options in COPY FROM (CASSANDRA-9303)
 * Fix binding to any address in CqlBulkRecordWriter (CASSANDRA-9309)
 * cqlsh fails to decode utf-8 characters for text typed columns (CASSANDRA-10875)
 * Log error when stream session fails (CASSANDRA-9294)
 * Fix bugs in commit log archiving startup behavior (CASSANDRA-10593)
 * (cqlsh) further optimise COPY FROM (CASSANDRA-9302)
 * Allow CREATE TABLE WITH ID (CASSANDRA-9179)
 * Make Stress compiles within eclipse (CASSANDRA-10807)
 * Cassandra Daemon should print JVM arguments (CASSANDRA-10764)
 * Allow cancellation of index summary redistribution (CASSANDRA-8805)


3.1.1
Merged from 3.0:
  * Fix upgrade data loss due to range tombstone deleting more data than then should
    (CASSANDRA-10822)


3.1
Merged from 3.0:
 * Avoid MV race during node decommission (CASSANDRA-10674)
 * Disable reloading of GossipingPropertyFileSnitch (CASSANDRA-9474)
 * Handle single-column deletions correction in materialized views
   when the column is part of the view primary key (CASSANDRA-10796)
 * Fix issue with datadir migration on upgrade (CASSANDRA-10788)
 * Fix bug with range tombstones on reverse queries and test coverage for
   AbstractBTreePartition (CASSANDRA-10059)
 * Remove 64k limit on collection elements (CASSANDRA-10374)
 * Remove unclear Indexer.indexes() method (CASSANDRA-10690)
 * Fix NPE on stream read error (CASSANDRA-10771)
 * Normalize cqlsh DESC output (CASSANDRA-10431)
 * Rejects partition range deletions when columns are specified (CASSANDRA-10739)
 * Fix error when saving cached key for old format sstable (CASSANDRA-10778)
 * Invalidate prepared statements on DROP INDEX (CASSANDRA-10758)
 * Fix SELECT statement with IN restrictions on partition key,
   ORDER BY and LIMIT (CASSANDRA-10729)
 * Improve stress performance over 1k threads (CASSANDRA-7217)
 * Wait for migration responses to complete before bootstrapping (CASSANDRA-10731)
 * Unable to create a function with argument of type Inet (CASSANDRA-10741)
 * Fix backward incompatibiliy in CqlInputFormat (CASSANDRA-10717)
 * Correctly preserve deletion info on updated rows when notifying indexers
   of single-row deletions (CASSANDRA-10694)
 * Notify indexers of partition delete during cleanup (CASSANDRA-10685)
 * Keep the file open in trySkipCache (CASSANDRA-10669)
 * Updated trigger example (CASSANDRA-10257)
Merged from 2.2:
 * Verify tables in pseudo-system keyspaces at startup (CASSANDRA-10761)
 * Fix IllegalArgumentException in DataOutputBuffer.reallocate for large buffers (CASSANDRA-10592)
 * Show CQL help in cqlsh in web browser (CASSANDRA-7225)
 * Serialize on disk the proper SSTable compression ratio (CASSANDRA-10775)
 * Reject index queries while the index is building (CASSANDRA-8505)
 * CQL.textile syntax incorrectly includes optional keyspace for aggregate SFUNC and FINALFUNC (CASSANDRA-10747)
 * Fix JSON update with prepared statements (CASSANDRA-10631)
 * Don't do anticompaction after subrange repair (CASSANDRA-10422)
 * Fix SimpleDateType type compatibility (CASSANDRA-10027)
 * (Hadoop) fix splits calculation (CASSANDRA-10640)
 * (Hadoop) ensure that Cluster instances are always closed (CASSANDRA-10058)
Merged from 2.1:
 * Fix Stress profile parsing on Windows (CASSANDRA-10808)
 * Fix incremental repair hang when replica is down (CASSANDRA-10288)
 * Optimize the way we check if a token is repaired in anticompaction (CASSANDRA-10768)
 * Add proper error handling to stream receiver (CASSANDRA-10774)
 * Warn or fail when changing cluster topology live (CASSANDRA-10243)
 * Status command in debian/ubuntu init script doesn't work (CASSANDRA-10213)
 * Some DROP ... IF EXISTS incorrectly result in exceptions on non-existing KS (CASSANDRA-10658)
 * DeletionTime.compareTo wrong in rare cases (CASSANDRA-10749)
 * Force encoding when computing statement ids (CASSANDRA-10755)
 * Properly reject counters as map keys (CASSANDRA-10760)
 * Fix the sstable-needs-cleanup check (CASSANDRA-10740)
 * (cqlsh) Print column names before COPY operation (CASSANDRA-8935)
 * Fix CompressedInputStream for proper cleanup (CASSANDRA-10012)
 * (cqlsh) Support counters in COPY commands (CASSANDRA-9043)
 * Try next replica if not possible to connect to primary replica on
   ColumnFamilyRecordReader (CASSANDRA-2388)
 * Limit window size in DTCS (CASSANDRA-10280)
 * sstableloader does not use MAX_HEAP_SIZE env parameter (CASSANDRA-10188)
 * (cqlsh) Improve COPY TO performance and error handling (CASSANDRA-9304)
 * Create compression chunk for sending file only (CASSANDRA-10680)
 * Forbid compact clustering column type changes in ALTER TABLE (CASSANDRA-8879)
 * Reject incremental repair with subrange repair (CASSANDRA-10422)
 * Add a nodetool command to refresh size_estimates (CASSANDRA-9579)
 * Invalidate cache after stream receive task is completed (CASSANDRA-10341)
 * Reject counter writes in CQLSSTableWriter (CASSANDRA-10258)
 * Remove superfluous COUNTER_MUTATION stage mapping (CASSANDRA-10605)


3.0
 * Fix AssertionError while flushing memtable due to materialized views
   incorrectly inserting empty rows (CASSANDRA-10614)
 * Store UDA initcond as CQL literal in the schema table, instead of a blob (CASSANDRA-10650)
 * Don't use -1 for the position of partition key in schema (CASSANDRA-10491)
 * Fix distinct queries in mixed version cluster (CASSANDRA-10573)
 * Skip sstable on clustering in names query (CASSANDRA-10571)
 * Remove value skipping as it breaks read-repair (CASSANDRA-10655)
 * Fix bootstrapping with MVs (CASSANDRA-10621)
 * Make sure EACH_QUORUM reads are using NTS (CASSANDRA-10584)
 * Fix MV replica filtering for non-NetworkTopologyStrategy (CASSANDRA-10634)
 * (Hadoop) fix CIF describeSplits() not handling 0 size estimates (CASSANDRA-10600)
 * Fix reading of legacy sstables (CASSANDRA-10590)
 * Use CQL type names in schema metadata tables (CASSANDRA-10365)
 * Guard batchlog replay against integer division by zero (CASSANDRA-9223)
 * Fix bug when adding a column to thrift with the same name than a primary key (CASSANDRA-10608)
 * Add client address argument to IAuthenticator::newSaslNegotiator (CASSANDRA-8068)
 * Fix implementation of LegacyLayout.LegacyBoundComparator (CASSANDRA-10602)
 * Don't use 'names query' read path for counters (CASSANDRA-10572)
 * Fix backward compatibility for counters (CASSANDRA-10470)
 * Remove memory_allocator paramter from cassandra.yaml (CASSANDRA-10581,10628)
 * Execute the metadata reload task of all registered indexes on CFS::reload (CASSANDRA-10604)
 * Fix thrift cas operations with defined columns (CASSANDRA-10576)
 * Fix PartitionUpdate.operationCount()for updates with static column operations (CASSANDRA-10606)
 * Fix thrift get() queries with defined columns (CASSANDRA-10586)
 * Fix marking of indexes as built and removed (CASSANDRA-10601)
 * Skip initialization of non-registered 2i instances, remove Index::getIndexName (CASSANDRA-10595)
 * Fix batches on multiple tables (CASSANDRA-10554)
 * Ensure compaction options are validated when updating KeyspaceMetadata (CASSANDRA-10569)
 * Flatten Iterator Transformation Hierarchy (CASSANDRA-9975)
 * Remove token generator (CASSANDRA-5261)
 * RolesCache should not be created for any authenticator that does not requireAuthentication (CASSANDRA-10562)
 * Fix LogTransaction checking only a single directory for files (CASSANDRA-10421)
 * Fix handling of range tombstones when reading old format sstables (CASSANDRA-10360)
 * Aggregate with Initial Condition fails with C* 3.0 (CASSANDRA-10367)
Merged from 2.2:
 * (cqlsh) show partial trace if incomplete after max_trace_wait (CASSANDRA-7645)
 * Use most up-to-date version of schema for system tables (CASSANDRA-10652)
 * Deprecate memory_allocator in cassandra.yaml (CASSANDRA-10581,10628)
 * Expose phi values from failure detector via JMX and tweak debug
   and trace logging (CASSANDRA-9526)
 * Fix IllegalArgumentException in DataOutputBuffer.reallocate for large buffers (CASSANDRA-10592)
Merged from 2.1:
 * Shutdown compaction in drain to prevent leak (CASSANDRA-10079)
 * (cqlsh) fix COPY using wrong variable name for time_format (CASSANDRA-10633)
 * Do not run SizeEstimatesRecorder if a node is not a member of the ring (CASSANDRA-9912)
 * Improve handling of dead nodes in gossip (CASSANDRA-10298)
 * Fix logback-tools.xml incorrectly configured for outputing to System.err
   (CASSANDRA-9937)
 * Fix streaming to catch exception so retry not fail (CASSANDRA-10557)
 * Add validation method to PerRowSecondaryIndex (CASSANDRA-10092)
 * Support encrypted and plain traffic on the same port (CASSANDRA-10559)
 * Do STCS in DTCS windows (CASSANDRA-10276)
 * Avoid repetition of JVM_OPTS in debian package (CASSANDRA-10251)
 * Fix potential NPE from handling result of SIM.highestSelectivityIndex (CASSANDRA-10550)
 * Fix paging issues with partitions containing only static columns data (CASSANDRA-10381)
 * Fix conditions on static columns (CASSANDRA-10264)
 * AssertionError: attempted to delete non-existing file CommitLog (CASSANDRA-10377)
 * Fix sorting for queries with an IN condition on partition key columns (CASSANDRA-10363)


3.0-rc2
 * Fix SELECT DISTINCT queries between 2.2.2 nodes and 3.0 nodes (CASSANDRA-10473)
 * Remove circular references in SegmentedFile (CASSANDRA-10543)
 * Ensure validation of indexed values only occurs once per-partition (CASSANDRA-10536)
 * Fix handling of static columns for range tombstones in thrift (CASSANDRA-10174)
 * Support empty ColumnFilter for backward compatility on empty IN (CASSANDRA-10471)
 * Remove Pig support (CASSANDRA-10542)
 * Fix LogFile throws Exception when assertion is disabled (CASSANDRA-10522)
 * Revert CASSANDRA-7486, make CMS default GC, move GC config to
   conf/jvm.options (CASSANDRA-10403)
 * Fix TeeingAppender causing some logs to be truncated/empty (CASSANDRA-10447)
 * Allow EACH_QUORUM for reads (CASSANDRA-9602)
 * Fix potential ClassCastException while upgrading (CASSANDRA-10468)
 * Fix NPE in MVs on update (CASSANDRA-10503)
 * Only include modified cell data in indexing deltas (CASSANDRA-10438)
 * Do not load keyspace when creating sstable writer (CASSANDRA-10443)
 * If node is not yet gossiping write all MV updates to batchlog only (CASSANDRA-10413)
 * Re-populate token metadata after commit log recovery (CASSANDRA-10293)
 * Provide additional metrics for materialized views (CASSANDRA-10323)
 * Flush system schema tables after local schema changes (CASSANDRA-10429)
Merged from 2.2:
 * Reduce contention getting instances of CompositeType (CASSANDRA-10433)
 * Fix the regression when using LIMIT with aggregates (CASSANDRA-10487)
 * Avoid NoClassDefFoundError during DataDescriptor initialization on windows (CASSANDRA-10412)
 * Preserve case of quoted Role & User names (CASSANDRA-10394)
 * cqlsh pg-style-strings broken (CASSANDRA-10484)
 * cqlsh prompt includes name of keyspace after failed `use` statement (CASSANDRA-10369)
Merged from 2.1:
 * (cqlsh) Distinguish negative and positive infinity in output (CASSANDRA-10523)
 * (cqlsh) allow custom time_format for COPY TO (CASSANDRA-8970)
 * Don't allow startup if the node's rack has changed (CASSANDRA-10242)
 * (cqlsh) show partial trace if incomplete after max_trace_wait (CASSANDRA-7645)
 * Allow LOCAL_JMX to be easily overridden (CASSANDRA-10275)
 * Mark nodes as dead even if they've already left (CASSANDRA-10205)


3.0.0-rc1
 * Fix mixed version read request compatibility for compact static tables
   (CASSANDRA-10373)
 * Fix paging of DISTINCT with static and IN (CASSANDRA-10354)
 * Allow MATERIALIZED VIEW's SELECT statement to restrict primary key
   columns (CASSANDRA-9664)
 * Move crc_check_chance out of compression options (CASSANDRA-9839)
 * Fix descending iteration past end of BTreeSearchIterator (CASSANDRA-10301)
 * Transfer hints to a different node on decommission (CASSANDRA-10198)
 * Check partition keys for CAS operations during stmt validation (CASSANDRA-10338)
 * Add custom query expressions to SELECT (CASSANDRA-10217)
 * Fix minor bugs in MV handling (CASSANDRA-10362)
 * Allow custom indexes with 0,1 or multiple target columns (CASSANDRA-10124)
 * Improve MV schema representation (CASSANDRA-9921)
 * Add flag to enable/disable coordinator batchlog for MV writes (CASSANDRA-10230)
 * Update cqlsh COPY for new internal driver serialization interface (CASSANDRA-10318)
 * Give index implementations more control over rebuild operations (CASSANDRA-10312)
 * Update index file format (CASSANDRA-10314)
 * Add "shadowable" row tombstones to deal with mv timestamp issues (CASSANDRA-10261)
 * CFS.loadNewSSTables() broken for pre-3.0 sstables
 * Cache selected index in read command to reduce lookups (CASSANDRA-10215)
 * Small optimizations of sstable index serialization (CASSANDRA-10232)
 * Support for both encrypted and unencrypted native transport connections (CASSANDRA-9590)
Merged from 2.2:
 * Configurable page size in cqlsh (CASSANDRA-9855)
 * Defer default role manager setup until all nodes are on 2.2+ (CASSANDRA-9761)
 * Handle missing RoleManager in config after upgrade to 2.2 (CASSANDRA-10209)
Merged from 2.1:
 * Bulk Loader API could not tolerate even node failure (CASSANDRA-10347)
 * Avoid misleading pushed notifications when multiple nodes
   share an rpc_address (CASSANDRA-10052)
 * Fix dropping undroppable when message queue is full (CASSANDRA-10113)
 * Fix potential ClassCastException during paging (CASSANDRA-10352)
 * Prevent ALTER TYPE from creating circular references (CASSANDRA-10339)
 * Fix cache handling of 2i and base tables (CASSANDRA-10155, 10359)
 * Fix NPE in nodetool compactionhistory (CASSANDRA-9758)
 * (Pig) support BulkOutputFormat as a URL parameter (CASSANDRA-7410)
 * BATCH statement is broken in cqlsh (CASSANDRA-10272)
 * (cqlsh) Make cqlsh PEP8 Compliant (CASSANDRA-10066)
 * (cqlsh) Fix error when starting cqlsh with --debug (CASSANDRA-10282)
 * Scrub, Cleanup and Upgrade do not unmark compacting until all operations
   have completed, regardless of the occurence of exceptions (CASSANDRA-10274)


3.0.0-beta2
 * Fix columns returned by AbstractBtreePartitions (CASSANDRA-10220)
 * Fix backward compatibility issue due to AbstractBounds serialization bug (CASSANDRA-9857)
 * Fix startup error when upgrading nodes (CASSANDRA-10136)
 * Base table PRIMARY KEY can be assumed to be NOT NULL in MV creation (CASSANDRA-10147)
 * Improve batchlog write patch (CASSANDRA-9673)
 * Re-apply MaterializedView updates on commitlog replay (CASSANDRA-10164)
 * Require AbstractType.isByteOrderComparable declaration in constructor (CASSANDRA-9901)
 * Avoid digest mismatch on upgrade to 3.0 (CASSANDRA-9554)
 * Fix Materialized View builder when adding multiple MVs (CASSANDRA-10156)
 * Choose better poolingOptions for protocol v4 in cassandra-stress (CASSANDRA-10182)
 * Fix LWW bug affecting Materialized Views (CASSANDRA-10197)
 * Ensures frozen sets and maps are always sorted (CASSANDRA-10162)
 * Don't deadlock when flushing CFS backed custom indexes (CASSANDRA-10181)
 * Fix double flushing of secondary index tables (CASSANDRA-10180)
 * Fix incorrect handling of range tombstones in thrift (CASSANDRA-10046)
 * Only use batchlog when paired materialized view replica is remote (CASSANDRA-10061)
 * Reuse TemporalRow when updating multiple MaterializedViews (CASSANDRA-10060)
 * Validate gc_grace_seconds for batchlog writes and MVs (CASSANDRA-9917)
 * Fix sstablerepairedset (CASSANDRA-10132)
Merged from 2.2:
 * Cancel transaction for sstables we wont redistribute index summary
   for (CASSANDRA-10270)
 * Retry snapshot deletion after compaction and gc on Windows (CASSANDRA-10222)
 * Fix failure to start with space in directory path on Windows (CASSANDRA-10239)
 * Fix repair hang when snapshot failed (CASSANDRA-10057)
 * Fall back to 1/4 commitlog volume for commitlog_total_space on small disks
   (CASSANDRA-10199)
Merged from 2.1:
 * Added configurable warning threshold for GC duration (CASSANDRA-8907)
 * Fix handling of streaming EOF (CASSANDRA-10206)
 * Only check KeyCache when it is enabled
 * Change streaming_socket_timeout_in_ms default to 1 hour (CASSANDRA-8611)
 * (cqlsh) update list of CQL keywords (CASSANDRA-9232)
 * Add nodetool gettraceprobability command (CASSANDRA-10234)
Merged from 2.0:
 * Fix rare race where older gossip states can be shadowed (CASSANDRA-10366)
 * Fix consolidating racks violating the RF contract (CASSANDRA-10238)
 * Disallow decommission when node is in drained state (CASSANDRA-8741)


2.2.1
 * Fix race during construction of commit log (CASSANDRA-10049)
 * Fix LeveledCompactionStrategyTest (CASSANDRA-9757)
 * Fix broken UnbufferedDataOutputStreamPlus.writeUTF (CASSANDRA-10203)
 * (cqlsh) default load-from-file encoding to utf-8 (CASSANDRA-9898)
 * Avoid returning Permission.NONE when failing to query users table (CASSANDRA-10168)
 * (cqlsh) add CLEAR command (CASSANDRA-10086)
 * Support string literals as Role names for compatibility (CASSANDRA-10135)
Merged from 2.1:
 * Only check KeyCache when it is enabled
 * Change streaming_socket_timeout_in_ms default to 1 hour (CASSANDRA-8611)
 * (cqlsh) update list of CQL keywords (CASSANDRA-9232)


3.0.0-beta1
 * Redesign secondary index API (CASSANDRA-9459, 7771, 9041)
 * Fix throwing ReadFailure instead of ReadTimeout on range queries (CASSANDRA-10125)
 * Rewrite hinted handoff (CASSANDRA-6230)
 * Fix query on static compact tables (CASSANDRA-10093)
 * Fix race during construction of commit log (CASSANDRA-10049)
 * Add option to only purge repaired tombstones (CASSANDRA-6434)
 * Change authorization handling for MVs (CASSANDRA-9927)
 * Add custom JMX enabled executor for UDF sandbox (CASSANDRA-10026)
 * Fix row deletion bug for Materialized Views (CASSANDRA-10014)
 * Support mixed-version clusters with Cassandra 2.1 and 2.2 (CASSANDRA-9704)
 * Fix multiple slices on RowSearchers (CASSANDRA-10002)
 * Fix bug in merging of collections (CASSANDRA-10001)
 * Optimize batchlog replay to avoid full scans (CASSANDRA-7237)
 * Repair improvements when using vnodes (CASSANDRA-5220)
 * Disable scripted UDFs by default (CASSANDRA-9889)
 * Bytecode inspection for Java-UDFs (CASSANDRA-9890)
 * Use byte to serialize MT hash length (CASSANDRA-9792)
 * Replace usage of Adler32 with CRC32 (CASSANDRA-8684)
 * Fix migration to new format from 2.1 SSTable (CASSANDRA-10006)
 * SequentialWriter should extend BufferedDataOutputStreamPlus (CASSANDRA-9500)
 * Use the same repairedAt timestamp within incremental repair session (CASSANDRA-9111)
Merged from 2.2:
 * Allow count(*) and count(1) to be use as normal aggregation (CASSANDRA-10114)
 * An NPE is thrown if the column name is unknown for an IN relation (CASSANDRA-10043)
 * Apply commit_failure_policy to more errors on startup (CASSANDRA-9749)
 * Fix histogram overflow exception (CASSANDRA-9973)
 * Route gossip messages over dedicated socket (CASSANDRA-9237)
 * Add checksum to saved cache files (CASSANDRA-9265)
 * Log warning when using an aggregate without partition key (CASSANDRA-9737)
Merged from 2.1:
 * (cqlsh) Allow encoding to be set through command line (CASSANDRA-10004)
 * Add new JMX methods to change local compaction strategy (CASSANDRA-9965)
 * Write hints for paxos commits (CASSANDRA-7342)
 * (cqlsh) Fix timestamps before 1970 on Windows, always
   use UTC for timestamp display (CASSANDRA-10000)
 * (cqlsh) Avoid overwriting new config file with old config
   when both exist (CASSANDRA-9777)
 * Release snapshot selfRef when doing snapshot repair (CASSANDRA-9998)
 * Cannot replace token does not exist - DN node removed as Fat Client (CASSANDRA-9871)
Merged from 2.0:
 * Don't cast expected bf size to an int (CASSANDRA-9959)
 * Make getFullyExpiredSSTables less expensive (CASSANDRA-9882)


3.0.0-alpha1
 * Implement proper sandboxing for UDFs (CASSANDRA-9402)
 * Simplify (and unify) cleanup of compaction leftovers (CASSANDRA-7066)
 * Allow extra schema definitions in cassandra-stress yaml (CASSANDRA-9850)
 * Metrics should use up to date nomenclature (CASSANDRA-9448)
 * Change CREATE/ALTER TABLE syntax for compression (CASSANDRA-8384)
 * Cleanup crc and adler code for java 8 (CASSANDRA-9650)
 * Storage engine refactor (CASSANDRA-8099, 9743, 9746, 9759, 9781, 9808, 9825,
   9848, 9705, 9859, 9867, 9874, 9828, 9801)
 * Update Guava to 18.0 (CASSANDRA-9653)
 * Bloom filter false positive ratio is not honoured (CASSANDRA-8413)
 * New option for cassandra-stress to leave a ratio of columns null (CASSANDRA-9522)
 * Change hinted_handoff_enabled yaml setting, JMX (CASSANDRA-9035)
 * Add algorithmic token allocation (CASSANDRA-7032)
 * Add nodetool command to replay batchlog (CASSANDRA-9547)
 * Make file buffer cache independent of paths being read (CASSANDRA-8897)
 * Remove deprecated legacy Hadoop code (CASSANDRA-9353)
 * Decommissioned nodes will not rejoin the cluster (CASSANDRA-8801)
 * Change gossip stabilization to use endpoit size (CASSANDRA-9401)
 * Change default garbage collector to G1 (CASSANDRA-7486)
 * Populate TokenMetadata early during startup (CASSANDRA-9317)
 * Undeprecate cache recentHitRate (CASSANDRA-6591)
 * Add support for selectively varint encoding fields (CASSANDRA-9499, 9865)
 * Materialized Views (CASSANDRA-6477)
Merged from 2.2:
 * Avoid grouping sstables for anticompaction with DTCS (CASSANDRA-9900)
 * UDF / UDA execution time in trace (CASSANDRA-9723)
 * Fix broken internode SSL (CASSANDRA-9884)
Merged from 2.1:
 * Add new JMX methods to change local compaction strategy (CASSANDRA-9965)
 * Fix handling of enable/disable autocompaction (CASSANDRA-9899)
 * Add consistency level to tracing ouput (CASSANDRA-9827)
 * Remove repair snapshot leftover on startup (CASSANDRA-7357)
 * Use random nodes for batch log when only 2 racks (CASSANDRA-8735)
 * Ensure atomicity inside thrift and stream session (CASSANDRA-7757)
 * Fix nodetool info error when the node is not joined (CASSANDRA-9031)
Merged from 2.0:
 * Log when messages are dropped due to cross_node_timeout (CASSANDRA-9793)
 * Don't track hotness when opening from snapshot for validation (CASSANDRA-9382)


2.2.0
 * Allow the selection of columns together with aggregates (CASSANDRA-9767)
 * Fix cqlsh copy methods and other windows specific issues (CASSANDRA-9795)
 * Don't wrap byte arrays in SequentialWriter (CASSANDRA-9797)
 * sum() and avg() functions missing for smallint and tinyint types (CASSANDRA-9671)
 * Revert CASSANDRA-9542 (allow native functions in UDA) (CASSANDRA-9771)
Merged from 2.1:
 * Fix MarshalException when upgrading superColumn family (CASSANDRA-9582)
 * Fix broken logging for "empty" flushes in Memtable (CASSANDRA-9837)
 * Handle corrupt files on startup (CASSANDRA-9686)
 * Fix clientutil jar and tests (CASSANDRA-9760)
 * (cqlsh) Allow the SSL protocol version to be specified through the
    config file or environment variables (CASSANDRA-9544)
Merged from 2.0:
 * Add tool to find why expired sstables are not getting dropped (CASSANDRA-10015)
 * Remove erroneous pending HH tasks from tpstats/jmx (CASSANDRA-9129)
 * Don't cast expected bf size to an int (CASSANDRA-9959)
 * checkForEndpointCollision fails for legitimate collisions (CASSANDRA-9765)
 * Complete CASSANDRA-8448 fix (CASSANDRA-9519)
 * Don't include auth credentials in debug log (CASSANDRA-9682)
 * Can't transition from write survey to normal mode (CASSANDRA-9740)
 * Scrub (recover) sstables even when -Index.db is missing (CASSANDRA-9591)
 * Fix growing pending background compaction (CASSANDRA-9662)


2.2.0-rc2
 * Re-enable memory-mapped I/O on Windows (CASSANDRA-9658)
 * Warn when an extra-large partition is compacted (CASSANDRA-9643)
 * (cqlsh) Allow setting the initial connection timeout (CASSANDRA-9601)
 * BulkLoader has --transport-factory option but does not use it (CASSANDRA-9675)
 * Allow JMX over SSL directly from nodetool (CASSANDRA-9090)
 * Update cqlsh for UDFs (CASSANDRA-7556)
 * Change Windows kernel default timer resolution (CASSANDRA-9634)
 * Deprected sstable2json and json2sstable (CASSANDRA-9618)
 * Allow native functions in user-defined aggregates (CASSANDRA-9542)
 * Don't repair system_distributed by default (CASSANDRA-9621)
 * Fix mixing min, max, and count aggregates for blob type (CASSANRA-9622)
 * Rename class for DATE type in Java driver (CASSANDRA-9563)
 * Duplicate compilation of UDFs on coordinator (CASSANDRA-9475)
 * Fix connection leak in CqlRecordWriter (CASSANDRA-9576)
 * Mlockall before opening system sstables & remove boot_without_jna option (CASSANDRA-9573)
 * Add functions to convert timeuuid to date or time, deprecate dateOf and unixTimestampOf (CASSANDRA-9229)
 * Make sure we cancel non-compacting sstables from LifecycleTransaction (CASSANDRA-9566)
 * Fix deprecated repair JMX API (CASSANDRA-9570)
 * Add logback metrics (CASSANDRA-9378)
 * Update and refactor ant test/test-compression to run the tests in parallel (CASSANDRA-9583)
 * Fix upgrading to new directory for secondary index (CASSANDRA-9687)
Merged from 2.1:
 * (cqlsh) Fix bad check for CQL compatibility when DESCRIBE'ing
   COMPACT STORAGE tables with no clustering columns
 * Eliminate strong self-reference chains in sstable ref tidiers (CASSANDRA-9656)
 * Ensure StreamSession uses canonical sstable reader instances (CASSANDRA-9700)
 * Ensure memtable book keeping is not corrupted in the event we shrink usage (CASSANDRA-9681)
 * Update internal python driver for cqlsh (CASSANDRA-9064)
 * Fix IndexOutOfBoundsException when inserting tuple with too many
   elements using the string literal notation (CASSANDRA-9559)
 * Enable describe on indices (CASSANDRA-7814)
 * Fix incorrect result for IN queries where column not found (CASSANDRA-9540)
 * ColumnFamilyStore.selectAndReference may block during compaction (CASSANDRA-9637)
 * Fix bug in cardinality check when compacting (CASSANDRA-9580)
 * Fix memory leak in Ref due to ConcurrentLinkedQueue.remove() behaviour (CASSANDRA-9549)
 * Make rebuild only run one at a time (CASSANDRA-9119)
Merged from 2.0:
 * Avoid NPE in AuthSuccess#decode (CASSANDRA-9727)
 * Add listen_address to system.local (CASSANDRA-9603)
 * Bug fixes to resultset metadata construction (CASSANDRA-9636)
 * Fix setting 'durable_writes' in ALTER KEYSPACE (CASSANDRA-9560)
 * Avoids ballot clash in Paxos (CASSANDRA-9649)
 * Improve trace messages for RR (CASSANDRA-9479)
 * Fix suboptimal secondary index selection when restricted
   clustering column is also indexed (CASSANDRA-9631)
 * (cqlsh) Add min_threshold to DTCS option autocomplete (CASSANDRA-9385)
 * Fix error message when attempting to create an index on a column
   in a COMPACT STORAGE table with clustering columns (CASSANDRA-9527)
 * 'WITH WITH' in alter keyspace statements causes NPE (CASSANDRA-9565)
 * Expose some internals of SelectStatement for inspection (CASSANDRA-9532)
 * ArrivalWindow should use primitives (CASSANDRA-9496)
 * Periodically submit background compaction tasks (CASSANDRA-9592)
 * Set HAS_MORE_PAGES flag to false when PagingState is null (CASSANDRA-9571)


2.2.0-rc1
 * Compressed commit log should measure compressed space used (CASSANDRA-9095)
 * Fix comparison bug in CassandraRoleManager#collectRoles (CASSANDRA-9551)
 * Add tinyint,smallint,time,date support for UDFs (CASSANDRA-9400)
 * Deprecates SSTableSimpleWriter and SSTableSimpleUnsortedWriter (CASSANDRA-9546)
 * Empty INITCOND treated as null in aggregate (CASSANDRA-9457)
 * Remove use of Cell in Thrift MapReduce classes (CASSANDRA-8609)
 * Integrate pre-release Java Driver 2.2-rc1, custom build (CASSANDRA-9493)
 * Clean up gossiper logic for old versions (CASSANDRA-9370)
 * Fix custom payload coding/decoding to match the spec (CASSANDRA-9515)
 * ant test-all results incomplete when parsed (CASSANDRA-9463)
 * Disallow frozen<> types in function arguments and return types for
   clarity (CASSANDRA-9411)
 * Static Analysis to warn on unsafe use of Autocloseable instances (CASSANDRA-9431)
 * Update commitlog archiving examples now that commitlog segments are
   not recycled (CASSANDRA-9350)
 * Extend Transactional API to sstable lifecycle management (CASSANDRA-8568)
 * (cqlsh) Add support for native protocol 4 (CASSANDRA-9399)
 * Ensure that UDF and UDAs are keyspace-isolated (CASSANDRA-9409)
 * Revert CASSANDRA-7807 (tracing completion client notifications) (CASSANDRA-9429)
 * Add ability to stop compaction by ID (CASSANDRA-7207)
 * Let CassandraVersion handle SNAPSHOT version (CASSANDRA-9438)
Merged from 2.1:
 * (cqlsh) Fix using COPY through SOURCE or -f (CASSANDRA-9083)
 * Fix occasional lack of `system` keyspace in schema tables (CASSANDRA-8487)
 * Use ProtocolError code instead of ServerError code for native protocol
   error responses to unsupported protocol versions (CASSANDRA-9451)
 * Default commitlog_sync_batch_window_in_ms changed to 2ms (CASSANDRA-9504)
 * Fix empty partition assertion in unsorted sstable writing tools (CASSANDRA-9071)
 * Ensure truncate without snapshot cannot produce corrupt responses (CASSANDRA-9388)
 * Consistent error message when a table mixes counter and non-counter
   columns (CASSANDRA-9492)
 * Avoid getting unreadable keys during anticompaction (CASSANDRA-9508)
 * (cqlsh) Better float precision by default (CASSANDRA-9224)
 * Improve estimated row count (CASSANDRA-9107)
 * Optimize range tombstone memory footprint (CASSANDRA-8603)
 * Use configured gcgs in anticompaction (CASSANDRA-9397)
Merged from 2.0:
 * Don't accumulate more range than necessary in RangeTombstone.Tracker (CASSANDRA-9486)
 * Add broadcast and rpc addresses to system.local (CASSANDRA-9436)
 * Always mark sstable suspect when corrupted (CASSANDRA-9478)
 * Add database users and permissions to CQL3 documentation (CASSANDRA-7558)
 * Allow JVM_OPTS to be passed to standalone tools (CASSANDRA-5969)
 * Fix bad condition in RangeTombstoneList (CASSANDRA-9485)
 * Fix potential StackOverflow when setting CrcCheckChance over JMX (CASSANDRA-9488)
 * Fix null static columns in pages after the first, paged reversed
   queries (CASSANDRA-8502)
 * Fix counting cache serialization in request metrics (CASSANDRA-9466)
 * Add option not to validate atoms during scrub (CASSANDRA-9406)


2.2.0-beta1
 * Introduce Transactional API for internal state changes (CASSANDRA-8984)
 * Add a flag in cassandra.yaml to enable UDFs (CASSANDRA-9404)
 * Better support of null for UDF (CASSANDRA-8374)
 * Use ecj instead of javassist for UDFs (CASSANDRA-8241)
 * faster async logback configuration for tests (CASSANDRA-9376)
 * Add `smallint` and `tinyint` data types (CASSANDRA-8951)
 * Avoid thrift schema creation when native driver is used in stress tool (CASSANDRA-9374)
 * Make Functions.declared thread-safe
 * Add client warnings to native protocol v4 (CASSANDRA-8930)
 * Allow roles cache to be invalidated (CASSANDRA-8967)
 * Upgrade Snappy (CASSANDRA-9063)
 * Don't start Thrift rpc by default (CASSANDRA-9319)
 * Only stream from unrepaired sstables with incremental repair (CASSANDRA-8267)
 * Aggregate UDFs allow SFUNC return type to differ from STYPE if FFUNC specified (CASSANDRA-9321)
 * Remove Thrift dependencies in bundled tools (CASSANDRA-8358)
 * Disable memory mapping of hsperfdata file for JVM statistics (CASSANDRA-9242)
 * Add pre-startup checks to detect potential incompatibilities (CASSANDRA-8049)
 * Distinguish between null and unset in protocol v4 (CASSANDRA-7304)
 * Add user/role permissions for user-defined functions (CASSANDRA-7557)
 * Allow cassandra config to be updated to restart daemon without unloading classes (CASSANDRA-9046)
 * Don't initialize compaction writer before checking if iter is empty (CASSANDRA-9117)
 * Don't execute any functions at prepare-time (CASSANDRA-9037)
 * Share file handles between all instances of a SegmentedFile (CASSANDRA-8893)
 * Make it possible to major compact LCS (CASSANDRA-7272)
 * Make FunctionExecutionException extend RequestExecutionException
   (CASSANDRA-9055)
 * Add support for SELECT JSON, INSERT JSON syntax and new toJson(), fromJson()
   functions (CASSANDRA-7970)
 * Optimise max purgeable timestamp calculation in compaction (CASSANDRA-8920)
 * Constrain internode message buffer sizes, and improve IO class hierarchy (CASSANDRA-8670)
 * New tool added to validate all sstables in a node (CASSANDRA-5791)
 * Push notification when tracing completes for an operation (CASSANDRA-7807)
 * Delay "node up" and "node added" notifications until native protocol server is started (CASSANDRA-8236)
 * Compressed Commit Log (CASSANDRA-6809)
 * Optimise IntervalTree (CASSANDRA-8988)
 * Add a key-value payload for third party usage (CASSANDRA-8553, 9212)
 * Bump metrics-reporter-config dependency for metrics 3.0 (CASSANDRA-8149)
 * Partition intra-cluster message streams by size, not type (CASSANDRA-8789)
 * Add WriteFailureException to native protocol, notify coordinator of
   write failures (CASSANDRA-8592)
 * Convert SequentialWriter to nio (CASSANDRA-8709)
 * Add role based access control (CASSANDRA-7653, 8650, 7216, 8760, 8849, 8761, 8850)
 * Record client ip address in tracing sessions (CASSANDRA-8162)
 * Indicate partition key columns in response metadata for prepared
   statements (CASSANDRA-7660)
 * Merge UUIDType and TimeUUIDType parse logic (CASSANDRA-8759)
 * Avoid memory allocation when searching index summary (CASSANDRA-8793)
 * Optimise (Time)?UUIDType Comparisons (CASSANDRA-8730)
 * Make CRC32Ex into a separate maven dependency (CASSANDRA-8836)
 * Use preloaded jemalloc w/ Unsafe (CASSANDRA-8714, 9197)
 * Avoid accessing partitioner through StorageProxy (CASSANDRA-8244, 8268)
 * Upgrade Metrics library and remove depricated metrics (CASSANDRA-5657)
 * Serializing Row cache alternative, fully off heap (CASSANDRA-7438)
 * Duplicate rows returned when in clause has repeated values (CASSANDRA-6706)
 * Make CassandraException unchecked, extend RuntimeException (CASSANDRA-8560)
 * Support direct buffer decompression for reads (CASSANDRA-8464)
 * DirectByteBuffer compatible LZ4 methods (CASSANDRA-7039)
 * Group sstables for anticompaction correctly (CASSANDRA-8578)
 * Add ReadFailureException to native protocol, respond
   immediately when replicas encounter errors while handling
   a read request (CASSANDRA-7886)
 * Switch CommitLogSegment from RandomAccessFile to nio (CASSANDRA-8308)
 * Allow mixing token and partition key restrictions (CASSANDRA-7016)
 * Support index key/value entries on map collections (CASSANDRA-8473)
 * Modernize schema tables (CASSANDRA-8261)
 * Support for user-defined aggregation functions (CASSANDRA-8053)
 * Fix NPE in SelectStatement with empty IN values (CASSANDRA-8419)
 * Refactor SelectStatement, return IN results in natural order instead
   of IN value list order and ignore duplicate values in partition key IN restrictions (CASSANDRA-7981)
 * Support UDTs, tuples, and collections in user-defined
   functions (CASSANDRA-7563)
 * Fix aggregate fn results on empty selection, result column name,
   and cqlsh parsing (CASSANDRA-8229)
 * Mark sstables as repaired after full repair (CASSANDRA-7586)
 * Extend Descriptor to include a format value and refactor reader/writer
   APIs (CASSANDRA-7443)
 * Integrate JMH for microbenchmarks (CASSANDRA-8151)
 * Keep sstable levels when bootstrapping (CASSANDRA-7460)
 * Add Sigar library and perform basic OS settings check on startup (CASSANDRA-7838)
 * Support for aggregation functions (CASSANDRA-4914)
 * Remove cassandra-cli (CASSANDRA-7920)
 * Accept dollar quoted strings in CQL (CASSANDRA-7769)
 * Make assassinate a first class command (CASSANDRA-7935)
 * Support IN clause on any partition key column (CASSANDRA-7855)
 * Support IN clause on any clustering column (CASSANDRA-4762)
 * Improve compaction logging (CASSANDRA-7818)
 * Remove YamlFileNetworkTopologySnitch (CASSANDRA-7917)
 * Do anticompaction in groups (CASSANDRA-6851)
 * Support user-defined functions (CASSANDRA-7395, 7526, 7562, 7740, 7781, 7929,
   7924, 7812, 8063, 7813, 7708)
 * Permit configurable timestamps with cassandra-stress (CASSANDRA-7416)
 * Move sstable RandomAccessReader to nio2, which allows using the
   FILE_SHARE_DELETE flag on Windows (CASSANDRA-4050)
 * Remove CQL2 (CASSANDRA-5918)
 * Optimize fetching multiple cells by name (CASSANDRA-6933)
 * Allow compilation in java 8 (CASSANDRA-7028)
 * Make incremental repair default (CASSANDRA-7250)
 * Enable code coverage thru JaCoCo (CASSANDRA-7226)
 * Switch external naming of 'column families' to 'tables' (CASSANDRA-4369)
 * Shorten SSTable path (CASSANDRA-6962)
 * Use unsafe mutations for most unit tests (CASSANDRA-6969)
 * Fix race condition during calculation of pending ranges (CASSANDRA-7390)
 * Fail on very large batch sizes (CASSANDRA-8011)
 * Improve concurrency of repair (CASSANDRA-6455, 8208, 9145)
 * Select optimal CRC32 implementation at runtime (CASSANDRA-8614)
 * Evaluate MurmurHash of Token once per query (CASSANDRA-7096)
 * Generalize progress reporting (CASSANDRA-8901)
 * Resumable bootstrap streaming (CASSANDRA-8838, CASSANDRA-8942)
 * Allow scrub for secondary index (CASSANDRA-5174)
 * Save repair data to system table (CASSANDRA-5839)
 * fix nodetool names that reference column families (CASSANDRA-8872)
 Merged from 2.1:
 * Warn on misuse of unlogged batches (CASSANDRA-9282)
 * Failure detector detects and ignores local pauses (CASSANDRA-9183)
 * Add utility class to support for rate limiting a given log statement (CASSANDRA-9029)
 * Add missing consistency levels to cassandra-stess (CASSANDRA-9361)
 * Fix commitlog getCompletedTasks to not increment (CASSANDRA-9339)
 * Fix for harmless exceptions logged as ERROR (CASSANDRA-8564)
 * Delete processed sstables in sstablesplit/sstableupgrade (CASSANDRA-8606)
 * Improve sstable exclusion from partition tombstones (CASSANDRA-9298)
 * Validate the indexed column rather than the cell's contents for 2i (CASSANDRA-9057)
 * Add support for top-k custom 2i queries (CASSANDRA-8717)
 * Fix error when dropping table during compaction (CASSANDRA-9251)
 * cassandra-stress supports validation operations over user profiles (CASSANDRA-8773)
 * Add support for rate limiting log messages (CASSANDRA-9029)
 * Log the partition key with tombstone warnings (CASSANDRA-8561)
 * Reduce runWithCompactionsDisabled poll interval to 1ms (CASSANDRA-9271)
 * Fix PITR commitlog replay (CASSANDRA-9195)
 * GCInspector logs very different times (CASSANDRA-9124)
 * Fix deleting from an empty list (CASSANDRA-9198)
 * Update tuple and collection types that use a user-defined type when that UDT
   is modified (CASSANDRA-9148, CASSANDRA-9192)
 * Use higher timeout for prepair and snapshot in repair (CASSANDRA-9261)
 * Fix anticompaction blocking ANTI_ENTROPY stage (CASSANDRA-9151)
 * Repair waits for anticompaction to finish (CASSANDRA-9097)
 * Fix streaming not holding ref when stream error (CASSANDRA-9295)
 * Fix canonical view returning early opened SSTables (CASSANDRA-9396)
Merged from 2.0:
 * (cqlsh) Add LOGIN command to switch users (CASSANDRA-7212)
 * Clone SliceQueryFilter in AbstractReadCommand implementations (CASSANDRA-8940)
 * Push correct protocol notification for DROP INDEX (CASSANDRA-9310)
 * token-generator - generated tokens too long (CASSANDRA-9300)
 * Fix counting of tombstones for TombstoneOverwhelmingException (CASSANDRA-9299)
 * Fix ReconnectableSnitch reconnecting to peers during upgrade (CASSANDRA-6702)
 * Include keyspace and table name in error log for collections over the size
   limit (CASSANDRA-9286)
 * Avoid potential overlap in LCS with single-partition sstables (CASSANDRA-9322)
 * Log warning message when a table is queried before the schema has fully
   propagated (CASSANDRA-9136)
 * Overload SecondaryIndex#indexes to accept the column definition (CASSANDRA-9314)
 * (cqlsh) Add SERIAL and LOCAL_SERIAL consistency levels (CASSANDRA-8051)
 * Fix index selection during rebuild with certain table layouts (CASSANDRA-9281)
 * Fix partition-level-delete-only workload accounting (CASSANDRA-9194)
 * Allow scrub to handle corrupted compressed chunks (CASSANDRA-9140)
 * Fix assertion error when resetlocalschema is run during repair (CASSANDRA-9249)
 * Disable single sstable tombstone compactions for DTCS by default (CASSANDRA-9234)
 * IncomingTcpConnection thread is not named (CASSANDRA-9262)
 * Close incoming connections when MessagingService is stopped (CASSANDRA-9238)
 * Fix streaming hang when retrying (CASSANDRA-9132)


2.1.5
 * Re-add deprecated cold_reads_to_omit param for backwards compat (CASSANDRA-9203)
 * Make anticompaction visible in compactionstats (CASSANDRA-9098)
 * Improve nodetool getendpoints documentation about the partition
   key parameter (CASSANDRA-6458)
 * Don't check other keyspaces for schema changes when an user-defined
   type is altered (CASSANDRA-9187)
 * Add generate-idea-files target to build.xml (CASSANDRA-9123)
 * Allow takeColumnFamilySnapshot to take a list of tables (CASSANDRA-8348)
 * Limit major sstable operations to their canonical representation (CASSANDRA-8669)
 * cqlsh: Add tests for INSERT and UPDATE tab completion (CASSANDRA-9125)
 * cqlsh: quote column names when needed in COPY FROM inserts (CASSANDRA-9080)
 * Do not load read meter for offline operations (CASSANDRA-9082)
 * cqlsh: Make CompositeType data readable (CASSANDRA-8919)
 * cqlsh: Fix display of triggers (CASSANDRA-9081)
 * Fix NullPointerException when deleting or setting an element by index on
   a null list collection (CASSANDRA-9077)
 * Buffer bloom filter serialization (CASSANDRA-9066)
 * Fix anti-compaction target bloom filter size (CASSANDRA-9060)
 * Make FROZEN and TUPLE unreserved keywords in CQL (CASSANDRA-9047)
 * Prevent AssertionError from SizeEstimatesRecorder (CASSANDRA-9034)
 * Avoid overwriting index summaries for sstables with an older format that
   does not support downsampling; rebuild summaries on startup when this
   is detected (CASSANDRA-8993)
 * Fix potential data loss in CompressedSequentialWriter (CASSANDRA-8949)
 * Make PasswordAuthenticator number of hashing rounds configurable (CASSANDRA-8085)
 * Fix AssertionError when binding nested collections in DELETE (CASSANDRA-8900)
 * Check for overlap with non-early sstables in LCS (CASSANDRA-8739)
 * Only calculate max purgable timestamp if we have to (CASSANDRA-8914)
 * (cqlsh) Greatly improve performance of COPY FROM (CASSANDRA-8225)
 * IndexSummary effectiveIndexInterval is now a guideline, not a rule (CASSANDRA-8993)
 * Use correct bounds for page cache eviction of compressed files (CASSANDRA-8746)
 * SSTableScanner enforces its bounds (CASSANDRA-8946)
 * Cleanup cell equality (CASSANDRA-8947)
 * Introduce intra-cluster message coalescing (CASSANDRA-8692)
 * DatabaseDescriptor throws NPE when rpc_interface is used (CASSANDRA-8839)
 * Don't check if an sstable is live for offline compactions (CASSANDRA-8841)
 * Don't set clientMode in SSTableLoader (CASSANDRA-8238)
 * Fix SSTableRewriter with disabled early open (CASSANDRA-8535)
 * Fix cassandra-stress so it respects the CL passed in user mode (CASSANDRA-8948)
 * Fix rare NPE in ColumnDefinition#hasIndexOption() (CASSANDRA-8786)
 * cassandra-stress reports per-operation statistics, plus misc (CASSANDRA-8769)
 * Add SimpleDate (cql date) and Time (cql time) types (CASSANDRA-7523)
 * Use long for key count in cfstats (CASSANDRA-8913)
 * Make SSTableRewriter.abort() more robust to failure (CASSANDRA-8832)
 * Remove cold_reads_to_omit from STCS (CASSANDRA-8860)
 * Make EstimatedHistogram#percentile() use ceil instead of floor (CASSANDRA-8883)
 * Fix top partitions reporting wrong cardinality (CASSANDRA-8834)
 * Fix rare NPE in KeyCacheSerializer (CASSANDRA-8067)
 * Pick sstables for validation as late as possible inc repairs (CASSANDRA-8366)
 * Fix commitlog getPendingTasks to not increment (CASSANDRA-8862)
 * Fix parallelism adjustment in range and secondary index queries
   when the first fetch does not satisfy the limit (CASSANDRA-8856)
 * Check if the filtered sstables is non-empty in STCS (CASSANDRA-8843)
 * Upgrade java-driver used for cassandra-stress (CASSANDRA-8842)
 * Fix CommitLog.forceRecycleAllSegments() memory access error (CASSANDRA-8812)
 * Improve assertions in Memory (CASSANDRA-8792)
 * Fix SSTableRewriter cleanup (CASSANDRA-8802)
 * Introduce SafeMemory for CompressionMetadata.Writer (CASSANDRA-8758)
 * 'nodetool info' prints exception against older node (CASSANDRA-8796)
 * Ensure SSTableReader.last corresponds exactly with the file end (CASSANDRA-8750)
 * Make SSTableWriter.openEarly more robust and obvious (CASSANDRA-8747)
 * Enforce SSTableReader.first/last (CASSANDRA-8744)
 * Cleanup SegmentedFile API (CASSANDRA-8749)
 * Avoid overlap with early compaction replacement (CASSANDRA-8683)
 * Safer Resource Management++ (CASSANDRA-8707)
 * Write partition size estimates into a system table (CASSANDRA-7688)
 * cqlsh: Fix keys() and full() collection indexes in DESCRIBE output
   (CASSANDRA-8154)
 * Show progress of streaming in nodetool netstats (CASSANDRA-8886)
 * IndexSummaryBuilder utilises offheap memory, and shares data between
   each IndexSummary opened from it (CASSANDRA-8757)
 * markCompacting only succeeds if the exact SSTableReader instances being
   marked are in the live set (CASSANDRA-8689)
 * cassandra-stress support for varint (CASSANDRA-8882)
 * Fix Adler32 digest for compressed sstables (CASSANDRA-8778)
 * Add nodetool statushandoff/statusbackup (CASSANDRA-8912)
 * Use stdout for progress and stats in sstableloader (CASSANDRA-8982)
 * Correctly identify 2i datadir from older versions (CASSANDRA-9116)
Merged from 2.0:
 * Ignore gossip SYNs after shutdown (CASSANDRA-9238)
 * Avoid overflow when calculating max sstable size in LCS (CASSANDRA-9235)
 * Make sstable blacklisting work with compression (CASSANDRA-9138)
 * Do not attempt to rebuild indexes if no index accepts any column (CASSANDRA-9196)
 * Don't initiate snitch reconnection for dead states (CASSANDRA-7292)
 * Fix ArrayIndexOutOfBoundsException in CQLSSTableWriter (CASSANDRA-8978)
 * Add shutdown gossip state to prevent timeouts during rolling restarts (CASSANDRA-8336)
 * Fix running with java.net.preferIPv6Addresses=true (CASSANDRA-9137)
 * Fix failed bootstrap/replace attempts being persisted in system.peers (CASSANDRA-9180)
 * Flush system.IndexInfo after marking index built (CASSANDRA-9128)
 * Fix updates to min/max_compaction_threshold through cassandra-cli
   (CASSANDRA-8102)
 * Don't include tmp files when doing offline relevel (CASSANDRA-9088)
 * Use the proper CAS WriteType when finishing a previous round during Paxos
   preparation (CASSANDRA-8672)
 * Avoid race in cancelling compactions (CASSANDRA-9070)
 * More aggressive check for expired sstables in DTCS (CASSANDRA-8359)
 * Fix ignored index_interval change in ALTER TABLE statements (CASSANDRA-7976)
 * Do more aggressive compaction in old time windows in DTCS (CASSANDRA-8360)
 * java.lang.AssertionError when reading saved cache (CASSANDRA-8740)
 * "disk full" when running cleanup (CASSANDRA-9036)
 * Lower logging level from ERROR to DEBUG when a scheduled schema pull
   cannot be completed due to a node being down (CASSANDRA-9032)
 * Fix MOVED_NODE client event (CASSANDRA-8516)
 * Allow overriding MAX_OUTSTANDING_REPLAY_COUNT (CASSANDRA-7533)
 * Fix malformed JMX ObjectName containing IPv6 addresses (CASSANDRA-9027)
 * (cqlsh) Allow increasing CSV field size limit through
   cqlshrc config option (CASSANDRA-8934)
 * Stop logging range tombstones when exceeding the threshold
   (CASSANDRA-8559)
 * Fix NullPointerException when nodetool getendpoints is run
   against invalid keyspaces or tables (CASSANDRA-8950)
 * Allow specifying the tmp dir (CASSANDRA-7712)
 * Improve compaction estimated tasks estimation (CASSANDRA-8904)
 * Fix duplicate up/down messages sent to native clients (CASSANDRA-7816)
 * Expose commit log archive status via JMX (CASSANDRA-8734)
 * Provide better exceptions for invalid replication strategy parameters
   (CASSANDRA-8909)
 * Fix regression in mixed single and multi-column relation support for
   SELECT statements (CASSANDRA-8613)
 * Add ability to limit number of native connections (CASSANDRA-8086)
 * Fix CQLSSTableWriter throwing exception and spawning threads
   (CASSANDRA-8808)
 * Fix MT mismatch between empty and GC-able data (CASSANDRA-8979)
 * Fix incorrect validation when snapshotting single table (CASSANDRA-8056)
 * Add offline tool to relevel sstables (CASSANDRA-8301)
 * Preserve stream ID for more protocol errors (CASSANDRA-8848)
 * Fix combining token() function with multi-column relations on
   clustering columns (CASSANDRA-8797)
 * Make CFS.markReferenced() resistant to bad refcounting (CASSANDRA-8829)
 * Fix StreamTransferTask abort/complete bad refcounting (CASSANDRA-8815)
 * Fix AssertionError when querying a DESC clustering ordered
   table with ASC ordering and paging (CASSANDRA-8767)
 * AssertionError: "Memory was freed" when running cleanup (CASSANDRA-8716)
 * Make it possible to set max_sstable_age to fractional days (CASSANDRA-8406)
 * Fix some multi-column relations with indexes on some clustering
   columns (CASSANDRA-8275)
 * Fix memory leak in SSTableSimple*Writer and SSTableReader.validate()
   (CASSANDRA-8748)
 * Throw OOM if allocating memory fails to return a valid pointer (CASSANDRA-8726)
 * Fix SSTableSimpleUnsortedWriter ConcurrentModificationException (CASSANDRA-8619)
 * 'nodetool info' prints exception against older node (CASSANDRA-8796)
 * Ensure SSTableSimpleUnsortedWriter.close() terminates if
   disk writer has crashed (CASSANDRA-8807)


2.1.4
 * Bind JMX to localhost unless explicitly configured otherwise (CASSANDRA-9085)


2.1.3
 * Fix HSHA/offheap_objects corruption (CASSANDRA-8719)
 * Upgrade libthrift to 0.9.2 (CASSANDRA-8685)
 * Don't use the shared ref in sstableloader (CASSANDRA-8704)
 * Purge internal prepared statements if related tables or
   keyspaces are dropped (CASSANDRA-8693)
 * (cqlsh) Handle unicode BOM at start of files (CASSANDRA-8638)
 * Stop compactions before exiting offline tools (CASSANDRA-8623)
 * Update tools/stress/README.txt to match current behaviour (CASSANDRA-7933)
 * Fix schema from Thrift conversion with empty metadata (CASSANDRA-8695)
 * Safer Resource Management (CASSANDRA-7705)
 * Make sure we compact highly overlapping cold sstables with
   STCS (CASSANDRA-8635)
 * rpc_interface and listen_interface generate NPE on startup when specified
   interface doesn't exist (CASSANDRA-8677)
 * Fix ArrayIndexOutOfBoundsException in nodetool cfhistograms (CASSANDRA-8514)
 * Switch from yammer metrics for nodetool cf/proxy histograms (CASSANDRA-8662)
 * Make sure we don't add tmplink files to the compaction
   strategy (CASSANDRA-8580)
 * (cqlsh) Handle maps with blob keys (CASSANDRA-8372)
 * (cqlsh) Handle DynamicCompositeType schemas correctly (CASSANDRA-8563)
 * Duplicate rows returned when in clause has repeated values (CASSANDRA-6706)
 * Add tooling to detect hot partitions (CASSANDRA-7974)
 * Fix cassandra-stress user-mode truncation of partition generation (CASSANDRA-8608)
 * Only stream from unrepaired sstables during inc repair (CASSANDRA-8267)
 * Don't allow starting multiple inc repairs on the same sstables (CASSANDRA-8316)
 * Invalidate prepared BATCH statements when related tables
   or keyspaces are dropped (CASSANDRA-8652)
 * Fix missing results in secondary index queries on collections
   with ALLOW FILTERING (CASSANDRA-8421)
 * Expose EstimatedHistogram metrics for range slices (CASSANDRA-8627)
 * (cqlsh) Escape clqshrc passwords properly (CASSANDRA-8618)
 * Fix NPE when passing wrong argument in ALTER TABLE statement (CASSANDRA-8355)
 * Pig: Refactor and deprecate CqlStorage (CASSANDRA-8599)
 * Don't reuse the same cleanup strategy for all sstables (CASSANDRA-8537)
 * Fix case-sensitivity of index name on CREATE and DROP INDEX
   statements (CASSANDRA-8365)
 * Better detection/logging for corruption in compressed sstables (CASSANDRA-8192)
 * Use the correct repairedAt value when closing writer (CASSANDRA-8570)
 * (cqlsh) Handle a schema mismatch being detected on startup (CASSANDRA-8512)
 * Properly calculate expected write size during compaction (CASSANDRA-8532)
 * Invalidate affected prepared statements when a table's columns
   are altered (CASSANDRA-7910)
 * Stress - user defined writes should populate sequentally (CASSANDRA-8524)
 * Fix regression in SSTableRewriter causing some rows to become unreadable
   during compaction (CASSANDRA-8429)
 * Run major compactions for repaired/unrepaired in parallel (CASSANDRA-8510)
 * (cqlsh) Fix compression options in DESCRIBE TABLE output when compression
   is disabled (CASSANDRA-8288)
 * (cqlsh) Fix DESCRIBE output after keyspaces are altered (CASSANDRA-7623)
 * Make sure we set lastCompactedKey correctly (CASSANDRA-8463)
 * (cqlsh) Fix output of CONSISTENCY command (CASSANDRA-8507)
 * (cqlsh) Fixed the handling of LIST statements (CASSANDRA-8370)
 * Make sstablescrub check leveled manifest again (CASSANDRA-8432)
 * Check first/last keys in sstable when giving out positions (CASSANDRA-8458)
 * Disable mmap on Windows (CASSANDRA-6993)
 * Add missing ConsistencyLevels to cassandra-stress (CASSANDRA-8253)
 * Add auth support to cassandra-stress (CASSANDRA-7985)
 * Fix ArrayIndexOutOfBoundsException when generating error message
   for some CQL syntax errors (CASSANDRA-8455)
 * Scale memtable slab allocation logarithmically (CASSANDRA-7882)
 * cassandra-stress simultaneous inserts over same seed (CASSANDRA-7964)
 * Reduce cassandra-stress sampling memory requirements (CASSANDRA-7926)
 * Ensure memtable flush cannot expire commit log entries from its future (CASSANDRA-8383)
 * Make read "defrag" async to reclaim memtables (CASSANDRA-8459)
 * Remove tmplink files for offline compactions (CASSANDRA-8321)
 * Reduce maxHintsInProgress (CASSANDRA-8415)
 * BTree updates may call provided update function twice (CASSANDRA-8018)
 * Release sstable references after anticompaction (CASSANDRA-8386)
 * Handle abort() in SSTableRewriter properly (CASSANDRA-8320)
 * Centralize shared executors (CASSANDRA-8055)
 * Fix filtering for CONTAINS (KEY) relations on frozen collection
   clustering columns when the query is restricted to a single
   partition (CASSANDRA-8203)
 * Do more aggressive entire-sstable TTL expiry checks (CASSANDRA-8243)
 * Add more log info if readMeter is null (CASSANDRA-8238)
 * add check of the system wall clock time at startup (CASSANDRA-8305)
 * Support for frozen collections (CASSANDRA-7859)
 * Fix overflow on histogram computation (CASSANDRA-8028)
 * Have paxos reuse the timestamp generation of normal queries (CASSANDRA-7801)
 * Fix incremental repair not remove parent session on remote (CASSANDRA-8291)
 * Improve JBOD disk utilization (CASSANDRA-7386)
 * Log failed host when preparing incremental repair (CASSANDRA-8228)
 * Force config client mode in CQLSSTableWriter (CASSANDRA-8281)
 * Fix sstableupgrade throws exception (CASSANDRA-8688)
 * Fix hang when repairing empty keyspace (CASSANDRA-8694)
Merged from 2.0:
 * Fix IllegalArgumentException in dynamic snitch (CASSANDRA-8448)
 * Add support for UPDATE ... IF EXISTS (CASSANDRA-8610)
 * Fix reversal of list prepends (CASSANDRA-8733)
 * Prevent non-zero default_time_to_live on tables with counters
   (CASSANDRA-8678)
 * Fix SSTableSimpleUnsortedWriter ConcurrentModificationException
   (CASSANDRA-8619)
 * Round up time deltas lower than 1ms in BulkLoader (CASSANDRA-8645)
 * Add batch remove iterator to ABSC (CASSANDRA-8414, 8666)
 * Round up time deltas lower than 1ms in BulkLoader (CASSANDRA-8645)
 * Fix isClientMode check in Keyspace (CASSANDRA-8687)
 * Use more efficient slice size for querying internal secondary
   index tables (CASSANDRA-8550)
 * Fix potentially returning deleted rows with range tombstone (CASSANDRA-8558)
 * Check for available disk space before starting a compaction (CASSANDRA-8562)
 * Fix DISTINCT queries with LIMITs or paging when some partitions
   contain only tombstones (CASSANDRA-8490)
 * Introduce background cache refreshing to permissions cache
   (CASSANDRA-8194)
 * Fix race condition in StreamTransferTask that could lead to
   infinite loops and premature sstable deletion (CASSANDRA-7704)
 * Add an extra version check to MigrationTask (CASSANDRA-8462)
 * Ensure SSTableWriter cleans up properly after failure (CASSANDRA-8499)
 * Increase bf true positive count on key cache hit (CASSANDRA-8525)
 * Move MeteredFlusher to its own thread (CASSANDRA-8485)
 * Fix non-distinct results in DISTNCT queries on static columns when
   paging is enabled (CASSANDRA-8087)
 * Move all hints related tasks to hints internal executor (CASSANDRA-8285)
 * Fix paging for multi-partition IN queries (CASSANDRA-8408)
 * Fix MOVED_NODE topology event never being emitted when a node
   moves its token (CASSANDRA-8373)
 * Fix validation of indexes in COMPACT tables (CASSANDRA-8156)
 * Avoid StackOverflowError when a large list of IN values
   is used for a clustering column (CASSANDRA-8410)
 * Fix NPE when writetime() or ttl() calls are wrapped by
   another function call (CASSANDRA-8451)
 * Fix NPE after dropping a keyspace (CASSANDRA-8332)
 * Fix error message on read repair timeouts (CASSANDRA-7947)
 * Default DTCS base_time_seconds changed to 60 (CASSANDRA-8417)
 * Refuse Paxos operation with more than one pending endpoint (CASSANDRA-8346, 8640)
 * Throw correct exception when trying to bind a keyspace or table
   name (CASSANDRA-6952)
 * Make HHOM.compact synchronized (CASSANDRA-8416)
 * cancel latency-sampling task when CF is dropped (CASSANDRA-8401)
 * don't block SocketThread for MessagingService (CASSANDRA-8188)
 * Increase quarantine delay on replacement (CASSANDRA-8260)
 * Expose off-heap memory usage stats (CASSANDRA-7897)
 * Ignore Paxos commits for truncated tables (CASSANDRA-7538)
 * Validate size of indexed column values (CASSANDRA-8280)
 * Make LCS split compaction results over all data directories (CASSANDRA-8329)
 * Fix some failing queries that use multi-column relations
   on COMPACT STORAGE tables (CASSANDRA-8264)
 * Fix InvalidRequestException with ORDER BY (CASSANDRA-8286)
 * Disable SSLv3 for POODLE (CASSANDRA-8265)
 * Fix millisecond timestamps in Tracing (CASSANDRA-8297)
 * Include keyspace name in error message when there are insufficient
   live nodes to stream from (CASSANDRA-8221)
 * Avoid overlap in L1 when L0 contains many nonoverlapping
   sstables (CASSANDRA-8211)
 * Improve PropertyFileSnitch logging (CASSANDRA-8183)
 * Add DC-aware sequential repair (CASSANDRA-8193)
 * Use live sstables in snapshot repair if possible (CASSANDRA-8312)
 * Fix hints serialized size calculation (CASSANDRA-8587)


2.1.2
 * (cqlsh) parse_for_table_meta errors out on queries with undefined
   grammars (CASSANDRA-8262)
 * (cqlsh) Fix SELECT ... TOKEN() function broken in C* 2.1.1 (CASSANDRA-8258)
 * Fix Cassandra crash when running on JDK8 update 40 (CASSANDRA-8209)
 * Optimize partitioner tokens (CASSANDRA-8230)
 * Improve compaction of repaired/unrepaired sstables (CASSANDRA-8004)
 * Make cache serializers pluggable (CASSANDRA-8096)
 * Fix issues with CONTAINS (KEY) queries on secondary indexes
   (CASSANDRA-8147)
 * Fix read-rate tracking of sstables for some queries (CASSANDRA-8239)
 * Fix default timestamp in QueryOptions (CASSANDRA-8246)
 * Set socket timeout when reading remote version (CASSANDRA-8188)
 * Refactor how we track live size (CASSANDRA-7852)
 * Make sure unfinished compaction files are removed (CASSANDRA-8124)
 * Fix shutdown when run as Windows service (CASSANDRA-8136)
 * Fix DESCRIBE TABLE with custom indexes (CASSANDRA-8031)
 * Fix race in RecoveryManagerTest (CASSANDRA-8176)
 * Avoid IllegalArgumentException while sorting sstables in
   IndexSummaryManager (CASSANDRA-8182)
 * Shutdown JVM on file descriptor exhaustion (CASSANDRA-7579)
 * Add 'die' policy for commit log and disk failure (CASSANDRA-7927)
 * Fix installing as service on Windows (CASSANDRA-8115)
 * Fix CREATE TABLE for CQL2 (CASSANDRA-8144)
 * Avoid boxing in ColumnStats min/max trackers (CASSANDRA-8109)
Merged from 2.0:
 * Correctly handle non-text column names in cql3 (CASSANDRA-8178)
 * Fix deletion for indexes on primary key columns (CASSANDRA-8206)
 * Add 'nodetool statusgossip' (CASSANDRA-8125)
 * Improve client notification that nodes are ready for requests (CASSANDRA-7510)
 * Handle negative timestamp in writetime method (CASSANDRA-8139)
 * Pig: Remove errant LIMIT clause in CqlNativeStorage (CASSANDRA-8166)
 * Throw ConfigurationException when hsha is used with the default
   rpc_max_threads setting of 'unlimited' (CASSANDRA-8116)
 * Allow concurrent writing of the same table in the same JVM using
   CQLSSTableWriter (CASSANDRA-7463)
 * Fix totalDiskSpaceUsed calculation (CASSANDRA-8205)


2.1.1
 * Fix spin loop in AtomicSortedColumns (CASSANDRA-7546)
 * Dont notify when replacing tmplink files (CASSANDRA-8157)
 * Fix validation with multiple CONTAINS clause (CASSANDRA-8131)
 * Fix validation of collections in TriggerExecutor (CASSANDRA-8146)
 * Fix IllegalArgumentException when a list of IN values containing tuples
   is passed as a single arg to a prepared statement with the v1 or v2
   protocol (CASSANDRA-8062)
 * Fix ClassCastException in DISTINCT query on static columns with
   query paging (CASSANDRA-8108)
 * Fix NPE on null nested UDT inside a set (CASSANDRA-8105)
 * Fix exception when querying secondary index on set items or map keys
   when some clustering columns are specified (CASSANDRA-8073)
 * Send proper error response when there is an error during native
   protocol message decode (CASSANDRA-8118)
 * Gossip should ignore generation numbers too far in the future (CASSANDRA-8113)
 * Fix NPE when creating a table with frozen sets, lists (CASSANDRA-8104)
 * Fix high memory use due to tracking reads on incrementally opened sstable
   readers (CASSANDRA-8066)
 * Fix EXECUTE request with skipMetadata=false returning no metadata
   (CASSANDRA-8054)
 * Allow concurrent use of CQLBulkOutputFormat (CASSANDRA-7776)
 * Shutdown JVM on OOM (CASSANDRA-7507)
 * Upgrade netty version and enable epoll event loop (CASSANDRA-7761)
 * Don't duplicate sstables smaller than split size when using
   the sstablesplitter tool (CASSANDRA-7616)
 * Avoid re-parsing already prepared statements (CASSANDRA-7923)
 * Fix some Thrift slice deletions and updates of COMPACT STORAGE
   tables with some clustering columns omitted (CASSANDRA-7990)
 * Fix filtering for CONTAINS on sets (CASSANDRA-8033)
 * Properly track added size (CASSANDRA-7239)
 * Allow compilation in java 8 (CASSANDRA-7208)
 * Fix Assertion error on RangeTombstoneList diff (CASSANDRA-8013)
 * Release references to overlapping sstables during compaction (CASSANDRA-7819)
 * Send notification when opening compaction results early (CASSANDRA-8034)
 * Make native server start block until properly bound (CASSANDRA-7885)
 * (cqlsh) Fix IPv6 support (CASSANDRA-7988)
 * Ignore fat clients when checking for endpoint collision (CASSANDRA-7939)
 * Make sstablerepairedset take a list of files (CASSANDRA-7995)
 * (cqlsh) Tab completeion for indexes on map keys (CASSANDRA-7972)
 * (cqlsh) Fix UDT field selection in select clause (CASSANDRA-7891)
 * Fix resource leak in event of corrupt sstable
 * (cqlsh) Add command line option for cqlshrc file path (CASSANDRA-7131)
 * Provide visibility into prepared statements churn (CASSANDRA-7921, CASSANDRA-7930)
 * Invalidate prepared statements when their keyspace or table is
   dropped (CASSANDRA-7566)
 * cassandra-stress: fix support for NetworkTopologyStrategy (CASSANDRA-7945)
 * Fix saving caches when a table is dropped (CASSANDRA-7784)
 * Add better error checking of new stress profile (CASSANDRA-7716)
 * Use ThreadLocalRandom and remove FBUtilities.threadLocalRandom (CASSANDRA-7934)
 * Prevent operator mistakes due to simultaneous bootstrap (CASSANDRA-7069)
 * cassandra-stress supports whitelist mode for node config (CASSANDRA-7658)
 * GCInspector more closely tracks GC; cassandra-stress and nodetool report it (CASSANDRA-7916)
 * nodetool won't output bogus ownership info without a keyspace (CASSANDRA-7173)
 * Add human readable option to nodetool commands (CASSANDRA-5433)
 * Don't try to set repairedAt on old sstables (CASSANDRA-7913)
 * Add metrics for tracking PreparedStatement use (CASSANDRA-7719)
 * (cqlsh) tab-completion for triggers (CASSANDRA-7824)
 * (cqlsh) Support for query paging (CASSANDRA-7514)
 * (cqlsh) Show progress of COPY operations (CASSANDRA-7789)
 * Add syntax to remove multiple elements from a map (CASSANDRA-6599)
 * Support non-equals conditions in lightweight transactions (CASSANDRA-6839)
 * Add IF [NOT] EXISTS to create/drop triggers (CASSANDRA-7606)
 * (cqlsh) Display the current logged-in user (CASSANDRA-7785)
 * (cqlsh) Don't ignore CTRL-C during COPY FROM execution (CASSANDRA-7815)
 * (cqlsh) Order UDTs according to cross-type dependencies in DESCRIBE
   output (CASSANDRA-7659)
 * (cqlsh) Fix handling of CAS statement results (CASSANDRA-7671)
 * (cqlsh) COPY TO/FROM improvements (CASSANDRA-7405)
 * Support list index operations with conditions (CASSANDRA-7499)
 * Add max live/tombstoned cells to nodetool cfstats output (CASSANDRA-7731)
 * Validate IPv6 wildcard addresses properly (CASSANDRA-7680)
 * (cqlsh) Error when tracing query (CASSANDRA-7613)
 * Avoid IOOBE when building SyntaxError message snippet (CASSANDRA-7569)
 * SSTableExport uses correct validator to create string representation of partition
   keys (CASSANDRA-7498)
 * Avoid NPEs when receiving type changes for an unknown keyspace (CASSANDRA-7689)
 * Add support for custom 2i validation (CASSANDRA-7575)
 * Pig support for hadoop CqlInputFormat (CASSANDRA-6454)
 * Add duration mode to cassandra-stress (CASSANDRA-7468)
 * Add listen_interface and rpc_interface options (CASSANDRA-7417)
 * Improve schema merge performance (CASSANDRA-7444)
 * Adjust MT depth based on # of partition validating (CASSANDRA-5263)
 * Optimise NativeCell comparisons (CASSANDRA-6755)
 * Configurable client timeout for cqlsh (CASSANDRA-7516)
 * Include snippet of CQL query near syntax error in messages (CASSANDRA-7111)
 * Make repair -pr work with -local (CASSANDRA-7450)
 * Fix error in sstableloader with -cph > 1 (CASSANDRA-8007)
 * Fix snapshot repair error on indexed tables (CASSANDRA-8020)
 * Do not exit nodetool repair when receiving JMX NOTIF_LOST (CASSANDRA-7909)
 * Stream to private IP when available (CASSANDRA-8084)
Merged from 2.0:
 * Reject conditions on DELETE unless full PK is given (CASSANDRA-6430)
 * Properly reject the token function DELETE (CASSANDRA-7747)
 * Force batchlog replay before decommissioning a node (CASSANDRA-7446)
 * Fix hint replay with many accumulated expired hints (CASSANDRA-6998)
 * Fix duplicate results in DISTINCT queries on static columns with query
   paging (CASSANDRA-8108)
 * Add DateTieredCompactionStrategy (CASSANDRA-6602)
 * Properly validate ascii and utf8 string literals in CQL queries (CASSANDRA-8101)
 * (cqlsh) Fix autocompletion for alter keyspace (CASSANDRA-8021)
 * Create backup directories for commitlog archiving during startup (CASSANDRA-8111)
 * Reduce totalBlockFor() for LOCAL_* consistency levels (CASSANDRA-8058)
 * Fix merging schemas with re-dropped keyspaces (CASSANDRA-7256)
 * Fix counters in supercolumns during live upgrades from 1.2 (CASSANDRA-7188)
 * Notify DT subscribers when a column family is truncated (CASSANDRA-8088)
 * Add sanity check of $JAVA on startup (CASSANDRA-7676)
 * Schedule fat client schema pull on join (CASSANDRA-7993)
 * Don't reset nodes' versions when closing IncomingTcpConnections
   (CASSANDRA-7734)
 * Record the real messaging version in all cases in OutboundTcpConnection
   (CASSANDRA-8057)
 * SSL does not work in cassandra-cli (CASSANDRA-7899)
 * Fix potential exception when using ReversedType in DynamicCompositeType
   (CASSANDRA-7898)
 * Better validation of collection values (CASSANDRA-7833)
 * Track min/max timestamps correctly (CASSANDRA-7969)
 * Fix possible overflow while sorting CL segments for replay (CASSANDRA-7992)
 * Increase nodetool Xmx (CASSANDRA-7956)
 * Archive any commitlog segments present at startup (CASSANDRA-6904)
 * CrcCheckChance should adjust based on live CFMetadata not
   sstable metadata (CASSANDRA-7978)
 * token() should only accept columns in the partitioning
   key order (CASSANDRA-6075)
 * Add method to invalidate permission cache via JMX (CASSANDRA-7977)
 * Allow propagating multiple gossip states atomically (CASSANDRA-6125)
 * Log exceptions related to unclean native protocol client disconnects
   at DEBUG or INFO (CASSANDRA-7849)
 * Allow permissions cache to be set via JMX (CASSANDRA-7698)
 * Include schema_triggers CF in readable system resources (CASSANDRA-7967)
 * Fix RowIndexEntry to report correct serializedSize (CASSANDRA-7948)
 * Make CQLSSTableWriter sync within partitions (CASSANDRA-7360)
 * Potentially use non-local replicas in CqlConfigHelper (CASSANDRA-7906)
 * Explicitly disallow mixing multi-column and single-column
   relations on clustering columns (CASSANDRA-7711)
 * Better error message when condition is set on PK column (CASSANDRA-7804)
 * Don't send schema change responses and events for no-op DDL
   statements (CASSANDRA-7600)
 * (Hadoop) fix cluster initialisation for a split fetching (CASSANDRA-7774)
 * Throw InvalidRequestException when queries contain relations on entire
   collection columns (CASSANDRA-7506)
 * (cqlsh) enable CTRL-R history search with libedit (CASSANDRA-7577)
 * (Hadoop) allow ACFRW to limit nodes to local DC (CASSANDRA-7252)
 * (cqlsh) cqlsh should automatically disable tracing when selecting
   from system_traces (CASSANDRA-7641)
 * (Hadoop) Add CqlOutputFormat (CASSANDRA-6927)
 * Don't depend on cassandra config for nodetool ring (CASSANDRA-7508)
 * (cqlsh) Fix failing cqlsh formatting tests (CASSANDRA-7703)
 * Fix IncompatibleClassChangeError from hadoop2 (CASSANDRA-7229)
 * Add 'nodetool sethintedhandoffthrottlekb' (CASSANDRA-7635)
 * (cqlsh) Add tab-completion for CREATE/DROP USER IF [NOT] EXISTS (CASSANDRA-7611)
 * Catch errors when the JVM pulls the rug out from GCInspector (CASSANDRA-5345)
 * cqlsh fails when version number parts are not int (CASSANDRA-7524)
 * Fix NPE when table dropped during streaming (CASSANDRA-7946)
 * Fix wrong progress when streaming uncompressed (CASSANDRA-7878)
 * Fix possible infinite loop in creating repair range (CASSANDRA-7983)
 * Fix unit in nodetool for streaming throughput (CASSANDRA-7375)
Merged from 1.2:
 * Don't index tombstones (CASSANDRA-7828)
 * Improve PasswordAuthenticator default super user setup (CASSANDRA-7788)


2.1.0
 * (cqlsh) Removed "ALTER TYPE <name> RENAME TO <name>" from tab-completion
   (CASSANDRA-7895)
 * Fixed IllegalStateException in anticompaction (CASSANDRA-7892)
 * cqlsh: DESCRIBE support for frozen UDTs, tuples (CASSANDRA-7863)
 * Avoid exposing internal classes over JMX (CASSANDRA-7879)
 * Add null check for keys when freezing collection (CASSANDRA-7869)
 * Improve stress workload realism (CASSANDRA-7519)
Merged from 2.0:
 * Configure system.paxos with LeveledCompactionStrategy (CASSANDRA-7753)
 * Fix ALTER clustering column type from DateType to TimestampType when
   using DESC clustering order (CASSANRDA-7797)
 * Throw EOFException if we run out of chunks in compressed datafile
   (CASSANDRA-7664)
 * Fix PRSI handling of CQL3 row markers for row cleanup (CASSANDRA-7787)
 * Fix dropping collection when it's the last regular column (CASSANDRA-7744)
 * Make StreamReceiveTask thread safe and gc friendly (CASSANDRA-7795)
 * Validate empty cell names from counter updates (CASSANDRA-7798)
Merged from 1.2:
 * Don't allow compacted sstables to be marked as compacting (CASSANDRA-7145)
 * Track expired tombstones (CASSANDRA-7810)


2.1.0-rc7
 * Add frozen keyword and require UDT to be frozen (CASSANDRA-7857)
 * Track added sstable size correctly (CASSANDRA-7239)
 * (cqlsh) Fix case insensitivity (CASSANDRA-7834)
 * Fix failure to stream ranges when moving (CASSANDRA-7836)
 * Correctly remove tmplink files (CASSANDRA-7803)
 * (cqlsh) Fix column name formatting for functions, CAS operations,
   and UDT field selections (CASSANDRA-7806)
 * (cqlsh) Fix COPY FROM handling of null/empty primary key
   values (CASSANDRA-7792)
 * Fix ordering of static cells (CASSANDRA-7763)
Merged from 2.0:
 * Forbid re-adding dropped counter columns (CASSANDRA-7831)
 * Fix CFMetaData#isThriftCompatible() for PK-only tables (CASSANDRA-7832)
 * Always reject inequality on the partition key without token()
   (CASSANDRA-7722)
 * Always send Paxos commit to all replicas (CASSANDRA-7479)
 * Make disruptor_thrift_server invocation pool configurable (CASSANDRA-7594)
 * Make repair no-op when RF=1 (CASSANDRA-7864)


2.1.0-rc6
 * Fix OOM issue from netty caching over time (CASSANDRA-7743)
 * json2sstable couldn't import JSON for CQL table (CASSANDRA-7477)
 * Invalidate all caches on table drop (CASSANDRA-7561)
 * Skip strict endpoint selection for ranges if RF == nodes (CASSANRA-7765)
 * Fix Thrift range filtering without 2ary index lookups (CASSANDRA-7741)
 * Add tracing entries about concurrent range requests (CASSANDRA-7599)
 * (cqlsh) Fix DESCRIBE for NTS keyspaces (CASSANDRA-7729)
 * Remove netty buffer ref-counting (CASSANDRA-7735)
 * Pass mutated cf to index updater for use by PRSI (CASSANDRA-7742)
 * Include stress yaml example in release and deb (CASSANDRA-7717)
 * workaround for netty issue causing corrupted data off the wire (CASSANDRA-7695)
 * cqlsh DESC CLUSTER fails retrieving ring information (CASSANDRA-7687)
 * Fix binding null values inside UDT (CASSANDRA-7685)
 * Fix UDT field selection with empty fields (CASSANDRA-7670)
 * Bogus deserialization of static cells from sstable (CASSANDRA-7684)
 * Fix NPE on compaction leftover cleanup for dropped table (CASSANDRA-7770)
Merged from 2.0:
 * Fix race condition in StreamTransferTask that could lead to
   infinite loops and premature sstable deletion (CASSANDRA-7704)
 * (cqlsh) Wait up to 10 sec for a tracing session (CASSANDRA-7222)
 * Fix NPE in FileCacheService.sizeInBytes (CASSANDRA-7756)
 * Remove duplicates from StorageService.getJoiningNodes (CASSANDRA-7478)
 * Clone token map outside of hot gossip loops (CASSANDRA-7758)
 * Fix MS expiring map timeout for Paxos messages (CASSANDRA-7752)
 * Do not flush on truncate if durable_writes is false (CASSANDRA-7750)
 * Give CRR a default input_cql Statement (CASSANDRA-7226)
 * Better error message when adding a collection with the same name
   than a previously dropped one (CASSANDRA-6276)
 * Fix validation when adding static columns (CASSANDRA-7730)
 * (Thrift) fix range deletion of supercolumns (CASSANDRA-7733)
 * Fix potential AssertionError in RangeTombstoneList (CASSANDRA-7700)
 * Validate arguments of blobAs* functions (CASSANDRA-7707)
 * Fix potential AssertionError with 2ndary indexes (CASSANDRA-6612)
 * Avoid logging CompactionInterrupted at ERROR (CASSANDRA-7694)
 * Minor leak in sstable2jon (CASSANDRA-7709)
 * Add cassandra.auto_bootstrap system property (CASSANDRA-7650)
 * Update java driver (for hadoop) (CASSANDRA-7618)
 * Remove CqlPagingRecordReader/CqlPagingInputFormat (CASSANDRA-7570)
 * Support connecting to ipv6 jmx with nodetool (CASSANDRA-7669)


2.1.0-rc5
 * Reject counters inside user types (CASSANDRA-7672)
 * Switch to notification-based GCInspector (CASSANDRA-7638)
 * (cqlsh) Handle nulls in UDTs and tuples correctly (CASSANDRA-7656)
 * Don't use strict consistency when replacing (CASSANDRA-7568)
 * Fix min/max cell name collection on 2.0 SSTables with range
   tombstones (CASSANDRA-7593)
 * Tolerate min/max cell names of different lengths (CASSANDRA-7651)
 * Filter cached results correctly (CASSANDRA-7636)
 * Fix tracing on the new SEPExecutor (CASSANDRA-7644)
 * Remove shuffle and taketoken (CASSANDRA-7601)
 * Clean up Windows batch scripts (CASSANDRA-7619)
 * Fix native protocol drop user type notification (CASSANDRA-7571)
 * Give read access to system.schema_usertypes to all authenticated users
   (CASSANDRA-7578)
 * (cqlsh) Fix cqlsh display when zero rows are returned (CASSANDRA-7580)
 * Get java version correctly when JAVA_TOOL_OPTIONS is set (CASSANDRA-7572)
 * Fix NPE when dropping index from non-existent keyspace, AssertionError when
   dropping non-existent index with IF EXISTS (CASSANDRA-7590)
 * Fix sstablelevelresetter hang (CASSANDRA-7614)
 * (cqlsh) Fix deserialization of blobs (CASSANDRA-7603)
 * Use "keyspace updated" schema change message for UDT changes in v1 and
   v2 protocols (CASSANDRA-7617)
 * Fix tracing of range slices and secondary index lookups that are local
   to the coordinator (CASSANDRA-7599)
 * Set -Dcassandra.storagedir for all tool shell scripts (CASSANDRA-7587)
 * Don't swap max/min col names when mutating sstable metadata (CASSANDRA-7596)
 * (cqlsh) Correctly handle paged result sets (CASSANDRA-7625)
 * (cqlsh) Improve waiting for a trace to complete (CASSANDRA-7626)
 * Fix tracing of concurrent range slices and 2ary index queries (CASSANDRA-7626)
 * Fix scrub against collection type (CASSANDRA-7665)
Merged from 2.0:
 * Set gc_grace_seconds to seven days for system schema tables (CASSANDRA-7668)
 * SimpleSeedProvider no longer caches seeds forever (CASSANDRA-7663)
 * Always flush on truncate (CASSANDRA-7511)
 * Fix ReversedType(DateType) mapping to native protocol (CASSANDRA-7576)
 * Always merge ranges owned by a single node (CASSANDRA-6930)
 * Track max/min timestamps for range tombstones (CASSANDRA-7647)
 * Fix NPE when listing saved caches dir (CASSANDRA-7632)


2.1.0-rc4
 * Fix word count hadoop example (CASSANDRA-7200)
 * Updated memtable_cleanup_threshold and memtable_flush_writers defaults
   (CASSANDRA-7551)
 * (Windows) fix startup when WMI memory query fails (CASSANDRA-7505)
 * Anti-compaction proceeds if any part of the repair failed (CASSANDRA-7521)
 * Add missing table name to DROP INDEX responses and notifications (CASSANDRA-7539)
 * Bump CQL version to 3.2.0 and update CQL documentation (CASSANDRA-7527)
 * Fix configuration error message when running nodetool ring (CASSANDRA-7508)
 * Support conditional updates, tuple type, and the v3 protocol in cqlsh (CASSANDRA-7509)
 * Handle queries on multiple secondary index types (CASSANDRA-7525)
 * Fix cqlsh authentication with v3 native protocol (CASSANDRA-7564)
 * Fix NPE when unknown prepared statement ID is used (CASSANDRA-7454)
Merged from 2.0:
 * (Windows) force range-based repair to non-sequential mode (CASSANDRA-7541)
 * Fix range merging when DES scores are zero (CASSANDRA-7535)
 * Warn when SSL certificates have expired (CASSANDRA-7528)
 * Fix error when doing reversed queries with static columns (CASSANDRA-7490)
Merged from 1.2:
 * Set correct stream ID on responses when non-Exception Throwables
   are thrown while handling native protocol messages (CASSANDRA-7470)


2.1.0-rc3
 * Consider expiry when reconciling otherwise equal cells (CASSANDRA-7403)
 * Introduce CQL support for stress tool (CASSANDRA-6146)
 * Fix ClassCastException processing expired messages (CASSANDRA-7496)
 * Fix prepared marker for collections inside UDT (CASSANDRA-7472)
 * Remove left-over populate_io_cache_on_flush and replicate_on_write
   uses (CASSANDRA-7493)
 * (Windows) handle spaces in path names (CASSANDRA-7451)
 * Ensure writes have completed after dropping a table, before recycling
   commit log segments (CASSANDRA-7437)
 * Remove left-over rows_per_partition_to_cache (CASSANDRA-7493)
 * Fix error when CONTAINS is used with a bind marker (CASSANDRA-7502)
 * Properly reject unknown UDT field (CASSANDRA-7484)
Merged from 2.0:
 * Fix CC#collectTimeOrderedData() tombstone optimisations (CASSANDRA-7394)
 * Support DISTINCT for static columns and fix behaviour when DISTINC is
   not use (CASSANDRA-7305).
 * Workaround JVM NPE on JMX bind failure (CASSANDRA-7254)
 * Fix race in FileCacheService RemovalListener (CASSANDRA-7278)
 * Fix inconsistent use of consistencyForCommit that allowed LOCAL_QUORUM
   operations to incorrect become full QUORUM (CASSANDRA-7345)
 * Properly handle unrecognized opcodes and flags (CASSANDRA-7440)
 * (Hadoop) close CqlRecordWriter clients when finished (CASSANDRA-7459)
 * Commit disk failure policy (CASSANDRA-7429)
 * Make sure high level sstables get compacted (CASSANDRA-7414)
 * Fix AssertionError when using empty clustering columns and static columns
   (CASSANDRA-7455)
 * Add option to disable STCS in L0 (CASSANDRA-6621)
 * Upgrade to snappy-java 1.0.5.2 (CASSANDRA-7476)


2.1.0-rc2
 * Fix heap size calculation for CompoundSparseCellName and
   CompoundSparseCellName.WithCollection (CASSANDRA-7421)
 * Allow counter mutations in UNLOGGED batches (CASSANDRA-7351)
 * Modify reconcile logic to always pick a tombstone over a counter cell
   (CASSANDRA-7346)
 * Avoid incremental compaction on Windows (CASSANDRA-7365)
 * Fix exception when querying a composite-keyed table with a collection index
   (CASSANDRA-7372)
 * Use node's host id in place of counter ids (CASSANDRA-7366)
 * Fix error when doing reversed queries with static columns (CASSANDRA-7490)
 * Backport CASSANDRA-6747 (CASSANDRA-7560)
 * Track max/min timestamps for range tombstones (CASSANDRA-7647)
 * Fix NPE when listing saved caches dir (CASSANDRA-7632)
 * Fix sstableloader unable to connect encrypted node (CASSANDRA-7585)
Merged from 1.2:
 * Clone token map outside of hot gossip loops (CASSANDRA-7758)
 * Add stop method to EmbeddedCassandraService (CASSANDRA-7595)
 * Support connecting to ipv6 jmx with nodetool (CASSANDRA-7669)
 * Set gc_grace_seconds to seven days for system schema tables (CASSANDRA-7668)
 * SimpleSeedProvider no longer caches seeds forever (CASSANDRA-7663)
 * Set correct stream ID on responses when non-Exception Throwables
   are thrown while handling native protocol messages (CASSANDRA-7470)
 * Fix row size miscalculation in LazilyCompactedRow (CASSANDRA-7543)
 * Fix race in background compaction check (CASSANDRA-7745)
 * Don't clear out range tombstones during compaction (CASSANDRA-7808)


2.1.0-rc1
 * Revert flush directory (CASSANDRA-6357)
 * More efficient executor service for fast operations (CASSANDRA-4718)
 * Move less common tools into a new cassandra-tools package (CASSANDRA-7160)
 * Support more concurrent requests in native protocol (CASSANDRA-7231)
 * Add tab-completion to debian nodetool packaging (CASSANDRA-6421)
 * Change concurrent_compactors defaults (CASSANDRA-7139)
 * Add PowerShell Windows launch scripts (CASSANDRA-7001)
 * Make commitlog archive+restore more robust (CASSANDRA-6974)
 * Fix marking commitlogsegments clean (CASSANDRA-6959)
 * Add snapshot "manifest" describing files included (CASSANDRA-6326)
 * Parallel streaming for sstableloader (CASSANDRA-3668)
 * Fix bugs in supercolumns handling (CASSANDRA-7138)
 * Fix ClassClassException on composite dense tables (CASSANDRA-7112)
 * Cleanup and optimize collation and slice iterators (CASSANDRA-7107)
 * Upgrade NBHM lib (CASSANDRA-7128)
 * Optimize netty server (CASSANDRA-6861)
 * Fix repair hang when given CF does not exist (CASSANDRA-7189)
 * Allow c* to be shutdown in an embedded mode (CASSANDRA-5635)
 * Add server side batching to native transport (CASSANDRA-5663)
 * Make batchlog replay asynchronous (CASSANDRA-6134)
 * remove unused classes (CASSANDRA-7197)
 * Limit user types to the keyspace they are defined in (CASSANDRA-6643)
 * Add validate method to CollectionType (CASSANDRA-7208)
 * New serialization format for UDT values (CASSANDRA-7209, CASSANDRA-7261)
 * Fix nodetool netstats (CASSANDRA-7270)
 * Fix potential ClassCastException in HintedHandoffManager (CASSANDRA-7284)
 * Use prepared statements internally (CASSANDRA-6975)
 * Fix broken paging state with prepared statement (CASSANDRA-7120)
 * Fix IllegalArgumentException in CqlStorage (CASSANDRA-7287)
 * Allow nulls/non-existant fields in UDT (CASSANDRA-7206)
 * Add Thrift MultiSliceRequest (CASSANDRA-6757, CASSANDRA-7027)
 * Handle overlapping MultiSlices (CASSANDRA-7279)
 * Fix DataOutputTest on Windows (CASSANDRA-7265)
 * Embedded sets in user defined data-types are not updating (CASSANDRA-7267)
 * Add tuple type to CQL/native protocol (CASSANDRA-7248)
 * Fix CqlPagingRecordReader on tables with few rows (CASSANDRA-7322)
Merged from 2.0:
 * Copy compaction options to make sure they are reloaded (CASSANDRA-7290)
 * Add option to do more aggressive tombstone compactions (CASSANDRA-6563)
 * Don't try to compact already-compacting files in HHOM (CASSANDRA-7288)
 * Always reallocate buffers in HSHA (CASSANDRA-6285)
 * (Hadoop) support authentication in CqlRecordReader (CASSANDRA-7221)
 * (Hadoop) Close java driver Cluster in CQLRR.close (CASSANDRA-7228)
 * Warn when 'USING TIMESTAMP' is used on a CAS BATCH (CASSANDRA-7067)
 * return all cpu values from BackgroundActivityMonitor.readAndCompute (CASSANDRA-7183)
 * Correctly delete scheduled range xfers (CASSANDRA-7143)
 * return all cpu values from BackgroundActivityMonitor.readAndCompute (CASSANDRA-7183)
 * reduce garbage creation in calculatePendingRanges (CASSANDRA-7191)
 * fix c* launch issues on Russian os's due to output of linux 'free' cmd (CASSANDRA-6162)
 * Fix disabling autocompaction (CASSANDRA-7187)
 * Fix potential NumberFormatException when deserializing IntegerType (CASSANDRA-7088)
 * cqlsh can't tab-complete disabling compaction (CASSANDRA-7185)
 * cqlsh: Accept and execute CQL statement(s) from command-line parameter (CASSANDRA-7172)
 * Fix IllegalStateException in CqlPagingRecordReader (CASSANDRA-7198)
 * Fix the InvertedIndex trigger example (CASSANDRA-7211)
 * Add --resolve-ip option to 'nodetool ring' (CASSANDRA-7210)
 * reduce garbage on codec flag deserialization (CASSANDRA-7244)
 * Fix duplicated error messages on directory creation error at startup (CASSANDRA-5818)
 * Proper null handle for IF with map element access (CASSANDRA-7155)
 * Improve compaction visibility (CASSANDRA-7242)
 * Correctly delete scheduled range xfers (CASSANDRA-7143)
 * Make batchlog replica selection rack-aware (CASSANDRA-6551)
 * Fix CFMetaData#getColumnDefinitionFromColumnName() (CASSANDRA-7074)
 * Fix writetime/ttl functions for static columns (CASSANDRA-7081)
 * Suggest CTRL-C or semicolon after three blank lines in cqlsh (CASSANDRA-7142)
 * Fix 2ndary index queries with DESC clustering order (CASSANDRA-6950)
 * Invalid key cache entries on DROP (CASSANDRA-6525)
 * Fix flapping RecoveryManagerTest (CASSANDRA-7084)
 * Add missing iso8601 patterns for date strings (CASSANDRA-6973)
 * Support selecting multiple rows in a partition using IN (CASSANDRA-6875)
 * Add authentication support to shuffle (CASSANDRA-6484)
 * Swap local and global default read repair chances (CASSANDRA-7320)
 * Add conditional CREATE/DROP USER support (CASSANDRA-7264)
 * Cqlsh counts non-empty lines for "Blank lines" warning (CASSANDRA-7325)
Merged from 1.2:
 * Add Cloudstack snitch (CASSANDRA-7147)
 * Update system.peers correctly when relocating tokens (CASSANDRA-7126)
 * Add Google Compute Engine snitch (CASSANDRA-7132)
 * remove duplicate query for local tokens (CASSANDRA-7182)
 * exit CQLSH with error status code if script fails (CASSANDRA-6344)
 * Fix bug with some IN queries missig results (CASSANDRA-7105)
 * Fix availability validation for LOCAL_ONE CL (CASSANDRA-7319)
 * Hint streaming can cause decommission to fail (CASSANDRA-7219)


2.1.0-beta2
 * Increase default CL space to 8GB (CASSANDRA-7031)
 * Add range tombstones to read repair digests (CASSANDRA-6863)
 * Fix BTree.clear for large updates (CASSANDRA-6943)
 * Fail write instead of logging a warning when unable to append to CL
   (CASSANDRA-6764)
 * Eliminate possibility of CL segment appearing twice in active list
   (CASSANDRA-6557)
 * Apply DONTNEED fadvise to commitlog segments (CASSANDRA-6759)
 * Switch CRC component to Adler and include it for compressed sstables
   (CASSANDRA-4165)
 * Allow cassandra-stress to set compaction strategy options (CASSANDRA-6451)
 * Add broadcast_rpc_address option to cassandra.yaml (CASSANDRA-5899)
 * Auto reload GossipingPropertyFileSnitch config (CASSANDRA-5897)
 * Fix overflow of memtable_total_space_in_mb (CASSANDRA-6573)
 * Fix ABTC NPE and apply update function correctly (CASSANDRA-6692)
 * Allow nodetool to use a file or prompt for password (CASSANDRA-6660)
 * Fix AIOOBE when concurrently accessing ABSC (CASSANDRA-6742)
 * Fix assertion error in ALTER TYPE RENAME (CASSANDRA-6705)
 * Scrub should not always clear out repaired status (CASSANDRA-5351)
 * Improve handling of range tombstone for wide partitions (CASSANDRA-6446)
 * Fix ClassCastException for compact table with composites (CASSANDRA-6738)
 * Fix potentially repairing with wrong nodes (CASSANDRA-6808)
 * Change caching option syntax (CASSANDRA-6745)
 * Fix stress to do proper counter reads (CASSANDRA-6835)
 * Fix help message for stress counter_write (CASSANDRA-6824)
 * Fix stress smart Thrift client to pick servers correctly (CASSANDRA-6848)
 * Add logging levels (minimal, normal or verbose) to stress tool (CASSANDRA-6849)
 * Fix race condition in Batch CLE (CASSANDRA-6860)
 * Improve cleanup/scrub/upgradesstables failure handling (CASSANDRA-6774)
 * ByteBuffer write() methods for serializing sstables (CASSANDRA-6781)
 * Proper compare function for CollectionType (CASSANDRA-6783)
 * Update native server to Netty 4 (CASSANDRA-6236)
 * Fix off-by-one error in stress (CASSANDRA-6883)
 * Make OpOrder AutoCloseable (CASSANDRA-6901)
 * Remove sync repair JMX interface (CASSANDRA-6900)
 * Add multiple memory allocation options for memtables (CASSANDRA-6689, 6694)
 * Remove adjusted op rate from stress output (CASSANDRA-6921)
 * Add optimized CF.hasColumns() implementations (CASSANDRA-6941)
 * Serialize batchlog mutations with the version of the target node
   (CASSANDRA-6931)
 * Optimize CounterColumn#reconcile() (CASSANDRA-6953)
 * Properly remove 1.2 sstable support in 2.1 (CASSANDRA-6869)
 * Lock counter cells, not partitions (CASSANDRA-6880)
 * Track presence of legacy counter shards in sstables (CASSANDRA-6888)
 * Ensure safe resource cleanup when replacing sstables (CASSANDRA-6912)
 * Add failure handler to async callback (CASSANDRA-6747)
 * Fix AE when closing SSTable without releasing reference (CASSANDRA-7000)
 * Clean up IndexInfo on keyspace/table drops (CASSANDRA-6924)
 * Only snapshot relative SSTables when sequential repair (CASSANDRA-7024)
 * Require nodetool rebuild_index to specify index names (CASSANDRA-7038)
 * fix cassandra stress errors on reads with native protocol (CASSANDRA-7033)
 * Use OpOrder to guard sstable references for reads (CASSANDRA-6919)
 * Preemptive opening of compaction result (CASSANDRA-6916)
 * Multi-threaded scrub/cleanup/upgradesstables (CASSANDRA-5547)
 * Optimize cellname comparison (CASSANDRA-6934)
 * Native protocol v3 (CASSANDRA-6855)
 * Optimize Cell liveness checks and clean up Cell (CASSANDRA-7119)
 * Support consistent range movements (CASSANDRA-2434)
 * Display min timestamp in sstablemetadata viewer (CASSANDRA-6767)
Merged from 2.0:
 * Avoid race-prone second "scrub" of system keyspace (CASSANDRA-6797)
 * Pool CqlRecordWriter clients by inetaddress rather than Range
   (CASSANDRA-6665)
 * Fix compaction_history timestamps (CASSANDRA-6784)
 * Compare scores of full replica ordering in DES (CASSANDRA-6683)
 * fix CME in SessionInfo updateProgress affecting netstats (CASSANDRA-6577)
 * Allow repairing between specific replicas (CASSANDRA-6440)
 * Allow per-dc enabling of hints (CASSANDRA-6157)
 * Add compatibility for Hadoop 0.2.x (CASSANDRA-5201)
 * Fix EstimatedHistogram races (CASSANDRA-6682)
 * Failure detector correctly converts initial value to nanos (CASSANDRA-6658)
 * Add nodetool taketoken to relocate vnodes (CASSANDRA-4445)
 * Expose bulk loading progress over JMX (CASSANDRA-4757)
 * Correctly handle null with IF conditions and TTL (CASSANDRA-6623)
 * Account for range/row tombstones in tombstone drop
   time histogram (CASSANDRA-6522)
 * Stop CommitLogSegment.close() from calling sync() (CASSANDRA-6652)
 * Make commitlog failure handling configurable (CASSANDRA-6364)
 * Avoid overlaps in LCS (CASSANDRA-6688)
 * Improve support for paginating over composites (CASSANDRA-4851)
 * Fix count(*) queries in a mixed cluster (CASSANDRA-6707)
 * Improve repair tasks(snapshot, differencing) concurrency (CASSANDRA-6566)
 * Fix replaying pre-2.0 commit logs (CASSANDRA-6714)
 * Add static columns to CQL3 (CASSANDRA-6561)
 * Optimize single partition batch statements (CASSANDRA-6737)
 * Disallow post-query re-ordering when paging (CASSANDRA-6722)
 * Fix potential paging bug with deleted columns (CASSANDRA-6748)
 * Fix NPE on BulkLoader caused by losing StreamEvent (CASSANDRA-6636)
 * Fix truncating compression metadata (CASSANDRA-6791)
 * Add CMSClassUnloadingEnabled JVM option (CASSANDRA-6541)
 * Catch memtable flush exceptions during shutdown (CASSANDRA-6735)
 * Fix upgradesstables NPE for non-CF-based indexes (CASSANDRA-6645)
 * Fix UPDATE updating PRIMARY KEY columns implicitly (CASSANDRA-6782)
 * Fix IllegalArgumentException when updating from 1.2 with SuperColumns
   (CASSANDRA-6733)
 * FBUtilities.singleton() should use the CF comparator (CASSANDRA-6778)
 * Fix CQLSStableWriter.addRow(Map<String, Object>) (CASSANDRA-6526)
 * Fix HSHA server introducing corrupt data (CASSANDRA-6285)
 * Fix CAS conditions for COMPACT STORAGE tables (CASSANDRA-6813)
 * Starting threads in OutboundTcpConnectionPool constructor causes race conditions (CASSANDRA-7177)
 * Allow overriding cassandra-rackdc.properties file (CASSANDRA-7072)
 * Set JMX RMI port to 7199 (CASSANDRA-7087)
 * Use LOCAL_QUORUM for data reads at LOCAL_SERIAL (CASSANDRA-6939)
 * Log a warning for large batches (CASSANDRA-6487)
 * Put nodes in hibernate when join_ring is false (CASSANDRA-6961)
 * Avoid early loading of non-system keyspaces before compaction-leftovers
   cleanup at startup (CASSANDRA-6913)
 * Restrict Windows to parallel repairs (CASSANDRA-6907)
 * (Hadoop) Allow manually specifying start/end tokens in CFIF (CASSANDRA-6436)
 * Fix NPE in MeteredFlusher (CASSANDRA-6820)
 * Fix race processing range scan responses (CASSANDRA-6820)
 * Allow deleting snapshots from dropped keyspaces (CASSANDRA-6821)
 * Add uuid() function (CASSANDRA-6473)
 * Omit tombstones from schema digests (CASSANDRA-6862)
 * Include correct consistencyLevel in LWT timeout (CASSANDRA-6884)
 * Lower chances for losing new SSTables during nodetool refresh and
   ColumnFamilyStore.loadNewSSTables (CASSANDRA-6514)
 * Add support for DELETE ... IF EXISTS to CQL3 (CASSANDRA-5708)
 * Update hadoop_cql3_word_count example (CASSANDRA-6793)
 * Fix handling of RejectedExecution in sync Thrift server (CASSANDRA-6788)
 * Log more information when exceeding tombstone_warn_threshold (CASSANDRA-6865)
 * Fix truncate to not abort due to unreachable fat clients (CASSANDRA-6864)
 * Fix schema concurrency exceptions (CASSANDRA-6841)
 * Fix leaking validator FH in StreamWriter (CASSANDRA-6832)
 * Fix saving triggers to schema (CASSANDRA-6789)
 * Fix trigger mutations when base mutation list is immutable (CASSANDRA-6790)
 * Fix accounting in FileCacheService to allow re-using RAR (CASSANDRA-6838)
 * Fix static counter columns (CASSANDRA-6827)
 * Restore expiring->deleted (cell) compaction optimization (CASSANDRA-6844)
 * Fix CompactionManager.needsCleanup (CASSANDRA-6845)
 * Correctly compare BooleanType values other than 0 and 1 (CASSANDRA-6779)
 * Read message id as string from earlier versions (CASSANDRA-6840)
 * Properly use the Paxos consistency for (non-protocol) batch (CASSANDRA-6837)
 * Add paranoid disk failure option (CASSANDRA-6646)
 * Improve PerRowSecondaryIndex performance (CASSANDRA-6876)
 * Extend triggers to support CAS updates (CASSANDRA-6882)
 * Static columns with IF NOT EXISTS don't always work as expected (CASSANDRA-6873)
 * Fix paging with SELECT DISTINCT (CASSANDRA-6857)
 * Fix UnsupportedOperationException on CAS timeout (CASSANDRA-6923)
 * Improve MeteredFlusher handling of MF-unaffected column families
   (CASSANDRA-6867)
 * Add CqlRecordReader using native pagination (CASSANDRA-6311)
 * Add QueryHandler interface (CASSANDRA-6659)
 * Track liveRatio per-memtable, not per-CF (CASSANDRA-6945)
 * Make sure upgradesstables keeps sstable level (CASSANDRA-6958)
 * Fix LIMIT with static columns (CASSANDRA-6956)
 * Fix clash with CQL column name in thrift validation (CASSANDRA-6892)
 * Fix error with super columns in mixed 1.2-2.0 clusters (CASSANDRA-6966)
 * Fix bad skip of sstables on slice query with composite start/finish (CASSANDRA-6825)
 * Fix unintended update with conditional statement (CASSANDRA-6893)
 * Fix map element access in IF (CASSANDRA-6914)
 * Avoid costly range calculations for range queries on system keyspaces
   (CASSANDRA-6906)
 * Fix SSTable not released if stream session fails (CASSANDRA-6818)
 * Avoid build failure due to ANTLR timeout (CASSANDRA-6991)
 * Queries on compact tables can return more rows that requested (CASSANDRA-7052)
 * USING TIMESTAMP for batches does not work (CASSANDRA-7053)
 * Fix performance regression from CASSANDRA-5614 (CASSANDRA-6949)
 * Ensure that batchlog and hint timeouts do not produce hints (CASSANDRA-7058)
 * Merge groupable mutations in TriggerExecutor#execute() (CASSANDRA-7047)
 * Plug holes in resource release when wiring up StreamSession (CASSANDRA-7073)
 * Re-add parameter columns to tracing session (CASSANDRA-6942)
 * Preserves CQL metadata when updating table from thrift (CASSANDRA-6831)
Merged from 1.2:
 * Fix nodetool display with vnodes (CASSANDRA-7082)
 * Add UNLOGGED, COUNTER options to BATCH documentation (CASSANDRA-6816)
 * add extra SSL cipher suites (CASSANDRA-6613)
 * fix nodetool getsstables for blob PK (CASSANDRA-6803)
 * Fix BatchlogManager#deleteBatch() use of millisecond timestamps
   (CASSANDRA-6822)
 * Continue assassinating even if the endpoint vanishes (CASSANDRA-6787)
 * Schedule schema pulls on change (CASSANDRA-6971)
 * Non-droppable verbs shouldn't be dropped from OTC (CASSANDRA-6980)
 * Shutdown batchlog executor in SS#drain() (CASSANDRA-7025)
 * Fix batchlog to account for CF truncation records (CASSANDRA-6999)
 * Fix CQLSH parsing of functions and BLOB literals (CASSANDRA-7018)
 * Properly load trustore in the native protocol (CASSANDRA-6847)
 * Always clean up references in SerializingCache (CASSANDRA-6994)
 * Don't shut MessagingService down when replacing a node (CASSANDRA-6476)
 * fix npe when doing -Dcassandra.fd_initial_value_ms (CASSANDRA-6751)


2.1.0-beta1
 * Add flush directory distinct from compaction directories (CASSANDRA-6357)
 * Require JNA by default (CASSANDRA-6575)
 * add listsnapshots command to nodetool (CASSANDRA-5742)
 * Introduce AtomicBTreeColumns (CASSANDRA-6271, 6692)
 * Multithreaded commitlog (CASSANDRA-3578)
 * allocate fixed index summary memory pool and resample cold index summaries
   to use less memory (CASSANDRA-5519)
 * Removed multithreaded compaction (CASSANDRA-6142)
 * Parallelize fetching rows for low-cardinality indexes (CASSANDRA-1337)
 * change logging from log4j to logback (CASSANDRA-5883)
 * switch to LZ4 compression for internode communication (CASSANDRA-5887)
 * Stop using Thrift-generated Index* classes internally (CASSANDRA-5971)
 * Remove 1.2 network compatibility code (CASSANDRA-5960)
 * Remove leveled json manifest migration code (CASSANDRA-5996)
 * Remove CFDefinition (CASSANDRA-6253)
 * Use AtomicIntegerFieldUpdater in RefCountedMemory (CASSANDRA-6278)
 * User-defined types for CQL3 (CASSANDRA-5590)
 * Use of o.a.c.metrics in nodetool (CASSANDRA-5871, 6406)
 * Batch read from OTC's queue and cleanup (CASSANDRA-1632)
 * Secondary index support for collections (CASSANDRA-4511, 6383)
 * SSTable metadata(Stats.db) format change (CASSANDRA-6356)
 * Push composites support in the storage engine
   (CASSANDRA-5417, CASSANDRA-6520)
 * Add snapshot space used to cfstats (CASSANDRA-6231)
 * Add cardinality estimator for key count estimation (CASSANDRA-5906)
 * CF id is changed to be non-deterministic. Data dir/key cache are created
   uniquely for CF id (CASSANDRA-5202)
 * New counters implementation (CASSANDRA-6504)
 * Replace UnsortedColumns, EmptyColumns, TreeMapBackedSortedColumns with new
   ArrayBackedSortedColumns (CASSANDRA-6630, CASSANDRA-6662, CASSANDRA-6690)
 * Add option to use row cache with a given amount of rows (CASSANDRA-5357)
 * Avoid repairing already repaired data (CASSANDRA-5351)
 * Reject counter updates with USING TTL/TIMESTAMP (CASSANDRA-6649)
 * Replace index_interval with min/max_index_interval (CASSANDRA-6379)
 * Lift limitation that order by columns must be selected for IN queries (CASSANDRA-4911)


2.0.5
 * Reduce garbage generated by bloom filter lookups (CASSANDRA-6609)
 * Add ks.cf names to tombstone logging (CASSANDRA-6597)
 * Use LOCAL_QUORUM for LWT operations at LOCAL_SERIAL (CASSANDRA-6495)
 * Wait for gossip to settle before accepting client connections (CASSANDRA-4288)
 * Delete unfinished compaction incrementally (CASSANDRA-6086)
 * Allow specifying custom secondary index options in CQL3 (CASSANDRA-6480)
 * Improve replica pinning for cache efficiency in DES (CASSANDRA-6485)
 * Fix LOCAL_SERIAL from thrift (CASSANDRA-6584)
 * Don't special case received counts in CAS timeout exceptions (CASSANDRA-6595)
 * Add support for 2.1 global counter shards (CASSANDRA-6505)
 * Fix NPE when streaming connection is not yet established (CASSANDRA-6210)
 * Avoid rare duplicate read repair triggering (CASSANDRA-6606)
 * Fix paging discardFirst (CASSANDRA-6555)
 * Fix ArrayIndexOutOfBoundsException in 2ndary index query (CASSANDRA-6470)
 * Release sstables upon rebuilding 2i (CASSANDRA-6635)
 * Add AbstractCompactionStrategy.startup() method (CASSANDRA-6637)
 * SSTableScanner may skip rows during cleanup (CASSANDRA-6638)
 * sstables from stalled repair sessions can resurrect deleted data (CASSANDRA-6503)
 * Switch stress to use ITransportFactory (CASSANDRA-6641)
 * Fix IllegalArgumentException during prepare (CASSANDRA-6592)
 * Fix possible loss of 2ndary index entries during compaction (CASSANDRA-6517)
 * Fix direct Memory on architectures that do not support unaligned long access
   (CASSANDRA-6628)
 * Let scrub optionally skip broken counter partitions (CASSANDRA-5930)
Merged from 1.2:
 * fsync compression metadata (CASSANDRA-6531)
 * Validate CF existence on execution for prepared statement (CASSANDRA-6535)
 * Add ability to throttle batchlog replay (CASSANDRA-6550)
 * Fix executing LOCAL_QUORUM with SimpleStrategy (CASSANDRA-6545)
 * Avoid StackOverflow when using large IN queries (CASSANDRA-6567)
 * Nodetool upgradesstables includes secondary indexes (CASSANDRA-6598)
 * Paginate batchlog replay (CASSANDRA-6569)
 * skip blocking on streaming during drain (CASSANDRA-6603)
 * Improve error message when schema doesn't match loaded sstable (CASSANDRA-6262)
 * Add properties to adjust FD initial value and max interval (CASSANDRA-4375)
 * Fix preparing with batch and delete from collection (CASSANDRA-6607)
 * Fix ABSC reverse iterator's remove() method (CASSANDRA-6629)
 * Handle host ID conflicts properly (CASSANDRA-6615)
 * Move handling of migration event source to solve bootstrap race. (CASSANDRA-6648)
 * Make sure compaction throughput value doesn't overflow with int math (CASSANDRA-6647)


2.0.4
 * Allow removing snapshots of no-longer-existing CFs (CASSANDRA-6418)
 * add StorageService.stopDaemon() (CASSANDRA-4268)
 * add IRE for invalid CF supplied to get_count (CASSANDRA-5701)
 * add client encryption support to sstableloader (CASSANDRA-6378)
 * Fix accept() loop for SSL sockets post-shutdown (CASSANDRA-6468)
 * Fix size-tiered compaction in LCS L0 (CASSANDRA-6496)
 * Fix assertion failure in filterColdSSTables (CASSANDRA-6483)
 * Fix row tombstones in larger-than-memory compactions (CASSANDRA-6008)
 * Fix cleanup ClassCastException (CASSANDRA-6462)
 * Reduce gossip memory use by interning VersionedValue strings (CASSANDRA-6410)
 * Allow specifying datacenters to participate in a repair (CASSANDRA-6218)
 * Fix divide-by-zero in PCI (CASSANDRA-6403)
 * Fix setting last compacted key in the wrong level for LCS (CASSANDRA-6284)
 * Add millisecond precision formats to the timestamp parser (CASSANDRA-6395)
 * Expose a total memtable size metric for a CF (CASSANDRA-6391)
 * cqlsh: handle symlinks properly (CASSANDRA-6425)
 * Fix potential infinite loop when paging query with IN (CASSANDRA-6464)
 * Fix assertion error in AbstractQueryPager.discardFirst (CASSANDRA-6447)
 * Fix streaming older SSTable yields unnecessary tombstones (CASSANDRA-6527)
Merged from 1.2:
 * Improved error message on bad properties in DDL queries (CASSANDRA-6453)
 * Randomize batchlog candidates selection (CASSANDRA-6481)
 * Fix thundering herd on endpoint cache invalidation (CASSANDRA-6345, 6485)
 * Improve batchlog write performance with vnodes (CASSANDRA-6488)
 * cqlsh: quote single quotes in strings inside collections (CASSANDRA-6172)
 * Improve gossip performance for typical messages (CASSANDRA-6409)
 * Throw IRE if a prepared statement has more markers than supported
   (CASSANDRA-5598)
 * Expose Thread metrics for the native protocol server (CASSANDRA-6234)
 * Change snapshot response message verb to INTERNAL to avoid dropping it
   (CASSANDRA-6415)
 * Warn when collection read has > 65K elements (CASSANDRA-5428)
 * Fix cache persistence when both row and key cache are enabled
   (CASSANDRA-6413)
 * (Hadoop) add describe_local_ring (CASSANDRA-6268)
 * Fix handling of concurrent directory creation failure (CASSANDRA-6459)
 * Allow executing CREATE statements multiple times (CASSANDRA-6471)
 * Don't send confusing info with timeouts (CASSANDRA-6491)
 * Don't resubmit counter mutation runnables internally (CASSANDRA-6427)
 * Don't drop local mutations without a hint (CASSANDRA-6510)
 * Don't allow null max_hint_window_in_ms (CASSANDRA-6419)
 * Validate SliceRange start and finish lengths (CASSANDRA-6521)


2.0.3
 * Fix FD leak on slice read path (CASSANDRA-6275)
 * Cancel read meter task when closing SSTR (CASSANDRA-6358)
 * free off-heap IndexSummary during bulk (CASSANDRA-6359)
 * Recover from IOException in accept() thread (CASSANDRA-6349)
 * Improve Gossip tolerance of abnormally slow tasks (CASSANDRA-6338)
 * Fix trying to hint timed out counter writes (CASSANDRA-6322)
 * Allow restoring specific columnfamilies from archived CL (CASSANDRA-4809)
 * Avoid flushing compaction_history after each operation (CASSANDRA-6287)
 * Fix repair assertion error when tombstones expire (CASSANDRA-6277)
 * Skip loading corrupt key cache (CASSANDRA-6260)
 * Fixes for compacting larger-than-memory rows (CASSANDRA-6274)
 * Compact hottest sstables first and optionally omit coldest from
   compaction entirely (CASSANDRA-6109)
 * Fix modifying column_metadata from thrift (CASSANDRA-6182)
 * cqlsh: fix LIST USERS output (CASSANDRA-6242)
 * Add IRequestSink interface (CASSANDRA-6248)
 * Update memtable size while flushing (CASSANDRA-6249)
 * Provide hooks around CQL2/CQL3 statement execution (CASSANDRA-6252)
 * Require Permission.SELECT for CAS updates (CASSANDRA-6247)
 * New CQL-aware SSTableWriter (CASSANDRA-5894)
 * Reject CAS operation when the protocol v1 is used (CASSANDRA-6270)
 * Correctly throw error when frame too large (CASSANDRA-5981)
 * Fix serialization bug in PagedRange with 2ndary indexes (CASSANDRA-6299)
 * Fix CQL3 table validation in Thrift (CASSANDRA-6140)
 * Fix bug missing results with IN clauses (CASSANDRA-6327)
 * Fix paging with reversed slices (CASSANDRA-6343)
 * Set minTimestamp correctly to be able to drop expired sstables (CASSANDRA-6337)
 * Support NaN and Infinity as float literals (CASSANDRA-6003)
 * Remove RF from nodetool ring output (CASSANDRA-6289)
 * Fix attempting to flush empty rows (CASSANDRA-6374)
 * Fix potential out of bounds exception when paging (CASSANDRA-6333)
Merged from 1.2:
 * Optimize FD phi calculation (CASSANDRA-6386)
 * Improve initial FD phi estimate when starting up (CASSANDRA-6385)
 * Don't list CQL3 table in CLI describe even if named explicitely
   (CASSANDRA-5750)
 * Invalidate row cache when dropping CF (CASSANDRA-6351)
 * add non-jamm path for cached statements (CASSANDRA-6293)
 * add windows bat files for shell commands (CASSANDRA-6145)
 * Require logging in for Thrift CQL2/3 statement preparation (CASSANDRA-6254)
 * restrict max_num_tokens to 1536 (CASSANDRA-6267)
 * Nodetool gets default JMX port from cassandra-env.sh (CASSANDRA-6273)
 * make calculatePendingRanges asynchronous (CASSANDRA-6244)
 * Remove blocking flushes in gossip thread (CASSANDRA-6297)
 * Fix potential socket leak in connectionpool creation (CASSANDRA-6308)
 * Allow LOCAL_ONE/LOCAL_QUORUM to work with SimpleStrategy (CASSANDRA-6238)
 * cqlsh: handle 'null' as session duration (CASSANDRA-6317)
 * Fix json2sstable handling of range tombstones (CASSANDRA-6316)
 * Fix missing one row in reverse query (CASSANDRA-6330)
 * Fix reading expired row value from row cache (CASSANDRA-6325)
 * Fix AssertionError when doing set element deletion (CASSANDRA-6341)
 * Make CL code for the native protocol match the one in C* 2.0
   (CASSANDRA-6347)
 * Disallow altering CQL3 table from thrift (CASSANDRA-6370)
 * Fix size computation of prepared statement (CASSANDRA-6369)


2.0.2
 * Update FailureDetector to use nanontime (CASSANDRA-4925)
 * Fix FileCacheService regressions (CASSANDRA-6149)
 * Never return WriteTimeout for CL.ANY (CASSANDRA-6132)
 * Fix race conditions in bulk loader (CASSANDRA-6129)
 * Add configurable metrics reporting (CASSANDRA-4430)
 * drop queries exceeding a configurable number of tombstones (CASSANDRA-6117)
 * Track and persist sstable read activity (CASSANDRA-5515)
 * Fixes for speculative retry (CASSANDRA-5932, CASSANDRA-6194)
 * Improve memory usage of metadata min/max column names (CASSANDRA-6077)
 * Fix thrift validation refusing row markers on CQL3 tables (CASSANDRA-6081)
 * Fix insertion of collections with CAS (CASSANDRA-6069)
 * Correctly send metadata on SELECT COUNT (CASSANDRA-6080)
 * Track clients' remote addresses in ClientState (CASSANDRA-6070)
 * Create snapshot dir if it does not exist when migrating
   leveled manifest (CASSANDRA-6093)
 * make sequential nodetool repair the default (CASSANDRA-5950)
 * Add more hooks for compaction strategy implementations (CASSANDRA-6111)
 * Fix potential NPE on composite 2ndary indexes (CASSANDRA-6098)
 * Delete can potentially be skipped in batch (CASSANDRA-6115)
 * Allow alter keyspace on system_traces (CASSANDRA-6016)
 * Disallow empty column names in cql (CASSANDRA-6136)
 * Use Java7 file-handling APIs and fix file moving on Windows (CASSANDRA-5383)
 * Save compaction history to system keyspace (CASSANDRA-5078)
 * Fix NPE if StorageService.getOperationMode() is executed before full startup (CASSANDRA-6166)
 * CQL3: support pre-epoch longs for TimestampType (CASSANDRA-6212)
 * Add reloadtriggers command to nodetool (CASSANDRA-4949)
 * cqlsh: ignore empty 'value alias' in DESCRIBE (CASSANDRA-6139)
 * Fix sstable loader (CASSANDRA-6205)
 * Reject bootstrapping if the node already exists in gossip (CASSANDRA-5571)
 * Fix NPE while loading paxos state (CASSANDRA-6211)
 * cqlsh: add SHOW SESSION <tracing-session> command (CASSANDRA-6228)
Merged from 1.2:
 * (Hadoop) Require CFRR batchSize to be at least 2 (CASSANDRA-6114)
 * Add a warning for small LCS sstable size (CASSANDRA-6191)
 * Add ability to list specific KS/CF combinations in nodetool cfstats (CASSANDRA-4191)
 * Mark CF clean if a mutation raced the drop and got it marked dirty (CASSANDRA-5946)
 * Add a LOCAL_ONE consistency level (CASSANDRA-6202)
 * Limit CQL prepared statement cache by size instead of count (CASSANDRA-6107)
 * Tracing should log write failure rather than raw exceptions (CASSANDRA-6133)
 * lock access to TM.endpointToHostIdMap (CASSANDRA-6103)
 * Allow estimated memtable size to exceed slab allocator size (CASSANDRA-6078)
 * Start MeteredFlusher earlier to prevent OOM during CL replay (CASSANDRA-6087)
 * Avoid sending Truncate command to fat clients (CASSANDRA-6088)
 * Allow where clause conditions to be in parenthesis (CASSANDRA-6037)
 * Do not open non-ssl storage port if encryption option is all (CASSANDRA-3916)
 * Move batchlog replay to its own executor (CASSANDRA-6079)
 * Add tombstone debug threshold and histogram (CASSANDRA-6042, 6057)
 * Enable tcp keepalive on incoming connections (CASSANDRA-4053)
 * Fix fat client schema pull NPE (CASSANDRA-6089)
 * Fix memtable flushing for indexed tables (CASSANDRA-6112)
 * Fix skipping columns with multiple slices (CASSANDRA-6119)
 * Expose connected thrift + native client counts (CASSANDRA-5084)
 * Optimize auth setup (CASSANDRA-6122)
 * Trace index selection (CASSANDRA-6001)
 * Update sstablesPerReadHistogram to use biased sampling (CASSANDRA-6164)
 * Log UnknownColumnfamilyException when closing socket (CASSANDRA-5725)
 * Properly error out on CREATE INDEX for counters table (CASSANDRA-6160)
 * Handle JMX notification failure for repair (CASSANDRA-6097)
 * (Hadoop) Fetch no more than 128 splits in parallel (CASSANDRA-6169)
 * stress: add username/password authentication support (CASSANDRA-6068)
 * Fix indexed queries with row cache enabled on parent table (CASSANDRA-5732)
 * Fix compaction race during columnfamily drop (CASSANDRA-5957)
 * Fix validation of empty column names for compact tables (CASSANDRA-6152)
 * Skip replaying mutations that pass CRC but fail to deserialize (CASSANDRA-6183)
 * Rework token replacement to use replace_address (CASSANDRA-5916)
 * Fix altering column types (CASSANDRA-6185)
 * cqlsh: fix CREATE/ALTER WITH completion (CASSANDRA-6196)
 * add windows bat files for shell commands (CASSANDRA-6145)
 * Fix potential stack overflow during range tombstones insertion (CASSANDRA-6181)
 * (Hadoop) Make LOCAL_ONE the default consistency level (CASSANDRA-6214)


2.0.1
 * Fix bug that could allow reading deleted data temporarily (CASSANDRA-6025)
 * Improve memory use defaults (CASSANDRA-6059)
 * Make ThriftServer more easlly extensible (CASSANDRA-6058)
 * Remove Hadoop dependency from ITransportFactory (CASSANDRA-6062)
 * add file_cache_size_in_mb setting (CASSANDRA-5661)
 * Improve error message when yaml contains invalid properties (CASSANDRA-5958)
 * Improve leveled compaction's ability to find non-overlapping L0 compactions
   to work on concurrently (CASSANDRA-5921)
 * Notify indexer of columns shadowed by range tombstones (CASSANDRA-5614)
 * Log Merkle tree stats (CASSANDRA-2698)
 * Switch from crc32 to adler32 for compressed sstable checksums (CASSANDRA-5862)
 * Improve offheap memcpy performance (CASSANDRA-5884)
 * Use a range aware scanner for cleanup (CASSANDRA-2524)
 * Cleanup doesn't need to inspect sstables that contain only local data
   (CASSANDRA-5722)
 * Add ability for CQL3 to list partition keys (CASSANDRA-4536)
 * Improve native protocol serialization (CASSANDRA-5664)
 * Upgrade Thrift to 0.9.1 (CASSANDRA-5923)
 * Require superuser status for adding triggers (CASSANDRA-5963)
 * Make standalone scrubber handle old and new style leveled manifest
   (CASSANDRA-6005)
 * Fix paxos bugs (CASSANDRA-6012, 6013, 6023)
 * Fix paged ranges with multiple replicas (CASSANDRA-6004)
 * Fix potential AssertionError during tracing (CASSANDRA-6041)
 * Fix NPE in sstablesplit (CASSANDRA-6027)
 * Migrate pre-2.0 key/value/column aliases to system.schema_columns
   (CASSANDRA-6009)
 * Paging filter empty rows too agressively (CASSANDRA-6040)
 * Support variadic parameters for IN clauses (CASSANDRA-4210)
 * cqlsh: return the result of CAS writes (CASSANDRA-5796)
 * Fix validation of IN clauses with 2ndary indexes (CASSANDRA-6050)
 * Support named bind variables in CQL (CASSANDRA-6033)
Merged from 1.2:
 * Allow cache-keys-to-save to be set at runtime (CASSANDRA-5980)
 * Avoid second-guessing out-of-space state (CASSANDRA-5605)
 * Tuning knobs for dealing with large blobs and many CFs (CASSANDRA-5982)
 * (Hadoop) Fix CQLRW for thrift tables (CASSANDRA-6002)
 * Fix possible divide-by-zero in HHOM (CASSANDRA-5990)
 * Allow local batchlog writes for CL.ANY (CASSANDRA-5967)
 * Upgrade metrics-core to version 2.2.0 (CASSANDRA-5947)
 * Fix CqlRecordWriter with composite keys (CASSANDRA-5949)
 * Add snitch, schema version, cluster, partitioner to JMX (CASSANDRA-5881)
 * Allow disabling SlabAllocator (CASSANDRA-5935)
 * Make user-defined compaction JMX blocking (CASSANDRA-4952)
 * Fix streaming does not transfer wrapped range (CASSANDRA-5948)
 * Fix loading index summary containing empty key (CASSANDRA-5965)
 * Correctly handle limits in CompositesSearcher (CASSANDRA-5975)
 * Pig: handle CQL collections (CASSANDRA-5867)
 * Pass the updated cf to the PRSI index() method (CASSANDRA-5999)
 * Allow empty CQL3 batches (as no-op) (CASSANDRA-5994)
 * Support null in CQL3 functions (CASSANDRA-5910)
 * Replace the deprecated MapMaker with CacheLoader (CASSANDRA-6007)
 * Add SSTableDeletingNotification to DataTracker (CASSANDRA-6010)
 * Fix snapshots in use get deleted during snapshot repair (CASSANDRA-6011)
 * Move hints and exception count to o.a.c.metrics (CASSANDRA-6017)
 * Fix memory leak in snapshot repair (CASSANDRA-6047)
 * Fix sstable2sjon for CQL3 tables (CASSANDRA-5852)


2.0.0
 * Fix thrift validation when inserting into CQL3 tables (CASSANDRA-5138)
 * Fix periodic memtable flushing behavior with clean memtables (CASSANDRA-5931)
 * Fix dateOf() function for pre-2.0 timestamp columns (CASSANDRA-5928)
 * Fix SSTable unintentionally loads BF when opened for batch (CASSANDRA-5938)
 * Add stream session progress to JMX (CASSANDRA-4757)
 * Fix NPE during CAS operation (CASSANDRA-5925)
Merged from 1.2:
 * Fix getBloomFilterDiskSpaceUsed for AlwaysPresentFilter (CASSANDRA-5900)
 * Don't announce schema version until we've loaded the changes locally
   (CASSANDRA-5904)
 * Fix to support off heap bloom filters size greater than 2 GB (CASSANDRA-5903)
 * Properly handle parsing huge map and set literals (CASSANDRA-5893)


2.0.0-rc2
 * enable vnodes by default (CASSANDRA-5869)
 * fix CAS contention timeout (CASSANDRA-5830)
 * fix HsHa to respect max frame size (CASSANDRA-4573)
 * Fix (some) 2i on composite components omissions (CASSANDRA-5851)
 * cqlsh: add DESCRIBE FULL SCHEMA variant (CASSANDRA-5880)
Merged from 1.2:
 * Correctly validate sparse composite cells in scrub (CASSANDRA-5855)
 * Add KeyCacheHitRate metric to CF metrics (CASSANDRA-5868)
 * cqlsh: add support for multiline comments (CASSANDRA-5798)
 * Handle CQL3 SELECT duplicate IN restrictions on clustering columns
   (CASSANDRA-5856)


2.0.0-rc1
 * improve DecimalSerializer performance (CASSANDRA-5837)
 * fix potential spurious wakeup in AsyncOneResponse (CASSANDRA-5690)
 * fix schema-related trigger issues (CASSANDRA-5774)
 * Better validation when accessing CQL3 table from thrift (CASSANDRA-5138)
 * Fix assertion error during repair (CASSANDRA-5801)
 * Fix range tombstone bug (CASSANDRA-5805)
 * DC-local CAS (CASSANDRA-5797)
 * Add a native_protocol_version column to the system.local table (CASSANRDA-5819)
 * Use index_interval from cassandra.yaml when upgraded (CASSANDRA-5822)
 * Fix buffer underflow on socket close (CASSANDRA-5792)
Merged from 1.2:
 * Fix reading DeletionTime from 1.1-format sstables (CASSANDRA-5814)
 * cqlsh: add collections support to COPY (CASSANDRA-5698)
 * retry important messages for any IOException (CASSANDRA-5804)
 * Allow empty IN relations in SELECT/UPDATE/DELETE statements (CASSANDRA-5626)
 * cqlsh: fix crashing on Windows due to libedit detection (CASSANDRA-5812)
 * fix bulk-loading compressed sstables (CASSANDRA-5820)
 * (Hadoop) fix quoting in CqlPagingRecordReader and CqlRecordWriter
   (CASSANDRA-5824)
 * update default LCS sstable size to 160MB (CASSANDRA-5727)
 * Allow compacting 2Is via nodetool (CASSANDRA-5670)
 * Hex-encode non-String keys in OPP (CASSANDRA-5793)
 * nodetool history logging (CASSANDRA-5823)
 * (Hadoop) fix support for Thrift tables in CqlPagingRecordReader
   (CASSANDRA-5752)
 * add "all time blocked" to StatusLogger output (CASSANDRA-5825)
 * Future-proof inter-major-version schema migrations (CASSANDRA-5845)
 * (Hadoop) add CqlPagingRecordReader support for ReversedType in Thrift table
   (CASSANDRA-5718)
 * Add -no-snapshot option to scrub (CASSANDRA-5891)
 * Fix to support off heap bloom filters size greater than 2 GB (CASSANDRA-5903)
 * Properly handle parsing huge map and set literals (CASSANDRA-5893)
 * Fix LCS L0 compaction may overlap in L1 (CASSANDRA-5907)
 * New sstablesplit tool to split large sstables offline (CASSANDRA-4766)
 * Fix potential deadlock in native protocol server (CASSANDRA-5926)
 * Disallow incompatible type change in CQL3 (CASSANDRA-5882)
Merged from 1.1:
 * Correctly validate sparse composite cells in scrub (CASSANDRA-5855)


2.0.0-beta2
 * Replace countPendingHints with Hints Created metric (CASSANDRA-5746)
 * Allow nodetool with no args, and with help to run without a server (CASSANDRA-5734)
 * Cleanup AbstractType/TypeSerializer classes (CASSANDRA-5744)
 * Remove unimplemented cli option schema-mwt (CASSANDRA-5754)
 * Support range tombstones in thrift (CASSANDRA-5435)
 * Normalize table-manipulating CQL3 statements' class names (CASSANDRA-5759)
 * cqlsh: add missing table options to DESCRIBE output (CASSANDRA-5749)
 * Fix assertion error during repair (CASSANDRA-5757)
 * Fix bulkloader (CASSANDRA-5542)
 * Add LZ4 compression to the native protocol (CASSANDRA-5765)
 * Fix bugs in the native protocol v2 (CASSANDRA-5770)
 * CAS on 'primary key only' table (CASSANDRA-5715)
 * Support streaming SSTables of old versions (CASSANDRA-5772)
 * Always respect protocol version in native protocol (CASSANDRA-5778)
 * Fix ConcurrentModificationException during streaming (CASSANDRA-5782)
 * Update deletion timestamp in Commit#updatesWithPaxosTime (CASSANDRA-5787)
 * Thrift cas() method crashes if input columns are not sorted (CASSANDRA-5786)
 * Order columns names correctly when querying for CAS (CASSANDRA-5788)
 * Fix streaming retry (CASSANDRA-5775)
Merged from 1.2:
 * if no seeds can be a reached a node won't start in a ring by itself (CASSANDRA-5768)
 * add cassandra.unsafesystem property (CASSANDRA-5704)
 * (Hadoop) quote identifiers in CqlPagingRecordReader (CASSANDRA-5763)
 * Add replace_node functionality for vnodes (CASSANDRA-5337)
 * Add timeout events to query traces (CASSANDRA-5520)
 * Fix serialization of the LEFT gossip value (CASSANDRA-5696)
 * Pig: support for cql3 tables (CASSANDRA-5234)
 * Fix skipping range tombstones with reverse queries (CASSANDRA-5712)
 * Expire entries out of ThriftSessionManager (CASSANDRA-5719)
 * Don't keep ancestor information in memory (CASSANDRA-5342)
 * Expose native protocol server status in nodetool info (CASSANDRA-5735)
 * Fix pathetic performance of range tombstones (CASSANDRA-5677)
 * Fix querying with an empty (impossible) range (CASSANDRA-5573)
 * cqlsh: handle CUSTOM 2i in DESCRIBE output (CASSANDRA-5760)
 * Fix minor bug in Range.intersects(Bound) (CASSANDRA-5771)
 * cqlsh: handle disabled compression in DESCRIBE output (CASSANDRA-5766)
 * Ensure all UP events are notified on the native protocol (CASSANDRA-5769)
 * Fix formatting of sstable2json with multiple -k arguments (CASSANDRA-5781)
 * Don't rely on row marker for queries in general to hide lost markers
   after TTL expires (CASSANDRA-5762)
 * Sort nodetool help output (CASSANDRA-5776)
 * Fix column expiring during 2 phases compaction (CASSANDRA-5799)
 * now() is being rejected in INSERTs when inside collections (CASSANDRA-5795)


2.0.0-beta1
 * Add support for indexing clustered columns (CASSANDRA-5125)
 * Removed on-heap row cache (CASSANDRA-5348)
 * use nanotime consistently for node-local timeouts (CASSANDRA-5581)
 * Avoid unnecessary second pass on name-based queries (CASSANDRA-5577)
 * Experimental triggers (CASSANDRA-1311)
 * JEMalloc support for off-heap allocation (CASSANDRA-3997)
 * Single-pass compaction (CASSANDRA-4180)
 * Removed token range bisection (CASSANDRA-5518)
 * Removed compatibility with pre-1.2.5 sstables and network messages
   (CASSANDRA-5511)
 * removed PBSPredictor (CASSANDRA-5455)
 * CAS support (CASSANDRA-5062, 5441, 5442, 5443, 5619, 5667)
 * Leveled compaction performs size-tiered compactions in L0
   (CASSANDRA-5371, 5439)
 * Add yaml network topology snitch for mixed ec2/other envs (CASSANDRA-5339)
 * Log when a node is down longer than the hint window (CASSANDRA-4554)
 * Optimize tombstone creation for ExpiringColumns (CASSANDRA-4917)
 * Improve LeveledScanner work estimation (CASSANDRA-5250, 5407)
 * Replace compaction lock with runWithCompactionsDisabled (CASSANDRA-3430)
 * Change Message IDs to ints (CASSANDRA-5307)
 * Move sstable level information into the Stats component, removing the
   need for a separate Manifest file (CASSANDRA-4872)
 * avoid serializing to byte[] on commitlog append (CASSANDRA-5199)
 * make index_interval configurable per columnfamily (CASSANDRA-3961, CASSANDRA-5650)
 * add default_time_to_live (CASSANDRA-3974)
 * add memtable_flush_period_in_ms (CASSANDRA-4237)
 * replace supercolumns internally by composites (CASSANDRA-3237, 5123)
 * upgrade thrift to 0.9.0 (CASSANDRA-3719)
 * drop unnecessary keyspace parameter from user-defined compaction API
   (CASSANDRA-5139)
 * more robust solution to incomplete compactions + counters (CASSANDRA-5151)
 * Change order of directory searching for c*.in.sh (CASSANDRA-3983)
 * Add tool to reset SSTable compaction level for LCS (CASSANDRA-5271)
 * Allow custom configuration loader (CASSANDRA-5045)
 * Remove memory emergency pressure valve logic (CASSANDRA-3534)
 * Reduce request latency with eager retry (CASSANDRA-4705)
 * cqlsh: Remove ASSUME command (CASSANDRA-5331)
 * Rebuild BF when loading sstables if bloom_filter_fp_chance
   has changed since compaction (CASSANDRA-5015)
 * remove row-level bloom filters (CASSANDRA-4885)
 * Change Kernel Page Cache skipping into row preheating (disabled by default)
   (CASSANDRA-4937)
 * Improve repair by deciding on a gcBefore before sending
   out TreeRequests (CASSANDRA-4932)
 * Add an official way to disable compactions (CASSANDRA-5074)
 * Reenable ALTER TABLE DROP with new semantics (CASSANDRA-3919)
 * Add binary protocol versioning (CASSANDRA-5436)
 * Swap THshaServer for TThreadedSelectorServer (CASSANDRA-5530)
 * Add alias support to SELECT statement (CASSANDRA-5075)
 * Don't create empty RowMutations in CommitLogReplayer (CASSANDRA-5541)
 * Use range tombstones when dropping cfs/columns from schema (CASSANDRA-5579)
 * cqlsh: drop CQL2/CQL3-beta support (CASSANDRA-5585)
 * Track max/min column names in sstables to be able to optimize slice
   queries (CASSANDRA-5514, CASSANDRA-5595, CASSANDRA-5600)
 * Binary protocol: allow batching already prepared statements (CASSANDRA-4693)
 * Allow preparing timestamp, ttl and limit in CQL3 queries (CASSANDRA-4450)
 * Support native link w/o JNA in Java7 (CASSANDRA-3734)
 * Use SASL authentication in binary protocol v2 (CASSANDRA-5545)
 * Replace Thrift HsHa with LMAX Disruptor based implementation (CASSANDRA-5582)
 * cqlsh: Add row count to SELECT output (CASSANDRA-5636)
 * Include a timestamp with all read commands to determine column expiration
   (CASSANDRA-5149)
 * Streaming 2.0 (CASSANDRA-5286, 5699)
 * Conditional create/drop ks/table/index statements in CQL3 (CASSANDRA-2737)
 * more pre-table creation property validation (CASSANDRA-5693)
 * Redesign repair messages (CASSANDRA-5426)
 * Fix ALTER RENAME post-5125 (CASSANDRA-5702)
 * Disallow renaming a 2ndary indexed column (CASSANDRA-5705)
 * Rename Table to Keyspace (CASSANDRA-5613)
 * Ensure changing column_index_size_in_kb on different nodes don't corrupt the
   sstable (CASSANDRA-5454)
 * Move resultset type information into prepare, not execute (CASSANDRA-5649)
 * Auto paging in binary protocol (CASSANDRA-4415, 5714)
 * Don't tie client side use of AbstractType to JDBC (CASSANDRA-4495)
 * Adds new TimestampType to replace DateType (CASSANDRA-5723, CASSANDRA-5729)
Merged from 1.2:
 * make starting native protocol server idempotent (CASSANDRA-5728)
 * Fix loading key cache when a saved entry is no longer valid (CASSANDRA-5706)
 * Fix serialization of the LEFT gossip value (CASSANDRA-5696)
 * cqlsh: Don't show 'null' in place of empty values (CASSANDRA-5675)
 * Race condition in detecting version on a mixed 1.1/1.2 cluster
   (CASSANDRA-5692)
 * Fix skipping range tombstones with reverse queries (CASSANDRA-5712)
 * Expire entries out of ThriftSessionManager (CASSANRDA-5719)
 * Don't keep ancestor information in memory (CASSANDRA-5342)
 * cqlsh: fix handling of semicolons inside BATCH queries (CASSANDRA-5697)


1.2.6
 * Fix tracing when operation completes before all responses arrive
   (CASSANDRA-5668)
 * Fix cross-DC mutation forwarding (CASSANDRA-5632)
 * Reduce SSTableLoader memory usage (CASSANDRA-5555)
 * Scale hinted_handoff_throttle_in_kb to cluster size (CASSANDRA-5272)
 * (Hadoop) Add CQL3 input/output formats (CASSANDRA-4421, 5622)
 * (Hadoop) Fix InputKeyRange in CFIF (CASSANDRA-5536)
 * Fix dealing with ridiculously large max sstable sizes in LCS (CASSANDRA-5589)
 * Ignore pre-truncate hints (CASSANDRA-4655)
 * Move System.exit on OOM into a separate thread (CASSANDRA-5273)
 * Write row markers when serializing schema (CASSANDRA-5572)
 * Check only SSTables for the requested range when streaming (CASSANDRA-5569)
 * Improve batchlog replay behavior and hint ttl handling (CASSANDRA-5314)
 * Exclude localTimestamp from validation for tombstones (CASSANDRA-5398)
 * cqlsh: add custom prompt support (CASSANDRA-5539)
 * Reuse prepared statements in hot auth queries (CASSANDRA-5594)
 * cqlsh: add vertical output option (see EXPAND) (CASSANDRA-5597)
 * Add a rate limit option to stress (CASSANDRA-5004)
 * have BulkLoader ignore snapshots directories (CASSANDRA-5587)
 * fix SnitchProperties logging context (CASSANDRA-5602)
 * Expose whether jna is enabled and memory is locked via JMX (CASSANDRA-5508)
 * cqlsh: fix COPY FROM with ReversedType (CASSANDRA-5610)
 * Allow creating CUSTOM indexes on collections (CASSANDRA-5615)
 * Evaluate now() function at execution time (CASSANDRA-5616)
 * Expose detailed read repair metrics (CASSANDRA-5618)
 * Correct blob literal + ReversedType parsing (CASSANDRA-5629)
 * Allow GPFS to prefer the internal IP like EC2MRS (CASSANDRA-5630)
 * fix help text for -tspw cassandra-cli (CASSANDRA-5643)
 * don't throw away initial causes exceptions for internode encryption issues
   (CASSANDRA-5644)
 * Fix message spelling errors for cql select statements (CASSANDRA-5647)
 * Suppress custom exceptions thru jmx (CASSANDRA-5652)
 * Update CREATE CUSTOM INDEX syntax (CASSANDRA-5639)
 * Fix PermissionDetails.equals() method (CASSANDRA-5655)
 * Never allow partition key ranges in CQL3 without token() (CASSANDRA-5666)
 * Gossiper incorrectly drops AppState for an upgrading node (CASSANDRA-5660)
 * Connection thrashing during multi-region ec2 during upgrade, due to
   messaging version (CASSANDRA-5669)
 * Avoid over reconnecting in EC2MRS (CASSANDRA-5678)
 * Fix ReadResponseSerializer.serializedSize() for digest reads (CASSANDRA-5476)
 * allow sstable2json on 2i CFs (CASSANDRA-5694)
Merged from 1.1:
 * Remove buggy thrift max message length option (CASSANDRA-5529)
 * Fix NPE in Pig's widerow mode (CASSANDRA-5488)
 * Add split size parameter to Pig and disable split combination (CASSANDRA-5544)


1.2.5
 * make BytesToken.toString only return hex bytes (CASSANDRA-5566)
 * Ensure that submitBackground enqueues at least one task (CASSANDRA-5554)
 * fix 2i updates with identical values and timestamps (CASSANDRA-5540)
 * fix compaction throttling bursty-ness (CASSANDRA-4316)
 * reduce memory consumption of IndexSummary (CASSANDRA-5506)
 * remove per-row column name bloom filters (CASSANDRA-5492)
 * Include fatal errors in trace events (CASSANDRA-5447)
 * Ensure that PerRowSecondaryIndex is notified of row-level deletes
   (CASSANDRA-5445)
 * Allow empty blob literals in CQL3 (CASSANDRA-5452)
 * Fix streaming RangeTombstones at column index boundary (CASSANDRA-5418)
 * Fix preparing statements when current keyspace is not set (CASSANDRA-5468)
 * Fix SemanticVersion.isSupportedBy minor/patch handling (CASSANDRA-5496)
 * Don't provide oldCfId for post-1.1 system cfs (CASSANDRA-5490)
 * Fix primary range ignores replication strategy (CASSANDRA-5424)
 * Fix shutdown of binary protocol server (CASSANDRA-5507)
 * Fix repair -snapshot not working (CASSANDRA-5512)
 * Set isRunning flag later in binary protocol server (CASSANDRA-5467)
 * Fix use of CQL3 functions with descending clustering order (CASSANDRA-5472)
 * Disallow renaming columns one at a time for thrift table in CQL3
   (CASSANDRA-5531)
 * cqlsh: add CLUSTERING ORDER BY support to DESCRIBE (CASSANDRA-5528)
 * Add custom secondary index support to CQL3 (CASSANDRA-5484)
 * Fix repair hanging silently on unexpected error (CASSANDRA-5229)
 * Fix Ec2Snitch regression introduced by CASSANDRA-5171 (CASSANDRA-5432)
 * Add nodetool enablebackup/disablebackup (CASSANDRA-5556)
 * cqlsh: fix DESCRIBE after case insensitive USE (CASSANDRA-5567)
Merged from 1.1
 * Add retry mechanism to OTC for non-droppable_verbs (CASSANDRA-5393)
 * Use allocator information to improve memtable memory usage estimate
   (CASSANDRA-5497)
 * Fix trying to load deleted row into row cache on startup (CASSANDRA-4463)
 * fsync leveled manifest to avoid corruption (CASSANDRA-5535)
 * Fix Bound intersection computation (CASSANDRA-5551)
 * sstablescrub now respects max memory size in cassandra.in.sh (CASSANDRA-5562)


1.2.4
 * Ensure that PerRowSecondaryIndex updates see the most recent values
   (CASSANDRA-5397)
 * avoid duplicate index entries ind PrecompactedRow and
   ParallelCompactionIterable (CASSANDRA-5395)
 * remove the index entry on oldColumn when new column is a tombstone
   (CASSANDRA-5395)
 * Change default stream throughput from 400 to 200 mbps (CASSANDRA-5036)
 * Gossiper logs DOWN for symmetry with UP (CASSANDRA-5187)
 * Fix mixing prepared statements between keyspaces (CASSANDRA-5352)
 * Fix consistency level during bootstrap - strike 3 (CASSANDRA-5354)
 * Fix transposed arguments in AlreadyExistsException (CASSANDRA-5362)
 * Improve asynchronous hint delivery (CASSANDRA-5179)
 * Fix Guava dependency version (12.0 -> 13.0.1) for Maven (CASSANDRA-5364)
 * Validate that provided CQL3 collection value are < 64K (CASSANDRA-5355)
 * Make upgradeSSTable skip current version sstables by default (CASSANDRA-5366)
 * Optimize min/max timestamp collection (CASSANDRA-5373)
 * Invalid streamId in cql binary protocol when using invalid CL
   (CASSANDRA-5164)
 * Fix validation for IN where clauses with collections (CASSANDRA-5376)
 * Copy resultSet on count query to avoid ConcurrentModificationException
   (CASSANDRA-5382)
 * Correctly typecheck in CQL3 even with ReversedType (CASSANDRA-5386)
 * Fix streaming compressed files when using encryption (CASSANDRA-5391)
 * cassandra-all 1.2.0 pom missing netty dependency (CASSANDRA-5392)
 * Fix writetime/ttl functions on null values (CASSANDRA-5341)
 * Fix NPE during cql3 select with token() (CASSANDRA-5404)
 * IndexHelper.skipBloomFilters won't skip non-SHA filters (CASSANDRA-5385)
 * cqlsh: Print maps ordered by key, sort sets (CASSANDRA-5413)
 * Add null syntax support in CQL3 for inserts (CASSANDRA-3783)
 * Allow unauthenticated set_keyspace() calls (CASSANDRA-5423)
 * Fix potential incremental backups race (CASSANDRA-5410)
 * Fix prepared BATCH statements with batch-level timestamps (CASSANDRA-5415)
 * Allow overriding superuser setup delay (CASSANDRA-5430)
 * cassandra-shuffle with JMX usernames and passwords (CASSANDRA-5431)
Merged from 1.1:
 * cli: Quote ks and cf names in schema output when needed (CASSANDRA-5052)
 * Fix bad default for min/max timestamp in SSTableMetadata (CASSANDRA-5372)
 * Fix cf name extraction from manifest in Directories.migrateFile()
   (CASSANDRA-5242)
 * Support pluggable internode authentication (CASSANDRA-5401)


1.2.3
 * add check for sstable overlap within a level on startup (CASSANDRA-5327)
 * replace ipv6 colons in jmx object names (CASSANDRA-5298, 5328)
 * Avoid allocating SSTableBoundedScanner during repair when the range does
   not intersect the sstable (CASSANDRA-5249)
 * Don't lowercase property map keys (this breaks NTS) (CASSANDRA-5292)
 * Fix composite comparator with super columns (CASSANDRA-5287)
 * Fix insufficient validation of UPDATE queries against counter cfs
   (CASSANDRA-5300)
 * Fix PropertyFileSnitch default DC/Rack behavior (CASSANDRA-5285)
 * Handle null values when executing prepared statement (CASSANDRA-5081)
 * Add netty to pom dependencies (CASSANDRA-5181)
 * Include type arguments in Thrift CQLPreparedResult (CASSANDRA-5311)
 * Fix compaction not removing columns when bf_fp_ratio is 1 (CASSANDRA-5182)
 * cli: Warn about missing CQL3 tables in schema descriptions (CASSANDRA-5309)
 * Re-enable unknown option in replication/compaction strategies option for
   backward compatibility (CASSANDRA-4795)
 * Add binary protocol support to stress (CASSANDRA-4993)
 * cqlsh: Fix COPY FROM value quoting and null handling (CASSANDRA-5305)
 * Fix repair -pr for vnodes (CASSANDRA-5329)
 * Relax CL for auth queries for non-default users (CASSANDRA-5310)
 * Fix AssertionError during repair (CASSANDRA-5245)
 * Don't announce migrations to pre-1.2 nodes (CASSANDRA-5334)
Merged from 1.1:
 * Update offline scrub for 1.0 -> 1.1 directory structure (CASSANDRA-5195)
 * add tmp flag to Descriptor hashcode (CASSANDRA-4021)
 * fix logging of "Found table data in data directories" when only system tables
   are present (CASSANDRA-5289)
 * cli: Add JMX authentication support (CASSANDRA-5080)
 * nodetool: ability to repair specific range (CASSANDRA-5280)
 * Fix possible assertion triggered in SliceFromReadCommand (CASSANDRA-5284)
 * cqlsh: Add inet type support on Windows (ipv4-only) (CASSANDRA-4801)
 * Fix race when initializing ColumnFamilyStore (CASSANDRA-5350)
 * Add UseTLAB JVM flag (CASSANDRA-5361)


1.2.2
 * fix potential for multiple concurrent compactions of the same sstables
   (CASSANDRA-5256)
 * avoid no-op caching of byte[] on commitlog append (CASSANDRA-5199)
 * fix symlinks under data dir not working (CASSANDRA-5185)
 * fix bug in compact storage metadata handling (CASSANDRA-5189)
 * Validate login for USE queries (CASSANDRA-5207)
 * cli: remove default username and password (CASSANDRA-5208)
 * configure populate_io_cache_on_flush per-CF (CASSANDRA-4694)
 * allow configuration of internode socket buffer (CASSANDRA-3378)
 * Make sstable directory picking blacklist-aware again (CASSANDRA-5193)
 * Correctly expire gossip states for edge cases (CASSANDRA-5216)
 * Improve handling of directory creation failures (CASSANDRA-5196)
 * Expose secondary indicies to the rest of nodetool (CASSANDRA-4464)
 * Binary protocol: avoid sending notification for 0.0.0.0 (CASSANDRA-5227)
 * add UseCondCardMark XX jvm settings on jdk 1.7 (CASSANDRA-4366)
 * CQL3 refactor to allow conversion function (CASSANDRA-5226)
 * Fix drop of sstables in some circumstance (CASSANDRA-5232)
 * Implement caching of authorization results (CASSANDRA-4295)
 * Add support for LZ4 compression (CASSANDRA-5038)
 * Fix missing columns in wide rows queries (CASSANDRA-5225)
 * Simplify auth setup and make system_auth ks alterable (CASSANDRA-5112)
 * Stop compactions from hanging during bootstrap (CASSANDRA-5244)
 * fix compressed streaming sending extra chunk (CASSANDRA-5105)
 * Add CQL3-based implementations of IAuthenticator and IAuthorizer
   (CASSANDRA-4898)
 * Fix timestamp-based tomstone removal logic (CASSANDRA-5248)
 * cli: Add JMX authentication support (CASSANDRA-5080)
 * Fix forceFlush behavior (CASSANDRA-5241)
 * cqlsh: Add username autocompletion (CASSANDRA-5231)
 * Fix CQL3 composite partition key error (CASSANDRA-5240)
 * Allow IN clause on last clustering key (CASSANDRA-5230)
Merged from 1.1:
 * fix start key/end token validation for wide row iteration (CASSANDRA-5168)
 * add ConfigHelper support for Thrift frame and max message sizes (CASSANDRA-5188)
 * fix nodetool repair not fail on node down (CASSANDRA-5203)
 * always collect tombstone hints (CASSANDRA-5068)
 * Fix error when sourcing file in cqlsh (CASSANDRA-5235)


1.2.1
 * stream undelivered hints on decommission (CASSANDRA-5128)
 * GossipingPropertyFileSnitch loads saved dc/rack info if needed (CASSANDRA-5133)
 * drain should flush system CFs too (CASSANDRA-4446)
 * add inter_dc_tcp_nodelay setting (CASSANDRA-5148)
 * re-allow wrapping ranges for start_token/end_token range pairitspwng (CASSANDRA-5106)
 * fix validation compaction of empty rows (CASSANDRA-5136)
 * nodetool methods to enable/disable hint storage/delivery (CASSANDRA-4750)
 * disallow bloom filter false positive chance of 0 (CASSANDRA-5013)
 * add threadpool size adjustment methods to JMXEnabledThreadPoolExecutor and
   CompactionManagerMBean (CASSANDRA-5044)
 * fix hinting for dropped local writes (CASSANDRA-4753)
 * off-heap cache doesn't need mutable column container (CASSANDRA-5057)
 * apply disk_failure_policy to bad disks on initial directory creation
   (CASSANDRA-4847)
 * Optimize name-based queries to use ArrayBackedSortedColumns (CASSANDRA-5043)
 * Fall back to old manifest if most recent is unparseable (CASSANDRA-5041)
 * pool [Compressed]RandomAccessReader objects on the partitioned read path
   (CASSANDRA-4942)
 * Add debug logging to list filenames processed by Directories.migrateFile
   method (CASSANDRA-4939)
 * Expose black-listed directories via JMX (CASSANDRA-4848)
 * Log compaction merge counts (CASSANDRA-4894)
 * Minimize byte array allocation by AbstractData{Input,Output} (CASSANDRA-5090)
 * Add SSL support for the binary protocol (CASSANDRA-5031)
 * Allow non-schema system ks modification for shuffle to work (CASSANDRA-5097)
 * cqlsh: Add default limit to SELECT statements (CASSANDRA-4972)
 * cqlsh: fix DESCRIBE for 1.1 cfs in CQL3 (CASSANDRA-5101)
 * Correctly gossip with nodes >= 1.1.7 (CASSANDRA-5102)
 * Ensure CL guarantees on digest mismatch (CASSANDRA-5113)
 * Validate correctly selects on composite partition key (CASSANDRA-5122)
 * Fix exception when adding collection (CASSANDRA-5117)
 * Handle states for non-vnode clusters correctly (CASSANDRA-5127)
 * Refuse unrecognized replication and compaction strategy options (CASSANDRA-4795)
 * Pick the correct value validator in sstable2json for cql3 tables (CASSANDRA-5134)
 * Validate login for describe_keyspace, describe_keyspaces and set_keyspace
   (CASSANDRA-5144)
 * Fix inserting empty maps (CASSANDRA-5141)
 * Don't remove tokens from System table for node we know (CASSANDRA-5121)
 * fix streaming progress report for compresed files (CASSANDRA-5130)
 * Coverage analysis for low-CL queries (CASSANDRA-4858)
 * Stop interpreting dates as valid timeUUID value (CASSANDRA-4936)
 * Adds E notation for floating point numbers (CASSANDRA-4927)
 * Detect (and warn) unintentional use of the cql2 thrift methods when cql3 was
   intended (CASSANDRA-5172)
 * cli: Quote ks and cf names in schema output when needed (CASSANDRA-5052)
 * Fix cf name extraction from manifest in Directories.migrateFile() (CASSANDRA-5242)
 * Replace mistaken usage of commons-logging with slf4j (CASSANDRA-5464)
 * Ensure Jackson dependency matches lib (CASSANDRA-5126)
 * Expose droppable tombstone ratio stats over JMX (CASSANDRA-5159)
Merged from 1.1:
 * Simplify CompressedRandomAccessReader to work around JDK FD bug (CASSANDRA-5088)
 * Improve handling a changing target throttle rate mid-compaction (CASSANDRA-5087)
 * Pig: correctly decode row keys in widerow mode (CASSANDRA-5098)
 * nodetool repair command now prints progress (CASSANDRA-4767)
 * fix user defined compaction to run against 1.1 data directory (CASSANDRA-5118)
 * Fix CQL3 BATCH authorization caching (CASSANDRA-5145)
 * fix get_count returns incorrect value with TTL (CASSANDRA-5099)
 * better handling for mid-compaction failure (CASSANDRA-5137)
 * convert default marshallers list to map for better readability (CASSANDRA-5109)
 * fix ConcurrentModificationException in getBootstrapSource (CASSANDRA-5170)
 * fix sstable maxtimestamp for row deletes and pre-1.1.1 sstables (CASSANDRA-5153)
 * Fix thread growth on node removal (CASSANDRA-5175)
 * Make Ec2Region's datacenter name configurable (CASSANDRA-5155)


1.2.0
 * Disallow counters in collections (CASSANDRA-5082)
 * cqlsh: add unit tests (CASSANDRA-3920)
 * fix default bloom_filter_fp_chance for LeveledCompactionStrategy (CASSANDRA-5093)
Merged from 1.1:
 * add validation for get_range_slices with start_key and end_token (CASSANDRA-5089)


1.2.0-rc2
 * fix nodetool ownership display with vnodes (CASSANDRA-5065)
 * cqlsh: add DESCRIBE KEYSPACES command (CASSANDRA-5060)
 * Fix potential infinite loop when reloading CFS (CASSANDRA-5064)
 * Fix SimpleAuthorizer example (CASSANDRA-5072)
 * cqlsh: force CL.ONE for tracing and system.schema* queries (CASSANDRA-5070)
 * Includes cassandra-shuffle in the debian package (CASSANDRA-5058)
Merged from 1.1:
 * fix multithreaded compaction deadlock (CASSANDRA-4492)
 * fix temporarily missing schema after upgrade from pre-1.1.5 (CASSANDRA-5061)
 * Fix ALTER TABLE overriding compression options with defaults
   (CASSANDRA-4996, 5066)
 * fix specifying and altering crc_check_chance (CASSANDRA-5053)
 * fix Murmur3Partitioner ownership% calculation (CASSANDRA-5076)
 * Don't expire columns sooner than they should in 2ndary indexes (CASSANDRA-5079)


1.2-rc1
 * rename rpc_timeout settings to request_timeout (CASSANDRA-5027)
 * add BF with 0.1 FP to LCS by default (CASSANDRA-5029)
 * Fix preparing insert queries (CASSANDRA-5016)
 * Fix preparing queries with counter increment (CASSANDRA-5022)
 * Fix preparing updates with collections (CASSANDRA-5017)
 * Don't generate UUID based on other node address (CASSANDRA-5002)
 * Fix message when trying to alter a clustering key type (CASSANDRA-5012)
 * Update IAuthenticator to match the new IAuthorizer (CASSANDRA-5003)
 * Fix inserting only a key in CQL3 (CASSANDRA-5040)
 * Fix CQL3 token() function when used with strings (CASSANDRA-5050)
Merged from 1.1:
 * reduce log spam from invalid counter shards (CASSANDRA-5026)
 * Improve schema propagation performance (CASSANDRA-5025)
 * Fix for IndexHelper.IndexFor throws OOB Exception (CASSANDRA-5030)
 * cqlsh: make it possible to describe thrift CFs (CASSANDRA-4827)
 * cqlsh: fix timestamp formatting on some platforms (CASSANDRA-5046)


1.2-beta3
 * make consistency level configurable in cqlsh (CASSANDRA-4829)
 * fix cqlsh rendering of blob fields (CASSANDRA-4970)
 * fix cqlsh DESCRIBE command (CASSANDRA-4913)
 * save truncation position in system table (CASSANDRA-4906)
 * Move CompressionMetadata off-heap (CASSANDRA-4937)
 * allow CLI to GET cql3 columnfamily data (CASSANDRA-4924)
 * Fix rare race condition in getExpireTimeForEndpoint (CASSANDRA-4402)
 * acquire references to overlapping sstables during compaction so bloom filter
   doesn't get free'd prematurely (CASSANDRA-4934)
 * Don't share slice query filter in CQL3 SelectStatement (CASSANDRA-4928)
 * Separate tracing from Log4J (CASSANDRA-4861)
 * Exclude gcable tombstones from merkle-tree computation (CASSANDRA-4905)
 * Better printing of AbstractBounds for tracing (CASSANDRA-4931)
 * Optimize mostRecentTombstone check in CC.collectAllData (CASSANDRA-4883)
 * Change stream session ID to UUID to avoid collision from same node (CASSANDRA-4813)
 * Use Stats.db when bulk loading if present (CASSANDRA-4957)
 * Skip repair on system_trace and keyspaces with RF=1 (CASSANDRA-4956)
 * (cql3) Remove arbitrary SELECT limit (CASSANDRA-4918)
 * Correctly handle prepared operation on collections (CASSANDRA-4945)
 * Fix CQL3 LIMIT (CASSANDRA-4877)
 * Fix Stress for CQL3 (CASSANDRA-4979)
 * Remove cassandra specific exceptions from JMX interface (CASSANDRA-4893)
 * (CQL3) Force using ALLOW FILTERING on potentially inefficient queries (CASSANDRA-4915)
 * (cql3) Fix adding column when the table has collections (CASSANDRA-4982)
 * (cql3) Fix allowing collections with compact storage (CASSANDRA-4990)
 * (cql3) Refuse ttl/writetime function on collections (CASSANDRA-4992)
 * Replace IAuthority with new IAuthorizer (CASSANDRA-4874)
 * clqsh: fix KEY pseudocolumn escaping when describing Thrift tables
   in CQL3 mode (CASSANDRA-4955)
 * add basic authentication support for Pig CassandraStorage (CASSANDRA-3042)
 * fix CQL2 ALTER TABLE compaction_strategy_class altering (CASSANDRA-4965)
Merged from 1.1:
 * Fall back to old describe_splits if d_s_ex is not available (CASSANDRA-4803)
 * Improve error reporting when streaming ranges fail (CASSANDRA-5009)
 * Fix cqlsh timestamp formatting of timezone info (CASSANDRA-4746)
 * Fix assertion failure with leveled compaction (CASSANDRA-4799)
 * Check for null end_token in get_range_slice (CASSANDRA-4804)
 * Remove all remnants of removed nodes (CASSANDRA-4840)
 * Add aut-reloading of the log4j file in debian package (CASSANDRA-4855)
 * Fix estimated row cache entry size (CASSANDRA-4860)
 * reset getRangeSlice filter after finishing a row for get_paged_slice
   (CASSANDRA-4919)
 * expunge row cache post-truncate (CASSANDRA-4940)
 * Allow static CF definition with compact storage (CASSANDRA-4910)
 * Fix endless loop/compaction of schema_* CFs due to broken timestamps (CASSANDRA-4880)
 * Fix 'wrong class type' assertion in CounterColumn (CASSANDRA-4976)


1.2-beta2
 * fp rate of 1.0 disables BF entirely; LCS defaults to 1.0 (CASSANDRA-4876)
 * off-heap bloom filters for row keys (CASSANDRA_4865)
 * add extension point for sstable components (CASSANDRA-4049)
 * improve tracing output (CASSANDRA-4852, 4862)
 * make TRACE verb droppable (CASSANDRA-4672)
 * fix BulkLoader recognition of CQL3 columnfamilies (CASSANDRA-4755)
 * Sort commitlog segments for replay by id instead of mtime (CASSANDRA-4793)
 * Make hint delivery asynchronous (CASSANDRA-4761)
 * Pluggable Thrift transport factories for CLI and cqlsh (CASSANDRA-4609, 4610)
 * cassandra-cli: allow Double value type to be inserted to a column (CASSANDRA-4661)
 * Add ability to use custom TServerFactory implementations (CASSANDRA-4608)
 * optimize batchlog flushing to skip successful batches (CASSANDRA-4667)
 * include metadata for system keyspace itself in schema tables (CASSANDRA-4416)
 * add check to PropertyFileSnitch to verify presence of location for
   local node (CASSANDRA-4728)
 * add PBSPredictor consistency modeler (CASSANDRA-4261)
 * remove vestiges of Thrift unframed mode (CASSANDRA-4729)
 * optimize single-row PK lookups (CASSANDRA-4710)
 * adjust blockFor calculation to account for pending ranges due to node
   movement (CASSANDRA-833)
 * Change CQL version to 3.0.0 and stop accepting 3.0.0-beta1 (CASSANDRA-4649)
 * (CQL3) Make prepared statement global instead of per connection
   (CASSANDRA-4449)
 * Fix scrubbing of CQL3 created tables (CASSANDRA-4685)
 * (CQL3) Fix validation when using counter and regular columns in the same
   table (CASSANDRA-4706)
 * Fix bug starting Cassandra with simple authentication (CASSANDRA-4648)
 * Add support for batchlog in CQL3 (CASSANDRA-4545, 4738)
 * Add support for multiple column family outputs in CFOF (CASSANDRA-4208)
 * Support repairing only the local DC nodes (CASSANDRA-4747)
 * Use rpc_address for binary protocol and change default port (CASSANDRA-4751)
 * Fix use of collections in prepared statements (CASSANDRA-4739)
 * Store more information into peers table (CASSANDRA-4351, 4814)
 * Configurable bucket size for size tiered compaction (CASSANDRA-4704)
 * Run leveled compaction in parallel (CASSANDRA-4310)
 * Fix potential NPE during CFS reload (CASSANDRA-4786)
 * Composite indexes may miss results (CASSANDRA-4796)
 * Move consistency level to the protocol level (CASSANDRA-4734, 4824)
 * Fix Subcolumn slice ends not respected (CASSANDRA-4826)
 * Fix Assertion error in cql3 select (CASSANDRA-4783)
 * Fix list prepend logic (CQL3) (CASSANDRA-4835)
 * Add booleans as literals in CQL3 (CASSANDRA-4776)
 * Allow renaming PK columns in CQL3 (CASSANDRA-4822)
 * Fix binary protocol NEW_NODE event (CASSANDRA-4679)
 * Fix potential infinite loop in tombstone compaction (CASSANDRA-4781)
 * Remove system tables accounting from schema (CASSANDRA-4850)
 * (cql3) Force provided columns in clustering key order in
   'CLUSTERING ORDER BY' (CASSANDRA-4881)
 * Fix composite index bug (CASSANDRA-4884)
 * Fix short read protection for CQL3 (CASSANDRA-4882)
 * Add tracing support to the binary protocol (CASSANDRA-4699)
 * (cql3) Don't allow prepared marker inside collections (CASSANDRA-4890)
 * Re-allow order by on non-selected columns (CASSANDRA-4645)
 * Bug when composite index is created in a table having collections (CASSANDRA-4909)
 * log index scan subject in CompositesSearcher (CASSANDRA-4904)
Merged from 1.1:
 * add get[Row|Key]CacheEntries to CacheServiceMBean (CASSANDRA-4859)
 * fix get_paged_slice to wrap to next row correctly (CASSANDRA-4816)
 * fix indexing empty column values (CASSANDRA-4832)
 * allow JdbcDate to compose null Date objects (CASSANDRA-4830)
 * fix possible stackoverflow when compacting 1000s of sstables
   (CASSANDRA-4765)
 * fix wrong leveled compaction progress calculation (CASSANDRA-4807)
 * add a close() method to CRAR to prevent leaking file descriptors (CASSANDRA-4820)
 * fix potential infinite loop in get_count (CASSANDRA-4833)
 * fix compositeType.{get/from}String methods (CASSANDRA-4842)
 * (CQL) fix CREATE COLUMNFAMILY permissions check (CASSANDRA-4864)
 * Fix DynamicCompositeType same type comparison (CASSANDRA-4711)
 * Fix duplicate SSTable reference when stream session failed (CASSANDRA-3306)
 * Allow static CF definition with compact storage (CASSANDRA-4910)
 * Fix endless loop/compaction of schema_* CFs due to broken timestamps (CASSANDRA-4880)
 * Fix 'wrong class type' assertion in CounterColumn (CASSANDRA-4976)


1.2-beta1
 * add atomic_batch_mutate (CASSANDRA-4542, -4635)
 * increase default max_hint_window_in_ms to 3h (CASSANDRA-4632)
 * include message initiation time to replicas so they can more
   accurately drop timed-out requests (CASSANDRA-2858)
 * fix clientutil.jar dependencies (CASSANDRA-4566)
 * optimize WriteResponse (CASSANDRA-4548)
 * new metrics (CASSANDRA-4009)
 * redesign KEYS indexes to avoid read-before-write (CASSANDRA-2897)
 * debug tracing (CASSANDRA-1123)
 * parallelize row cache loading (CASSANDRA-4282)
 * Make compaction, flush JBOD-aware (CASSANDRA-4292)
 * run local range scans on the read stage (CASSANDRA-3687)
 * clean up ioexceptions (CASSANDRA-2116)
 * add disk_failure_policy (CASSANDRA-2118)
 * Introduce new json format with row level deletion (CASSANDRA-4054)
 * remove redundant "name" column from schema_keyspaces (CASSANDRA-4433)
 * improve "nodetool ring" handling of multi-dc clusters (CASSANDRA-3047)
 * update NTS calculateNaturalEndpoints to be O(N log N) (CASSANDRA-3881)
 * split up rpc timeout by operation type (CASSANDRA-2819)
 * rewrite key cache save/load to use only sequential i/o (CASSANDRA-3762)
 * update MS protocol with a version handshake + broadcast address id
   (CASSANDRA-4311)
 * multithreaded hint replay (CASSANDRA-4189)
 * add inter-node message compression (CASSANDRA-3127)
 * remove COPP (CASSANDRA-2479)
 * Track tombstone expiration and compact when tombstone content is
   higher than a configurable threshold, default 20% (CASSANDRA-3442, 4234)
 * update MurmurHash to version 3 (CASSANDRA-2975)
 * (CLI) track elapsed time for `delete' operation (CASSANDRA-4060)
 * (CLI) jline version is bumped to 1.0 to properly  support
   'delete' key function (CASSANDRA-4132)
 * Save IndexSummary into new SSTable 'Summary' component (CASSANDRA-2392, 4289)
 * Add support for range tombstones (CASSANDRA-3708)
 * Improve MessagingService efficiency (CASSANDRA-3617)
 * Avoid ID conflicts from concurrent schema changes (CASSANDRA-3794)
 * Set thrift HSHA server thread limit to unlimited by default (CASSANDRA-4277)
 * Avoids double serialization of CF id in RowMutation messages
   (CASSANDRA-4293)
 * stream compressed sstables directly with java nio (CASSANDRA-4297)
 * Support multiple ranges in SliceQueryFilter (CASSANDRA-3885)
 * Add column metadata to system column families (CASSANDRA-4018)
 * (cql3) Always use composite types by default (CASSANDRA-4329)
 * (cql3) Add support for set, map and list (CASSANDRA-3647)
 * Validate date type correctly (CASSANDRA-4441)
 * (cql3) Allow definitions with only a PK (CASSANDRA-4361)
 * (cql3) Add support for row key composites (CASSANDRA-4179)
 * improve DynamicEndpointSnitch by using reservoir sampling (CASSANDRA-4038)
 * (cql3) Add support for 2ndary indexes (CASSANDRA-3680)
 * (cql3) fix defining more than one PK to be invalid (CASSANDRA-4477)
 * remove schema agreement checking from all external APIs (Thrift, CQL and CQL3) (CASSANDRA-4487)
 * add Murmur3Partitioner and make it default for new installations (CASSANDRA-3772, 4621)
 * (cql3) update pseudo-map syntax to use map syntax (CASSANDRA-4497)
 * Finer grained exceptions hierarchy and provides error code with exceptions (CASSANDRA-3979)
 * Adds events push to binary protocol (CASSANDRA-4480)
 * Rewrite nodetool help (CASSANDRA-2293)
 * Make CQL3 the default for CQL (CASSANDRA-4640)
 * update stress tool to be able to use CQL3 (CASSANDRA-4406)
 * Accept all thrift update on CQL3 cf but don't expose their metadata (CASSANDRA-4377)
 * Replace Throttle with Guava's RateLimiter for HintedHandOff (CASSANDRA-4541)
 * fix counter add/get using CQL2 and CQL3 in stress tool (CASSANDRA-4633)
 * Add sstable count per level to cfstats (CASSANDRA-4537)
 * (cql3) Add ALTER KEYSPACE statement (CASSANDRA-4611)
 * (cql3) Allow defining default consistency levels (CASSANDRA-4448)
 * (cql3) Fix queries using LIMIT missing results (CASSANDRA-4579)
 * fix cross-version gossip messaging (CASSANDRA-4576)
 * added inet data type (CASSANDRA-4627)


1.1.6
 * Wait for writes on synchronous read digest mismatch (CASSANDRA-4792)
 * fix commitlog replay for nanotime-infected sstables (CASSANDRA-4782)
 * preflight check ttl for maximum of 20 years (CASSANDRA-4771)
 * (Pig) fix widerow input with single column rows (CASSANDRA-4789)
 * Fix HH to compact with correct gcBefore, which avoids wiping out
   undelivered hints (CASSANDRA-4772)
 * LCS will merge up to 32 L0 sstables as intended (CASSANDRA-4778)
 * NTS will default unconfigured DC replicas to zero (CASSANDRA-4675)
 * use default consistency level in counter validation if none is
   explicitly provide (CASSANDRA-4700)
 * Improve IAuthority interface by introducing fine-grained
   access permissions and grant/revoke commands (CASSANDRA-4490, 4644)
 * fix assumption error in CLI when updating/describing keyspace
   (CASSANDRA-4322)
 * Adds offline sstablescrub to debian packaging (CASSANDRA-4642)
 * Automatic fixing of overlapping leveled sstables (CASSANDRA-4644)
 * fix error when using ORDER BY with extended selections (CASSANDRA-4689)
 * (CQL3) Fix validation for IN queries for non-PK cols (CASSANDRA-4709)
 * fix re-created keyspace disappering after 1.1.5 upgrade
   (CASSANDRA-4698, 4752)
 * (CLI) display elapsed time in 2 fraction digits (CASSANDRA-3460)
 * add authentication support to sstableloader (CASSANDRA-4712)
 * Fix CQL3 'is reversed' logic (CASSANDRA-4716, 4759)
 * (CQL3) Don't return ReversedType in result set metadata (CASSANDRA-4717)
 * Backport adding AlterKeyspace statement (CASSANDRA-4611)
 * (CQL3) Correcty accept upper-case data types (CASSANDRA-4770)
 * Add binary protocol events for schema changes (CASSANDRA-4684)
Merged from 1.0:
 * Switch from NBHM to CHM in MessagingService's callback map, which
   prevents OOM in long-running instances (CASSANDRA-4708)


1.1.5
 * add SecondaryIndex.reload API (CASSANDRA-4581)
 * use millis + atomicint for commitlog segment creation instead of
   nanotime, which has issues under some hypervisors (CASSANDRA-4601)
 * fix FD leak in slice queries (CASSANDRA-4571)
 * avoid recursion in leveled compaction (CASSANDRA-4587)
 * increase stack size under Java7 to 180K
 * Log(info) schema changes (CASSANDRA-4547)
 * Change nodetool setcachecapcity to manipulate global caches (CASSANDRA-4563)
 * (cql3) fix setting compaction strategy (CASSANDRA-4597)
 * fix broken system.schema_* timestamps on system startup (CASSANDRA-4561)
 * fix wrong skip of cache saving (CASSANDRA-4533)
 * Avoid NPE when lost+found is in data dir (CASSANDRA-4572)
 * Respect five-minute flush moratorium after initial CL replay (CASSANDRA-4474)
 * Adds ntp as recommended in debian packaging (CASSANDRA-4606)
 * Configurable transport in CF Record{Reader|Writer} (CASSANDRA-4558)
 * (cql3) fix potential NPE with both equal and unequal restriction (CASSANDRA-4532)
 * (cql3) improves ORDER BY validation (CASSANDRA-4624)
 * Fix potential deadlock during counter writes (CASSANDRA-4578)
 * Fix cql error with ORDER BY when using IN (CASSANDRA-4612)
Merged from 1.0:
 * increase Xss to 160k to accomodate latest 1.6 JVMs (CASSANDRA-4602)
 * fix toString of hint destination tokens (CASSANDRA-4568)
 * Fix multiple values for CurrentLocal NodeID (CASSANDRA-4626)


1.1.4
 * fix offline scrub to catch >= out of order rows (CASSANDRA-4411)
 * fix cassandra-env.sh on RHEL and other non-dash-based systems
   (CASSANDRA-4494)
Merged from 1.0:
 * (Hadoop) fix setting key length for old-style mapred api (CASSANDRA-4534)
 * (Hadoop) fix iterating through a resultset consisting entirely
   of tombstoned rows (CASSANDRA-4466)


1.1.3
 * (cqlsh) add COPY TO (CASSANDRA-4434)
 * munmap commitlog segments before rename (CASSANDRA-4337)
 * (JMX) rename getRangeKeySample to sampleKeyRange to avoid returning
   multi-MB results as an attribute (CASSANDRA-4452)
 * flush based on data size, not throughput; overwritten columns no
   longer artificially inflate liveRatio (CASSANDRA-4399)
 * update default commitlog segment size to 32MB and total commitlog
   size to 32/1024 MB for 32/64 bit JVMs, respectively (CASSANDRA-4422)
 * avoid using global partitioner to estimate ranges in index sstables
   (CASSANDRA-4403)
 * restore pre-CASSANDRA-3862 approach to removing expired tombstones
   from row cache during compaction (CASSANDRA-4364)
 * (stress) support for CQL prepared statements (CASSANDRA-3633)
 * Correctly catch exception when Snappy cannot be loaded (CASSANDRA-4400)
 * (cql3) Support ORDER BY when IN condition is given in WHERE clause (CASSANDRA-4327)
 * (cql3) delete "component_index" column on DROP TABLE call (CASSANDRA-4420)
 * change nanoTime() to currentTimeInMillis() in schema related code (CASSANDRA-4432)
 * add a token generation tool (CASSANDRA-3709)
 * Fix LCS bug with sstable containing only 1 row (CASSANDRA-4411)
 * fix "Can't Modify Index Name" problem on CF update (CASSANDRA-4439)
 * Fix assertion error in getOverlappingSSTables during repair (CASSANDRA-4456)
 * fix nodetool's setcompactionthreshold command (CASSANDRA-4455)
 * Ensure compacted files are never used, to avoid counter overcount (CASSANDRA-4436)
Merged from 1.0:
 * Push the validation of secondary index values to the SecondaryIndexManager (CASSANDRA-4240)
 * allow dropping columns shadowed by not-yet-expired supercolumn or row
   tombstones in PrecompactedRow (CASSANDRA-4396)


1.1.2
 * Fix cleanup not deleting index entries (CASSANDRA-4379)
 * Use correct partitioner when saving + loading caches (CASSANDRA-4331)
 * Check schema before trying to export sstable (CASSANDRA-2760)
 * Raise a meaningful exception instead of NPE when PFS encounters
   an unconfigured node + no default (CASSANDRA-4349)
 * fix bug in sstable blacklisting with LCS (CASSANDRA-4343)
 * LCS no longer promotes tiny sstables out of L0 (CASSANDRA-4341)
 * skip tombstones during hint replay (CASSANDRA-4320)
 * fix NPE in compactionstats (CASSANDRA-4318)
 * enforce 1m min keycache for auto (CASSANDRA-4306)
 * Have DeletedColumn.isMFD always return true (CASSANDRA-4307)
 * (cql3) exeption message for ORDER BY constraints said primary filter can be
    an IN clause, which is misleading (CASSANDRA-4319)
 * (cql3) Reject (not yet supported) creation of 2ndardy indexes on tables with
   composite primary keys (CASSANDRA-4328)
 * Set JVM stack size to 160k for java 7 (CASSANDRA-4275)
 * cqlsh: add COPY command to load data from CSV flat files (CASSANDRA-4012)
 * CFMetaData.fromThrift to throw ConfigurationException upon error (CASSANDRA-4353)
 * Use CF comparator to sort indexed columns in SecondaryIndexManager
   (CASSANDRA-4365)
 * add strategy_options to the KSMetaData.toString() output (CASSANDRA-4248)
 * (cql3) fix range queries containing unqueried results (CASSANDRA-4372)
 * (cql3) allow updating column_alias types (CASSANDRA-4041)
 * (cql3) Fix deletion bug (CASSANDRA-4193)
 * Fix computation of overlapping sstable for leveled compaction (CASSANDRA-4321)
 * Improve scrub and allow to run it offline (CASSANDRA-4321)
 * Fix assertionError in StorageService.bulkLoad (CASSANDRA-4368)
 * (cqlsh) add option to authenticate to a keyspace at startup (CASSANDRA-4108)
 * (cqlsh) fix ASSUME functionality (CASSANDRA-4352)
 * Fix ColumnFamilyRecordReader to not return progress > 100% (CASSANDRA-3942)
Merged from 1.0:
 * Set gc_grace on index CF to 0 (CASSANDRA-4314)


1.1.1
 * add populate_io_cache_on_flush option (CASSANDRA-2635)
 * allow larger cache capacities than 2GB (CASSANDRA-4150)
 * add getsstables command to nodetool (CASSANDRA-4199)
 * apply parent CF compaction settings to secondary index CFs (CASSANDRA-4280)
 * preserve commitlog size cap when recycling segments at startup
   (CASSANDRA-4201)
 * (Hadoop) fix split generation regression (CASSANDRA-4259)
 * ignore min/max compactions settings in LCS, while preserving
   behavior that min=max=0 disables autocompaction (CASSANDRA-4233)
 * log number of rows read from saved cache (CASSANDRA-4249)
 * calculate exact size required for cleanup operations (CASSANDRA-1404)
 * avoid blocking additional writes during flush when the commitlog
   gets behind temporarily (CASSANDRA-1991)
 * enable caching on index CFs based on data CF cache setting (CASSANDRA-4197)
 * warn on invalid replication strategy creation options (CASSANDRA-4046)
 * remove [Freeable]Memory finalizers (CASSANDRA-4222)
 * include tombstone size in ColumnFamily.size, which can prevent OOM
   during sudden mass delete operations by yielding a nonzero liveRatio
   (CASSANDRA-3741)
 * Open 1 sstableScanner per level for leveled compaction (CASSANDRA-4142)
 * Optimize reads when row deletion timestamps allow us to restrict
   the set of sstables we check (CASSANDRA-4116)
 * add support for commitlog archiving and point-in-time recovery
   (CASSANDRA-3690)
 * avoid generating redundant compaction tasks during streaming
   (CASSANDRA-4174)
 * add -cf option to nodetool snapshot, and takeColumnFamilySnapshot to
   StorageService mbean (CASSANDRA-556)
 * optimize cleanup to drop entire sstables where possible (CASSANDRA-4079)
 * optimize truncate when autosnapshot is disabled (CASSANDRA-4153)
 * update caches to use byte[] keys to reduce memory overhead (CASSANDRA-3966)
 * add column limit to cli (CASSANDRA-3012, 4098)
 * clean up and optimize DataOutputBuffer, used by CQL compression and
   CompositeType (CASSANDRA-4072)
 * optimize commitlog checksumming (CASSANDRA-3610)
 * identify and blacklist corrupted SSTables from future compactions
   (CASSANDRA-2261)
 * Move CfDef and KsDef validation out of thrift (CASSANDRA-4037)
 * Expose API to repair a user provided range (CASSANDRA-3912)
 * Add way to force the cassandra-cli to refresh its schema (CASSANDRA-4052)
 * Avoid having replicate on write tasks stacking up at CL.ONE (CASSANDRA-2889)
 * (cql3) Backwards compatibility for composite comparators in non-cql3-aware
   clients (CASSANDRA-4093)
 * (cql3) Fix order by for reversed queries (CASSANDRA-4160)
 * (cql3) Add ReversedType support (CASSANDRA-4004)
 * (cql3) Add timeuuid type (CASSANDRA-4194)
 * (cql3) Minor fixes (CASSANDRA-4185)
 * (cql3) Fix prepared statement in BATCH (CASSANDRA-4202)
 * (cql3) Reduce the list of reserved keywords (CASSANDRA-4186)
 * (cql3) Move max/min compaction thresholds to compaction strategy options
   (CASSANDRA-4187)
 * Fix exception during move when localhost is the only source (CASSANDRA-4200)
 * (cql3) Allow paging through non-ordered partitioner results (CASSANDRA-3771)
 * (cql3) Fix drop index (CASSANDRA-4192)
 * (cql3) Don't return range ghosts anymore (CASSANDRA-3982)
 * fix re-creating Keyspaces/ColumnFamilies with the same name as dropped
   ones (CASSANDRA-4219)
 * fix SecondaryIndex LeveledManifest save upon snapshot (CASSANDRA-4230)
 * fix missing arrayOffset in FBUtilities.hash (CASSANDRA-4250)
 * (cql3) Add name of parameters in CqlResultSet (CASSANDRA-4242)
 * (cql3) Correctly validate order by queries (CASSANDRA-4246)
 * rename stress to cassandra-stress for saner packaging (CASSANDRA-4256)
 * Fix exception on colum metadata with non-string comparator (CASSANDRA-4269)
 * Check for unknown/invalid compression options (CASSANDRA-4266)
 * (cql3) Adds simple access to column timestamp and ttl (CASSANDRA-4217)
 * (cql3) Fix range queries with secondary indexes (CASSANDRA-4257)
 * Better error messages from improper input in cli (CASSANDRA-3865)
 * Try to stop all compaction upon Keyspace or ColumnFamily drop (CASSANDRA-4221)
 * (cql3) Allow keyspace properties to contain hyphens (CASSANDRA-4278)
 * (cql3) Correctly validate keyspace access in create table (CASSANDRA-4296)
 * Avoid deadlock in migration stage (CASSANDRA-3882)
 * Take supercolumn names and deletion info into account in memtable throughput
   (CASSANDRA-4264)
 * Add back backward compatibility for old style replication factor (CASSANDRA-4294)
 * Preserve compatibility with pre-1.1 index queries (CASSANDRA-4262)
Merged from 1.0:
 * Fix super columns bug where cache is not updated (CASSANDRA-4190)
 * fix maxTimestamp to include row tombstones (CASSANDRA-4116)
 * (CLI) properly handle quotes in create/update keyspace commands (CASSANDRA-4129)
 * Avoids possible deadlock during bootstrap (CASSANDRA-4159)
 * fix stress tool that hangs forever on timeout or error (CASSANDRA-4128)
 * stress tool to return appropriate exit code on failure (CASSANDRA-4188)
 * fix compaction NPE when out of disk space and assertions disabled
   (CASSANDRA-3985)
 * synchronize LCS getEstimatedTasks to avoid CME (CASSANDRA-4255)
 * ensure unique streaming session id's (CASSANDRA-4223)
 * kick off background compaction when min/max thresholds change
   (CASSANDRA-4279)
 * improve ability of STCS.getBuckets to deal with 100s of 1000s of
   sstables, such as when convertinb back from LCS (CASSANDRA-4287)
 * Oversize integer in CQL throws NumberFormatException (CASSANDRA-4291)
 * fix 1.0.x node join to mixed version cluster, other nodes >= 1.1 (CASSANDRA-4195)
 * Fix LCS splitting sstable base on uncompressed size (CASSANDRA-4419)
 * Push the validation of secondary index values to the SecondaryIndexManager (CASSANDRA-4240)
 * Don't purge columns during upgradesstables (CASSANDRA-4462)
 * Make cqlsh work with piping (CASSANDRA-4113)
 * Validate arguments for nodetool decommission (CASSANDRA-4061)
 * Report thrift status in nodetool info (CASSANDRA-4010)


1.1.0-final
 * average a reduced liveRatio estimate with the previous one (CASSANDRA-4065)
 * Allow KS and CF names up to 48 characters (CASSANDRA-4157)
 * fix stress build (CASSANDRA-4140)
 * add time remaining estimate to nodetool compactionstats (CASSANDRA-4167)
 * (cql) fix NPE in cql3 ALTER TABLE (CASSANDRA-4163)
 * (cql) Add support for CL.TWO and CL.THREE in CQL (CASSANDRA-4156)
 * (cql) Fix type in CQL3 ALTER TABLE preventing update (CASSANDRA-4170)
 * (cql) Throw invalid exception from CQL3 on obsolete options (CASSANDRA-4171)
 * (cqlsh) fix recognizing uppercase SELECT keyword (CASSANDRA-4161)
 * Pig: wide row support (CASSANDRA-3909)
Merged from 1.0:
 * avoid streaming empty files with bulk loader if sstablewriter errors out
   (CASSANDRA-3946)


1.1-rc1
 * Include stress tool in binary builds (CASSANDRA-4103)
 * (Hadoop) fix wide row iteration when last row read was deleted
   (CASSANDRA-4154)
 * fix read_repair_chance to really default to 0.1 in the cli (CASSANDRA-4114)
 * Adds caching and bloomFilterFpChange to CQL options (CASSANDRA-4042)
 * Adds posibility to autoconfigure size of the KeyCache (CASSANDRA-4087)
 * fix KEYS index from skipping results (CASSANDRA-3996)
 * Remove sliced_buffer_size_in_kb dead option (CASSANDRA-4076)
 * make loadNewSStable preserve sstable version (CASSANDRA-4077)
 * Respect 1.0 cache settings as much as possible when upgrading
   (CASSANDRA-4088)
 * relax path length requirement for sstable files when upgrading on
   non-Windows platforms (CASSANDRA-4110)
 * fix terminination of the stress.java when errors were encountered
   (CASSANDRA-4128)
 * Move CfDef and KsDef validation out of thrift (CASSANDRA-4037)
 * Fix get_paged_slice (CASSANDRA-4136)
 * CQL3: Support slice with exclusive start and stop (CASSANDRA-3785)
Merged from 1.0:
 * support PropertyFileSnitch in bulk loader (CASSANDRA-4145)
 * add auto_snapshot option allowing disabling snapshot before drop/truncate
   (CASSANDRA-3710)
 * allow short snitch names (CASSANDRA-4130)


1.1-beta2
 * rename loaded sstables to avoid conflicts with local snapshots
   (CASSANDRA-3967)
 * start hint replay as soon as FD notifies that the target is back up
   (CASSANDRA-3958)
 * avoid unproductive deserializing of cached rows during compaction
   (CASSANDRA-3921)
 * fix concurrency issues with CQL keyspace creation (CASSANDRA-3903)
 * Show Effective Owership via Nodetool ring <keyspace> (CASSANDRA-3412)
 * Update ORDER BY syntax for CQL3 (CASSANDRA-3925)
 * Fix BulkRecordWriter to not throw NPE if reducer gets no map data from Hadoop (CASSANDRA-3944)
 * Fix bug with counters in super columns (CASSANDRA-3821)
 * Remove deprecated merge_shard_chance (CASSANDRA-3940)
 * add a convenient way to reset a node's schema (CASSANDRA-2963)
 * fix for intermittent SchemaDisagreementException (CASSANDRA-3884)
 * CLI `list <CF>` to limit number of columns and their order (CASSANDRA-3012)
 * ignore deprecated KsDef/CfDef/ColumnDef fields in native schema (CASSANDRA-3963)
 * CLI to report when unsupported column_metadata pair was given (CASSANDRA-3959)
 * reincarnate removed and deprecated KsDef/CfDef attributes (CASSANDRA-3953)
 * Fix race between writes and read for cache (CASSANDRA-3862)
 * perform static initialization of StorageProxy on start-up (CASSANDRA-3797)
 * support trickling fsync() on writes (CASSANDRA-3950)
 * expose counters for unavailable/timeout exceptions given to thrift clients (CASSANDRA-3671)
 * avoid quadratic startup time in LeveledManifest (CASSANDRA-3952)
 * Add type information to new schema_ columnfamilies and remove thrift
   serialization for schema (CASSANDRA-3792)
 * add missing column validator options to the CLI help (CASSANDRA-3926)
 * skip reading saved key cache if CF's caching strategy is NONE or ROWS_ONLY (CASSANDRA-3954)
 * Unify migration code (CASSANDRA-4017)
Merged from 1.0:
 * cqlsh: guess correct version of Python for Arch Linux (CASSANDRA-4090)
 * (CLI) properly handle quotes in create/update keyspace commands (CASSANDRA-4129)
 * Avoids possible deadlock during bootstrap (CASSANDRA-4159)
 * fix stress tool that hangs forever on timeout or error (CASSANDRA-4128)
 * Fix super columns bug where cache is not updated (CASSANDRA-4190)
 * stress tool to return appropriate exit code on failure (CASSANDRA-4188)


1.0.9
 * improve index sampling performance (CASSANDRA-4023)
 * always compact away deleted hints immediately after handoff (CASSANDRA-3955)
 * delete hints from dropped ColumnFamilies on handoff instead of
   erroring out (CASSANDRA-3975)
 * add CompositeType ref to the CLI doc for create/update column family (CASSANDRA-3980)
 * Pig: support Counter ColumnFamilies (CASSANDRA-3973)
 * Pig: Composite column support (CASSANDRA-3684)
 * Avoid NPE during repair when a keyspace has no CFs (CASSANDRA-3988)
 * Fix division-by-zero error on get_slice (CASSANDRA-4000)
 * don't change manifest level for cleanup, scrub, and upgradesstables
   operations under LeveledCompactionStrategy (CASSANDRA-3989, 4112)
 * fix race leading to super columns assertion failure (CASSANDRA-3957)
 * fix NPE on invalid CQL delete command (CASSANDRA-3755)
 * allow custom types in CLI's assume command (CASSANDRA-4081)
 * fix totalBytes count for parallel compactions (CASSANDRA-3758)
 * fix intermittent NPE in get_slice (CASSANDRA-4095)
 * remove unnecessary asserts in native code interfaces (CASSANDRA-4096)
 * Validate blank keys in CQL to avoid assertion errors (CASSANDRA-3612)
 * cqlsh: fix bad decoding of some column names (CASSANDRA-4003)
 * cqlsh: fix incorrect padding with unicode chars (CASSANDRA-4033)
 * Fix EC2 snitch incorrectly reporting region (CASSANDRA-4026)
 * Shut down thrift during decommission (CASSANDRA-4086)
 * Expose nodetool cfhistograms for 2ndary indexes (CASSANDRA-4063)
Merged from 0.8:
 * Fix ConcurrentModificationException in gossiper (CASSANDRA-4019)


1.1-beta1
 * (cqlsh)
   + add SOURCE and CAPTURE commands, and --file option (CASSANDRA-3479)
   + add ALTER COLUMNFAMILY WITH (CASSANDRA-3523)
   + bundle Python dependencies with Cassandra (CASSANDRA-3507)
   + added to Debian package (CASSANDRA-3458)
   + display byte data instead of erroring out on decode failure
     (CASSANDRA-3874)
 * add nodetool rebuild_index (CASSANDRA-3583)
 * add nodetool rangekeysample (CASSANDRA-2917)
 * Fix streaming too much data during move operations (CASSANDRA-3639)
 * Nodetool and CLI connect to localhost by default (CASSANDRA-3568)
 * Reduce memory used by primary index sample (CASSANDRA-3743)
 * (Hadoop) separate input/output configurations (CASSANDRA-3197, 3765)
 * avoid returning internal Cassandra classes over JMX (CASSANDRA-2805)
 * add row-level isolation via SnapTree (CASSANDRA-2893)
 * Optimize key count estimation when opening sstable on startup
   (CASSANDRA-2988)
 * multi-dc replication optimization supporting CL > ONE (CASSANDRA-3577)
 * add command to stop compactions (CASSANDRA-1740, 3566, 3582)
 * multithreaded streaming (CASSANDRA-3494)
 * removed in-tree redhat spec (CASSANDRA-3567)
 * "defragment" rows for name-based queries under STCS, again (CASSANDRA-2503)
 * Recycle commitlog segments for improved performance
   (CASSANDRA-3411, 3543, 3557, 3615)
 * update size-tiered compaction to prioritize small tiers (CASSANDRA-2407)
 * add message expiration logic to OutboundTcpConnection (CASSANDRA-3005)
 * off-heap cache to use sun.misc.Unsafe instead of JNA (CASSANDRA-3271)
 * EACH_QUORUM is only supported for writes (CASSANDRA-3272)
 * replace compactionlock use in schema migration by checking CFS.isValid
   (CASSANDRA-3116)
 * recognize that "SELECT first ... *" isn't really "SELECT *" (CASSANDRA-3445)
 * Use faster bytes comparison (CASSANDRA-3434)
 * Bulk loader is no longer a fat client, (HADOOP) bulk load output format
   (CASSANDRA-3045)
 * (Hadoop) add support for KeyRange.filter
 * remove assumption that keys and token are in bijection
   (CASSANDRA-1034, 3574, 3604)
 * always remove endpoints from delevery queue in HH (CASSANDRA-3546)
 * fix race between cf flush and its 2ndary indexes flush (CASSANDRA-3547)
 * fix potential race in AES when a repair fails (CASSANDRA-3548)
 * Remove columns shadowed by a deleted container even when we cannot purge
   (CASSANDRA-3538)
 * Improve memtable slice iteration performance (CASSANDRA-3545)
 * more efficient allocation of small bloom filters (CASSANDRA-3618)
 * Use separate writer thread in SSTableSimpleUnsortedWriter (CASSANDRA-3619)
 * fsync the directory after new sstable or commitlog segment are created (CASSANDRA-3250)
 * fix minor issues reported by FindBugs (CASSANDRA-3658)
 * global key/row caches (CASSANDRA-3143, 3849)
 * optimize memtable iteration during range scan (CASSANDRA-3638)
 * introduce 'crc_check_chance' in CompressionParameters to support
   a checksum percentage checking chance similarly to read-repair (CASSANDRA-3611)
 * a way to deactivate global key/row cache on per-CF basis (CASSANDRA-3667)
 * fix LeveledCompactionStrategy broken because of generation pre-allocation
   in LeveledManifest (CASSANDRA-3691)
 * finer-grained control over data directories (CASSANDRA-2749)
 * Fix ClassCastException during hinted handoff (CASSANDRA-3694)
 * Upgrade Thrift to 0.7 (CASSANDRA-3213)
 * Make stress.java insert operation to use microseconds (CASSANDRA-3725)
 * Allows (internally) doing a range query with a limit of columns instead of
   rows (CASSANDRA-3742)
 * Allow rangeSlice queries to be start/end inclusive/exclusive (CASSANDRA-3749)
 * Fix BulkLoader to support new SSTable layout and add stream
   throttling to prevent an NPE when there is no yaml config (CASSANDRA-3752)
 * Allow concurrent schema migrations (CASSANDRA-1391, 3832)
 * Add SnapshotCommand to trigger snapshot on remote node (CASSANDRA-3721)
 * Make CFMetaData conversions to/from thrift/native schema inverses
   (CASSANDRA_3559)
 * Add initial code for CQL 3.0-beta (CASSANDRA-2474, 3781, 3753)
 * Add wide row support for ColumnFamilyInputFormat (CASSANDRA-3264)
 * Allow extending CompositeType comparator (CASSANDRA-3657)
 * Avoids over-paging during get_count (CASSANDRA-3798)
 * Add new command to rebuild a node without (repair) merkle tree calculations
   (CASSANDRA-3483, 3922)
 * respect not only row cache capacity but caching mode when
   trying to read data (CASSANDRA-3812)
 * fix system tests (CASSANDRA-3827)
 * CQL support for altering row key type in ALTER TABLE (CASSANDRA-3781)
 * turn compression on by default (CASSANDRA-3871)
 * make hexToBytes refuse invalid input (CASSANDRA-2851)
 * Make secondary indexes CF inherit compression and compaction from their
   parent CF (CASSANDRA-3877)
 * Finish cleanup up tombstone purge code (CASSANDRA-3872)
 * Avoid NPE on aboarted stream-out sessions (CASSANDRA-3904)
 * BulkRecordWriter throws NPE for counter columns (CASSANDRA-3906)
 * Support compression using BulkWriter (CASSANDRA-3907)


1.0.8
 * fix race between cleanup and flush on secondary index CFSes (CASSANDRA-3712)
 * avoid including non-queried nodes in rangeslice read repair
   (CASSANDRA-3843)
 * Only snapshot CF being compacted for snapshot_before_compaction
   (CASSANDRA-3803)
 * Log active compactions in StatusLogger (CASSANDRA-3703)
 * Compute more accurate compaction score per level (CASSANDRA-3790)
 * Return InvalidRequest when using a keyspace that doesn't exist
   (CASSANDRA-3764)
 * disallow user modification of System keyspace (CASSANDRA-3738)
 * allow using sstable2json on secondary index data (CASSANDRA-3738)
 * (cqlsh) add DESCRIBE COLUMNFAMILIES (CASSANDRA-3586)
 * (cqlsh) format blobs correctly and use colors to improve output
   readability (CASSANDRA-3726)
 * synchronize BiMap of bootstrapping tokens (CASSANDRA-3417)
 * show index options in CLI (CASSANDRA-3809)
 * add optional socket timeout for streaming (CASSANDRA-3838)
 * fix truncate not to leave behind non-CFS backed secondary indexes
   (CASSANDRA-3844)
 * make CLI `show schema` to use output stream directly instead
   of StringBuilder (CASSANDRA-3842)
 * remove the wait on hint future during write (CASSANDRA-3870)
 * (cqlsh) ignore missing CfDef opts (CASSANDRA-3933)
 * (cqlsh) look for cqlshlib relative to realpath (CASSANDRA-3767)
 * Fix short read protection (CASSANDRA-3934)
 * Make sure infered and actual schema match (CASSANDRA-3371)
 * Fix NPE during HH delivery (CASSANDRA-3677)
 * Don't put boostrapping node in 'hibernate' status (CASSANDRA-3737)
 * Fix double quotes in windows bat files (CASSANDRA-3744)
 * Fix bad validator lookup (CASSANDRA-3789)
 * Fix soft reset in EC2MultiRegionSnitch (CASSANDRA-3835)
 * Don't leave zombie connections with THSHA thrift server (CASSANDRA-3867)
 * (cqlsh) fix deserialization of data (CASSANDRA-3874)
 * Fix removetoken force causing an inconsistent state (CASSANDRA-3876)
 * Fix ahndling of some types with Pig (CASSANDRA-3886)
 * Don't allow to drop the system keyspace (CASSANDRA-3759)
 * Make Pig deletes disabled by default and configurable (CASSANDRA-3628)
Merged from 0.8:
 * (Pig) fix CassandraStorage to use correct comparator in Super ColumnFamily
   case (CASSANDRA-3251)
 * fix thread safety issues in commitlog replay, primarily affecting
   systems with many (100s) of CF definitions (CASSANDRA-3751)
 * Fix relevant tombstone ignored with super columns (CASSANDRA-3875)


1.0.7
 * fix regression in HH page size calculation (CASSANDRA-3624)
 * retry failed stream on IOException (CASSANDRA-3686)
 * allow configuring bloom_filter_fp_chance (CASSANDRA-3497)
 * attempt hint delivery every ten minutes, or when failure detector
   notifies us that a node is back up, whichever comes first.  hint
   handoff throttle delay default changed to 1ms, from 50 (CASSANDRA-3554)
 * add nodetool setstreamthroughput (CASSANDRA-3571)
 * fix assertion when dropping a columnfamily with no sstables (CASSANDRA-3614)
 * more efficient allocation of small bloom filters (CASSANDRA-3618)
 * CLibrary.createHardLinkWithExec() to check for errors (CASSANDRA-3101)
 * Avoid creating empty and non cleaned writer during compaction (CASSANDRA-3616)
 * stop thrift service in shutdown hook so we can quiesce MessagingService
   (CASSANDRA-3335)
 * (CQL) compaction_strategy_options and compression_parameters for
   CREATE COLUMNFAMILY statement (CASSANDRA-3374)
 * Reset min/max compaction threshold when creating size tiered compaction
   strategy (CASSANDRA-3666)
 * Don't ignore IOException during compaction (CASSANDRA-3655)
 * Fix assertion error for CF with gc_grace=0 (CASSANDRA-3579)
 * Shutdown ParallelCompaction reducer executor after use (CASSANDRA-3711)
 * Avoid < 0 value for pending tasks in leveled compaction (CASSANDRA-3693)
 * (Hadoop) Support TimeUUID in Pig CassandraStorage (CASSANDRA-3327)
 * Check schema is ready before continuing boostrapping (CASSANDRA-3629)
 * Catch overflows during parsing of chunk_length_kb (CASSANDRA-3644)
 * Improve stream protocol mismatch errors (CASSANDRA-3652)
 * Avoid multiple thread doing HH to the same target (CASSANDRA-3681)
 * Add JMX property for rp_timeout_in_ms (CASSANDRA-2940)
 * Allow DynamicCompositeType to compare component of different types
   (CASSANDRA-3625)
 * Flush non-cfs backed secondary indexes (CASSANDRA-3659)
 * Secondary Indexes should report memory consumption (CASSANDRA-3155)
 * fix for SelectStatement start/end key are not set correctly
   when a key alias is involved (CASSANDRA-3700)
 * fix CLI `show schema` command insert of an extra comma in
   column_metadata (CASSANDRA-3714)
Merged from 0.8:
 * avoid logging (harmless) exception when GC takes < 1ms (CASSANDRA-3656)
 * prevent new nodes from thinking down nodes are up forever (CASSANDRA-3626)
 * use correct list of replicas for LOCAL_QUORUM reads when read repair
   is disabled (CASSANDRA-3696)
 * block on flush before compacting hints (may prevent OOM) (CASSANDRA-3733)


1.0.6
 * (CQL) fix cqlsh support for replicate_on_write (CASSANDRA-3596)
 * fix adding to leveled manifest after streaming (CASSANDRA-3536)
 * filter out unavailable cipher suites when using encryption (CASSANDRA-3178)
 * (HADOOP) add old-style api support for CFIF and CFRR (CASSANDRA-2799)
 * Support TimeUUIDType column names in Stress.java tool (CASSANDRA-3541)
 * (CQL) INSERT/UPDATE/DELETE/TRUNCATE commands should allow CF names to
   be qualified by keyspace (CASSANDRA-3419)
 * always remove endpoints from delevery queue in HH (CASSANDRA-3546)
 * fix race between cf flush and its 2ndary indexes flush (CASSANDRA-3547)
 * fix potential race in AES when a repair fails (CASSANDRA-3548)
 * fix default value validation usage in CLI SET command (CASSANDRA-3553)
 * Optimize componentsFor method for compaction and startup time
   (CASSANDRA-3532)
 * (CQL) Proper ColumnFamily metadata validation on CREATE COLUMNFAMILY
   (CASSANDRA-3565)
 * fix compression "chunk_length_kb" option to set correct kb value for
   thrift/avro (CASSANDRA-3558)
 * fix missing response during range slice repair (CASSANDRA-3551)
 * 'describe ring' moved from CLI to nodetool and available through JMX (CASSANDRA-3220)
 * add back partitioner to sstable metadata (CASSANDRA-3540)
 * fix NPE in get_count for counters (CASSANDRA-3601)
Merged from 0.8:
 * remove invalid assertion that table was opened before dropping it
   (CASSANDRA-3580)
 * range and index scans now only send requests to enough replicas to
   satisfy requested CL + RR (CASSANDRA-3598)
 * use cannonical host for local node in nodetool info (CASSANDRA-3556)
 * remove nonlocal DC write optimization since it only worked with
   CL.ONE or CL.LOCAL_QUORUM (CASSANDRA-3577, 3585)
 * detect misuses of CounterColumnType (CASSANDRA-3422)
 * turn off string interning in json2sstable, take 2 (CASSANDRA-2189)
 * validate compression parameters on add/update of the ColumnFamily
   (CASSANDRA-3573)
 * Check for 0.0.0.0 is incorrect in CFIF (CASSANDRA-3584)
 * Increase vm.max_map_count in debian packaging (CASSANDRA-3563)
 * gossiper will never add itself to saved endpoints (CASSANDRA-3485)


1.0.5
 * revert CASSANDRA-3407 (see CASSANDRA-3540)
 * fix assertion error while forwarding writes to local nodes (CASSANDRA-3539)


1.0.4
 * fix self-hinting of timed out read repair updates and make hinted handoff
   less prone to OOMing a coordinator (CASSANDRA-3440)
 * expose bloom filter sizes via JMX (CASSANDRA-3495)
 * enforce RP tokens 0..2**127 (CASSANDRA-3501)
 * canonicalize paths exposed through JMX (CASSANDRA-3504)
 * fix "liveSize" stat when sstables are removed (CASSANDRA-3496)
 * add bloom filter FP rates to nodetool cfstats (CASSANDRA-3347)
 * record partitioner in sstable metadata component (CASSANDRA-3407)
 * add new upgradesstables nodetool command (CASSANDRA-3406)
 * skip --debug requirement to see common exceptions in CLI (CASSANDRA-3508)
 * fix incorrect query results due to invalid max timestamp (CASSANDRA-3510)
 * make sstableloader recognize compressed sstables (CASSANDRA-3521)
 * avoids race in OutboundTcpConnection in multi-DC setups (CASSANDRA-3530)
 * use SETLOCAL in cassandra.bat (CASSANDRA-3506)
 * fix ConcurrentModificationException in Table.all() (CASSANDRA-3529)
Merged from 0.8:
 * fix concurrence issue in the FailureDetector (CASSANDRA-3519)
 * fix array out of bounds error in counter shard removal (CASSANDRA-3514)
 * avoid dropping tombstones when they might still be needed to shadow
   data in a different sstable (CASSANDRA-2786)


1.0.3
 * revert name-based query defragmentation aka CASSANDRA-2503 (CASSANDRA-3491)
 * fix invalidate-related test failures (CASSANDRA-3437)
 * add next-gen cqlsh to bin/ (CASSANDRA-3188, 3131, 3493)
 * (CQL) fix handling of rows with no columns (CASSANDRA-3424, 3473)
 * fix querying supercolumns by name returning only a subset of
   subcolumns or old subcolumn versions (CASSANDRA-3446)
 * automatically compute sha1 sum for uncompressed data files (CASSANDRA-3456)
 * fix reading metadata/statistics component for version < h (CASSANDRA-3474)
 * add sstable forward-compatibility (CASSANDRA-3478)
 * report compression ratio in CFSMBean (CASSANDRA-3393)
 * fix incorrect size exception during streaming of counters (CASSANDRA-3481)
 * (CQL) fix for counter decrement syntax (CASSANDRA-3418)
 * Fix race introduced by CASSANDRA-2503 (CASSANDRA-3482)
 * Fix incomplete deletion of delivered hints (CASSANDRA-3466)
 * Avoid rescheduling compactions when no compaction was executed
   (CASSANDRA-3484)
 * fix handling of the chunk_length_kb compression options (CASSANDRA-3492)
Merged from 0.8:
 * fix updating CF row_cache_provider (CASSANDRA-3414)
 * CFMetaData.convertToThrift method to set RowCacheProvider (CASSANDRA-3405)
 * acquire compactionlock during truncate (CASSANDRA-3399)
 * fix displaying cfdef entries for super columnfamilies (CASSANDRA-3415)
 * Make counter shard merging thread safe (CASSANDRA-3178)
 * Revert CASSANDRA-2855
 * Fix bug preventing the use of efficient cross-DC writes (CASSANDRA-3472)
 * `describe ring` command for CLI (CASSANDRA-3220)
 * (Hadoop) skip empty rows when entire row is requested, redux (CASSANDRA-2855)


1.0.2
 * "defragment" rows for name-based queries under STCS (CASSANDRA-2503)
 * Add timing information to cassandra-cli GET/SET/LIST queries (CASSANDRA-3326)
 * Only create one CompressionMetadata object per sstable (CASSANDRA-3427)
 * cleanup usage of StorageService.setMode() (CASSANDRA-3388)
 * Avoid large array allocation for compressed chunk offsets (CASSANDRA-3432)
 * fix DecimalType bytebuffer marshalling (CASSANDRA-3421)
 * fix bug that caused first column in per row indexes to be ignored
   (CASSANDRA-3441)
 * add JMX call to clean (failed) repair sessions (CASSANDRA-3316)
 * fix sstableloader reference acquisition bug (CASSANDRA-3438)
 * fix estimated row size regression (CASSANDRA-3451)
 * make sure we don't return more columns than asked (CASSANDRA-3303, 3395)
Merged from 0.8:
 * acquire compactionlock during truncate (CASSANDRA-3399)
 * fix displaying cfdef entries for super columnfamilies (CASSANDRA-3415)


1.0.1
 * acquire references during index build to prevent delete problems
   on Windows (CASSANDRA-3314)
 * describe_ring should include datacenter/topology information (CASSANDRA-2882)
 * Thrift sockets are not properly buffered (CASSANDRA-3261)
 * performance improvement for bytebufferutil compare function (CASSANDRA-3286)
 * add system.versions ColumnFamily (CASSANDRA-3140)
 * reduce network copies (CASSANDRA-3333, 3373)
 * limit nodetool to 32MB of heap (CASSANDRA-3124)
 * (CQL) update parser to accept "timestamp" instead of "date" (CASSANDRA-3149)
 * Fix CLI `show schema` to include "compression_options" (CASSANDRA-3368)
 * Snapshot to include manifest under LeveledCompactionStrategy (CASSANDRA-3359)
 * (CQL) SELECT query should allow CF name to be qualified by keyspace (CASSANDRA-3130)
 * (CQL) Fix internal application error specifying 'using consistency ...'
   in lower case (CASSANDRA-3366)
 * fix Deflate compression when compression actually makes the data bigger
   (CASSANDRA-3370)
 * optimize UUIDGen to avoid lock contention on InetAddress.getLocalHost
   (CASSANDRA-3387)
 * tolerate index being dropped mid-mutation (CASSANDRA-3334, 3313)
 * CompactionManager is now responsible for checking for new candidates
   post-task execution, enabling more consistent leveled compaction
   (CASSANDRA-3391)
 * Cache HSHA threads (CASSANDRA-3372)
 * use CF/KS names as snapshot prefix for drop + truncate operations
   (CASSANDRA-2997)
 * Break bloom filters up to avoid heap fragmentation (CASSANDRA-2466)
 * fix cassandra hanging on jsvc stop (CASSANDRA-3302)
 * Avoid leveled compaction getting blocked on errors (CASSANDRA-3408)
 * Make reloading the compaction strategy safe (CASSANDRA-3409)
 * ignore 0.8 hints even if compaction begins before we try to purge
   them (CASSANDRA-3385)
 * remove procrun (bin\daemon) from Cassandra source tree and
   artifacts (CASSANDRA-3331)
 * make cassandra compile under JDK7 (CASSANDRA-3275)
 * remove dependency of clientutil.jar to FBUtilities (CASSANDRA-3299)
 * avoid truncation errors by using long math on long values (CASSANDRA-3364)
 * avoid clock drift on some Windows machine (CASSANDRA-3375)
 * display cache provider in cli 'describe keyspace' command (CASSANDRA-3384)
 * fix incomplete topology information in describe_ring (CASSANDRA-3403)
 * expire dead gossip states based on time (CASSANDRA-2961)
 * improve CompactionTask extensibility (CASSANDRA-3330)
 * Allow one leveled compaction task to kick off another (CASSANDRA-3363)
 * allow encryption only between datacenters (CASSANDRA-2802)
Merged from 0.8:
 * fix truncate allowing data to be replayed post-restart (CASSANDRA-3297)
 * make iwriter final in IndexWriter to avoid NPE (CASSANDRA-2863)
 * (CQL) update grammar to require key clause in DELETE statement
   (CASSANDRA-3349)
 * (CQL) allow numeric keyspace names in USE statement (CASSANDRA-3350)
 * (Hadoop) skip empty rows when slicing the entire row (CASSANDRA-2855)
 * Fix handling of tombstone by SSTableExport/Import (CASSANDRA-3357)
 * fix ColumnIndexer to use long offsets (CASSANDRA-3358)
 * Improved CLI exceptions (CASSANDRA-3312)
 * Fix handling of tombstone by SSTableExport/Import (CASSANDRA-3357)
 * Only count compaction as active (for throttling) when they have
   successfully acquired the compaction lock (CASSANDRA-3344)
 * Display CLI version string on startup (CASSANDRA-3196)
 * (Hadoop) make CFIF try rpc_address or fallback to listen_address
   (CASSANDRA-3214)
 * (Hadoop) accept comma delimited lists of initial thrift connections
   (CASSANDRA-3185)
 * ColumnFamily min_compaction_threshold should be >= 2 (CASSANDRA-3342)
 * (Pig) add 0.8+ types and key validation type in schema (CASSANDRA-3280)
 * Fix completely removing column metadata using CLI (CASSANDRA-3126)
 * CLI `describe cluster;` output should be on separate lines for separate versions
   (CASSANDRA-3170)
 * fix changing durable_writes keyspace option during CF creation
   (CASSANDRA-3292)
 * avoid locking on update when no indexes are involved (CASSANDRA-3386)
 * fix assertionError during repair with ordered partitioners (CASSANDRA-3369)
 * correctly serialize key_validation_class for avro (CASSANDRA-3391)
 * don't expire counter tombstone after streaming (CASSANDRA-3394)
 * prevent nodes that failed to join from hanging around forever
   (CASSANDRA-3351)
 * remove incorrect optimization from slice read path (CASSANDRA-3390)
 * Fix race in AntiEntropyService (CASSANDRA-3400)


1.0.0-final
 * close scrubbed sstable fd before deleting it (CASSANDRA-3318)
 * fix bug preventing obsolete commitlog segments from being removed
   (CASSANDRA-3269)
 * tolerate whitespace in seed CDL (CASSANDRA-3263)
 * Change default heap thresholds to max(min(1/2 ram, 1G), min(1/4 ram, 8GB))
   (CASSANDRA-3295)
 * Fix broken CompressedRandomAccessReaderTest (CASSANDRA-3298)
 * (CQL) fix type information returned for wildcard queries (CASSANDRA-3311)
 * add estimated tasks to LeveledCompactionStrategy (CASSANDRA-3322)
 * avoid including compaction cache-warming in keycache stats (CASSANDRA-3325)
 * run compaction and hinted handoff threads at MIN_PRIORITY (CASSANDRA-3308)
 * default hsha thrift server to cpu core count in rpc pool (CASSANDRA-3329)
 * add bin\daemon to binary tarball for Windows service (CASSANDRA-3331)
 * Fix places where uncompressed size of sstables was use in place of the
   compressed one (CASSANDRA-3338)
 * Fix hsha thrift server (CASSANDRA-3346)
 * Make sure repair only stream needed sstables (CASSANDRA-3345)


1.0.0-rc2
 * Log a meaningful warning when a node receives a message for a repair session
   that doesn't exist anymore (CASSANDRA-3256)
 * test for NUMA policy support as well as numactl presence (CASSANDRA-3245)
 * Fix FD leak when internode encryption is enabled (CASSANDRA-3257)
 * Remove incorrect assertion in mergeIterator (CASSANDRA-3260)
 * FBUtilities.hexToBytes(String) to throw NumberFormatException when string
   contains non-hex characters (CASSANDRA-3231)
 * Keep SimpleSnitch proximity ordering unchanged from what the Strategy
   generates, as intended (CASSANDRA-3262)
 * remove Scrub from compactionstats when finished (CASSANDRA-3255)
 * fix counter entry in jdbc TypesMap (CASSANDRA-3268)
 * fix full queue scenario for ParallelCompactionIterator (CASSANDRA-3270)
 * fix bootstrap process (CASSANDRA-3285)
 * don't try delivering hints if when there isn't any (CASSANDRA-3176)
 * CLI documentation change for ColumnFamily `compression_options` (CASSANDRA-3282)
 * ignore any CF ids sent by client for adding CF/KS (CASSANDRA-3288)
 * remove obsolete hints on first startup (CASSANDRA-3291)
 * use correct ISortedColumns for time-optimized reads (CASSANDRA-3289)
 * Evict gossip state immediately when a token is taken over by a new IP
   (CASSANDRA-3259)


1.0.0-rc1
 * Update CQL to generate microsecond timestamps by default (CASSANDRA-3227)
 * Fix counting CFMetadata towards Memtable liveRatio (CASSANDRA-3023)
 * Kill server on wrapped OOME such as from FileChannel.map (CASSANDRA-3201)
 * remove unnecessary copy when adding to row cache (CASSANDRA-3223)
 * Log message when a full repair operation completes (CASSANDRA-3207)
 * Fix streamOutSession keeping sstables references forever if the remote end
   dies (CASSANDRA-3216)
 * Remove dynamic_snitch boolean from example configuration (defaulting to
   true) and set default badness threshold to 0.1 (CASSANDRA-3229)
 * Base choice of random or "balanced" token on bootstrap on whether
   schema definitions were found (CASSANDRA-3219)
 * Fixes for LeveledCompactionStrategy score computation, prioritization,
   scheduling, and performance (CASSANDRA-3224, 3234)
 * parallelize sstable open at server startup (CASSANDRA-2988)
 * fix handling of exceptions writing to OutboundTcpConnection (CASSANDRA-3235)
 * Allow using quotes in "USE <keyspace>;" CLI command (CASSANDRA-3208)
 * Don't allow any cache loading exceptions to halt startup (CASSANDRA-3218)
 * Fix sstableloader --ignores option (CASSANDRA-3247)
 * File descriptor limit increased in packaging (CASSANDRA-3206)
 * Fix deadlock in commit log during flush (CASSANDRA-3253)


1.0.0-beta1
 * removed binarymemtable (CASSANDRA-2692)
 * add commitlog_total_space_in_mb to prevent fragmented logs (CASSANDRA-2427)
 * removed commitlog_rotation_threshold_in_mb configuration (CASSANDRA-2771)
 * make AbstractBounds.normalize de-overlapp overlapping ranges (CASSANDRA-2641)
 * replace CollatingIterator, ReducingIterator with MergeIterator
   (CASSANDRA-2062)
 * Fixed the ability to set compaction strategy in cli using create column
   family command (CASSANDRA-2778)
 * clean up tmp files after failed compaction (CASSANDRA-2468)
 * restrict repair streaming to specific columnfamilies (CASSANDRA-2280)
 * don't bother persisting columns shadowed by a row tombstone (CASSANDRA-2589)
 * reset CF and SC deletion times after gc_grace (CASSANDRA-2317)
 * optimize away seek when compacting wide rows (CASSANDRA-2879)
 * single-pass streaming (CASSANDRA-2677, 2906, 2916, 3003)
 * use reference counting for deleting sstables instead of relying on GC
   (CASSANDRA-2521, 3179)
 * store hints as serialized mutations instead of pointers to data row
   (CASSANDRA-2045)
 * store hints in the coordinator node instead of in the closest replica
   (CASSANDRA-2914)
 * add row_cache_keys_to_save CF option (CASSANDRA-1966)
 * check column family validity in nodetool repair (CASSANDRA-2933)
 * use lazy initialization instead of class initialization in NodeId
   (CASSANDRA-2953)
 * add paging to get_count (CASSANDRA-2894)
 * fix "short reads" in [multi]get (CASSANDRA-2643, 3157, 3192)
 * add optional compression for sstables (CASSANDRA-47, 2994, 3001, 3128)
 * add scheduler JMX metrics (CASSANDRA-2962)
 * add block level checksum for compressed data (CASSANDRA-1717)
 * make column family backed column map pluggable and introduce unsynchronized
   ArrayList backed one to speedup reads (CASSANDRA-2843, 3165, 3205)
 * refactoring of the secondary index api (CASSANDRA-2982)
 * make CL > ONE reads wait for digest reconciliation before returning
   (CASSANDRA-2494)
 * fix missing logging for some exceptions (CASSANDRA-2061)
 * refactor and optimize ColumnFamilyStore.files(...) and Descriptor.fromFilename(String)
   and few other places responsible for work with SSTable files (CASSANDRA-3040)
 * Stop reading from sstables once we know we have the most recent columns,
   for query-by-name requests (CASSANDRA-2498)
 * Add query-by-column mode to stress.java (CASSANDRA-3064)
 * Add "install" command to cassandra.bat (CASSANDRA-292)
 * clean up KSMetadata, CFMetadata from unnecessary
   Thrift<->Avro conversion methods (CASSANDRA-3032)
 * Add timeouts to client request schedulers (CASSANDRA-3079, 3096)
 * Cli to use hashes rather than array of hashes for strategy options (CASSANDRA-3081)
 * LeveledCompactionStrategy (CASSANDRA-1608, 3085, 3110, 3087, 3145, 3154, 3182)
 * Improvements of the CLI `describe` command (CASSANDRA-2630)
 * reduce window where dropped CF sstables may not be deleted (CASSANDRA-2942)
 * Expose gossip/FD info to JMX (CASSANDRA-2806)
 * Fix streaming over SSL when compressed SSTable involved (CASSANDRA-3051)
 * Add support for pluggable secondary index implementations (CASSANDRA-3078)
 * remove compaction_thread_priority setting (CASSANDRA-3104)
 * generate hints for replicas that timeout, not just replicas that are known
   to be down before starting (CASSANDRA-2034)
 * Add throttling for internode streaming (CASSANDRA-3080)
 * make the repair of a range repair all replica (CASSANDRA-2610, 3194)
 * expose the ability to repair the first range (as returned by the
   partitioner) of a node (CASSANDRA-2606)
 * Streams Compression (CASSANDRA-3015)
 * add ability to use multiple threads during a single compaction
   (CASSANDRA-2901)
 * make AbstractBounds.normalize support overlapping ranges (CASSANDRA-2641)
 * fix of the CQL count() behavior (CASSANDRA-3068)
 * use TreeMap backed column families for the SSTable simple writers
   (CASSANDRA-3148)
 * fix inconsistency of the CLI syntax when {} should be used instead of [{}]
   (CASSANDRA-3119)
 * rename CQL type names to match expected SQL behavior (CASSANDRA-3149, 3031)
 * Arena-based allocation for memtables (CASSANDRA-2252, 3162, 3163, 3168)
 * Default RR chance to 0.1 (CASSANDRA-3169)
 * Add RowLevel support to secondary index API (CASSANDRA-3147)
 * Make SerializingCacheProvider the default if JNA is available (CASSANDRA-3183)
 * Fix backwards compatibilty for CQL memtable properties (CASSANDRA-3190)
 * Add five-minute delay before starting compactions on a restarted server
   (CASSANDRA-3181)
 * Reduce copies done for intra-host messages (CASSANDRA-1788, 3144)
 * support of compaction strategy option for stress.java (CASSANDRA-3204)
 * make memtable throughput and column count thresholds no-ops (CASSANDRA-2449)
 * Return schema information along with the resultSet in CQL (CASSANDRA-2734)
 * Add new DecimalType (CASSANDRA-2883)
 * Fix assertion error in RowRepairResolver (CASSANDRA-3156)
 * Reduce unnecessary high buffer sizes (CASSANDRA-3171)
 * Pluggable compaction strategy (CASSANDRA-1610)
 * Add new broadcast_address config option (CASSANDRA-2491)


0.8.7
 * Kill server on wrapped OOME such as from FileChannel.map (CASSANDRA-3201)
 * Allow using quotes in "USE <keyspace>;" CLI command (CASSANDRA-3208)
 * Log message when a full repair operation completes (CASSANDRA-3207)
 * Don't allow any cache loading exceptions to halt startup (CASSANDRA-3218)
 * Fix sstableloader --ignores option (CASSANDRA-3247)
 * File descriptor limit increased in packaging (CASSANDRA-3206)
 * Log a meaningfull warning when a node receive a message for a repair session
   that doesn't exist anymore (CASSANDRA-3256)
 * Fix FD leak when internode encryption is enabled (CASSANDRA-3257)
 * FBUtilities.hexToBytes(String) to throw NumberFormatException when string
   contains non-hex characters (CASSANDRA-3231)
 * Keep SimpleSnitch proximity ordering unchanged from what the Strategy
   generates, as intended (CASSANDRA-3262)
 * remove Scrub from compactionstats when finished (CASSANDRA-3255)
 * Fix tool .bat files when CASSANDRA_HOME contains spaces (CASSANDRA-3258)
 * Force flush of status table when removing/updating token (CASSANDRA-3243)
 * Evict gossip state immediately when a token is taken over by a new IP (CASSANDRA-3259)
 * Fix bug where the failure detector can take too long to mark a host
   down (CASSANDRA-3273)
 * (Hadoop) allow wrapping ranges in queries (CASSANDRA-3137)
 * (Hadoop) check all interfaces for a match with split location
   before falling back to random replica (CASSANDRA-3211)
 * (Hadoop) Make Pig storage handle implements LoadMetadata (CASSANDRA-2777)
 * (Hadoop) Fix exception during PIG 'dump' (CASSANDRA-2810)
 * Fix stress COUNTER_GET option (CASSANDRA-3301)
 * Fix missing fields in CLI `show schema` output (CASSANDRA-3304)
 * Nodetool no longer leaks threads and closes JMX connections (CASSANDRA-3309)
 * fix truncate allowing data to be replayed post-restart (CASSANDRA-3297)
 * Move SimpleAuthority and SimpleAuthenticator to examples (CASSANDRA-2922)
 * Fix handling of tombstone by SSTableExport/Import (CASSANDRA-3357)
 * Fix transposition in cfHistograms (CASSANDRA-3222)
 * Allow using number as DC name when creating keyspace in CQL (CASSANDRA-3239)
 * Force flush of system table after updating/removing a token (CASSANDRA-3243)


0.8.6
 * revert CASSANDRA-2388
 * change TokenRange.endpoints back to listen/broadcast address to match
   pre-1777 behavior, and add TokenRange.rpc_endpoints instead (CASSANDRA-3187)
 * avoid trying to watch cassandra-topology.properties when loaded from jar
   (CASSANDRA-3138)
 * prevent users from creating keyspaces with LocalStrategy replication
   (CASSANDRA-3139)
 * fix CLI `show schema;` to output correct keyspace definition statement
   (CASSANDRA-3129)
 * CustomTThreadPoolServer to log TTransportException at DEBUG level
   (CASSANDRA-3142)
 * allow topology sort to work with non-unique rack names between
   datacenters (CASSANDRA-3152)
 * Improve caching of same-version Messages on digest and repair paths
   (CASSANDRA-3158)
 * Randomize choice of first replica for counter increment (CASSANDRA-2890)
 * Fix using read_repair_chance instead of merge_shard_change (CASSANDRA-3202)
 * Avoid streaming data to nodes that already have it, on move as well as
   decommission (CASSANDRA-3041)
 * Fix divide by zero error in GCInspector (CASSANDRA-3164)
 * allow quoting of the ColumnFamily name in CLI `create column family`
   statement (CASSANDRA-3195)
 * Fix rolling upgrade from 0.7 to 0.8 problem (CASSANDRA-3166)
 * Accomodate missing encryption_options in IncomingTcpConnection.stream
   (CASSANDRA-3212)


0.8.5
 * fix NPE when encryption_options is unspecified (CASSANDRA-3007)
 * include column name in validation failure exceptions (CASSANDRA-2849)
 * make sure truncate clears out the commitlog so replay won't re-
   populate with truncated data (CASSANDRA-2950)
 * fix NPE when debug logging is enabled and dropped CF is present
   in a commitlog segment (CASSANDRA-3021)
 * fix cassandra.bat when CASSANDRA_HOME contains spaces (CASSANDRA-2952)
 * fix to SSTableSimpleUnsortedWriter bufferSize calculation (CASSANDRA-3027)
 * make cleanup and normal compaction able to skip empty rows
   (rows containing nothing but expired tombstones) (CASSANDRA-3039)
 * work around native memory leak in com.sun.management.GarbageCollectorMXBean
   (CASSANDRA-2868)
 * validate that column names in column_metadata are not equal to key_alias
   on create/update of the ColumnFamily and CQL 'ALTER' statement (CASSANDRA-3036)
 * return an InvalidRequestException if an indexed column is assigned
   a value larger than 64KB (CASSANDRA-3057)
 * fix of numeric-only and string column names handling in CLI "drop index"
   (CASSANDRA-3054)
 * prune index scan resultset back to original request for lazy
   resultset expansion case (CASSANDRA-2964)
 * (Hadoop) fail jobs when Cassandra node has failed but TaskTracker
   has not (CASSANDRA-2388)
 * fix dynamic snitch ignoring nodes when read_repair_chance is zero
   (CASSANDRA-2662)
 * avoid retaining references to dropped CFS objects in
   CompactionManager.estimatedCompactions (CASSANDRA-2708)
 * expose rpc timeouts per host in MessagingServiceMBean (CASSANDRA-2941)
 * avoid including cwd in classpath for deb and rpm packages (CASSANDRA-2881)
 * remove gossip state when a new IP takes over a token (CASSANDRA-3071)
 * allow sstable2json to work on index sstable files (CASSANDRA-3059)
 * always hint counters (CASSANDRA-3099)
 * fix log4j initialization in EmbeddedCassandraService (CASSANDRA-2857)
 * remove gossip state when a new IP takes over a token (CASSANDRA-3071)
 * work around native memory leak in com.sun.management.GarbageCollectorMXBean
    (CASSANDRA-2868)
 * fix UnavailableException with writes at CL.EACH_QUORM (CASSANDRA-3084)
 * fix parsing of the Keyspace and ColumnFamily names in numeric
   and string representations in CLI (CASSANDRA-3075)
 * fix corner cases in Range.differenceToFetch (CASSANDRA-3084)
 * fix ip address String representation in the ring cache (CASSANDRA-3044)
 * fix ring cache compatibility when mixing pre-0.8.4 nodes with post-
   in the same cluster (CASSANDRA-3023)
 * make repair report failure when a node participating dies (instead of
   hanging forever) (CASSANDRA-2433)
 * fix handling of the empty byte buffer by ReversedType (CASSANDRA-3111)
 * Add validation that Keyspace names are case-insensitively unique (CASSANDRA-3066)
 * catch invalid key_validation_class before instantiating UpdateColumnFamily (CASSANDRA-3102)
 * make Range and Bounds objects client-safe (CASSANDRA-3108)
 * optionally skip log4j configuration (CASSANDRA-3061)
 * bundle sstableloader with the debian package (CASSANDRA-3113)
 * don't try to build secondary indexes when there is none (CASSANDRA-3123)
 * improve SSTableSimpleUnsortedWriter speed for large rows (CASSANDRA-3122)
 * handle keyspace arguments correctly in nodetool snapshot (CASSANDRA-3038)
 * Fix SSTableImportTest on windows (CASSANDRA-3043)
 * expose compactionThroughputMbPerSec through JMX (CASSANDRA-3117)
 * log keyspace and CF of large rows being compacted


0.8.4
 * change TokenRing.endpoints to be a list of rpc addresses instead of
   listen/broadcast addresses (CASSANDRA-1777)
 * include files-to-be-streamed in StreamInSession.getSources (CASSANDRA-2972)
 * use JAVA env var in cassandra-env.sh (CASSANDRA-2785, 2992)
 * avoid doing read for no-op replicate-on-write at CL=1 (CASSANDRA-2892)
 * refuse counter write for CL.ANY (CASSANDRA-2990)
 * switch back to only logging recent dropped messages (CASSANDRA-3004)
 * always deserialize RowMutation for counters (CASSANDRA-3006)
 * ignore saved replication_factor strategy_option for NTS (CASSANDRA-3011)
 * make sure pre-truncate CL segments are discarded (CASSANDRA-2950)


0.8.3
 * add ability to drop local reads/writes that are going to timeout
   (CASSANDRA-2943)
 * revamp token removal process, keep gossip states for 3 days (CASSANDRA-2496)
 * don't accept extra args for 0-arg nodetool commands (CASSANDRA-2740)
 * log unavailableexception details at debug level (CASSANDRA-2856)
 * expose data_dir though jmx (CASSANDRA-2770)
 * don't include tmp files as sstable when create cfs (CASSANDRA-2929)
 * log Java classpath on startup (CASSANDRA-2895)
 * keep gossipped version in sync with actual on migration coordinator
   (CASSANDRA-2946)
 * use lazy initialization instead of class initialization in NodeId
   (CASSANDRA-2953)
 * check column family validity in nodetool repair (CASSANDRA-2933)
 * speedup bytes to hex conversions dramatically (CASSANDRA-2850)
 * Flush memtables on shutdown when durable writes are disabled
   (CASSANDRA-2958)
 * improved POSIX compatibility of start scripts (CASsANDRA-2965)
 * add counter support to Hadoop InputFormat (CASSANDRA-2981)
 * fix bug where dirty commitlog segments were removed (and avoid keeping
   segments with no post-flush activity permanently dirty) (CASSANDRA-2829)
 * fix throwing exception with batch mutation of counter super columns
   (CASSANDRA-2949)
 * ignore system tables during repair (CASSANDRA-2979)
 * throw exception when NTS is given replication_factor as an option
   (CASSANDRA-2960)
 * fix assertion error during compaction of counter CFs (CASSANDRA-2968)
 * avoid trying to create index names, when no index exists (CASSANDRA-2867)
 * don't sample the system table when choosing a bootstrap token
   (CASSANDRA-2825)
 * gossiper notifies of local state changes (CASSANDRA-2948)
 * add asynchronous and half-sync/half-async (hsha) thrift servers
   (CASSANDRA-1405)
 * fix potential use of free'd native memory in SerializingCache
   (CASSANDRA-2951)
 * prune index scan resultset back to original request for lazy
   resultset expansion case (CASSANDRA-2964)
 * (Hadoop) fail jobs when Cassandra node has failed but TaskTracker
    has not (CASSANDRA-2388)


0.8.2
 * CQL:
   - include only one row per unique key for IN queries (CASSANDRA-2717)
   - respect client timestamp on full row deletions (CASSANDRA-2912)
 * improve thread-safety in StreamOutSession (CASSANDRA-2792)
 * allow deleting a row and updating indexed columns in it in the
   same mutation (CASSANDRA-2773)
 * Expose number of threads blocked on submitting memtable to flush
   in JMX (CASSANDRA-2817)
 * add ability to return "endpoints" to nodetool (CASSANDRA-2776)
 * Add support for multiple (comma-delimited) coordinator addresses
   to ColumnFamilyInputFormat (CASSANDRA-2807)
 * fix potential NPE while scheduling read repair for range slice
   (CASSANDRA-2823)
 * Fix race in SystemTable.getCurrentLocalNodeId (CASSANDRA-2824)
 * Correctly set default for replicate_on_write (CASSANDRA-2835)
 * improve nodetool compactionstats formatting (CASSANDRA-2844)
 * fix index-building status display (CASSANDRA-2853)
 * fix CLI perpetuating obsolete KsDef.replication_factor (CASSANDRA-2846)
 * improve cli treatment of multiline comments (CASSANDRA-2852)
 * handle row tombstones correctly in EchoedRow (CASSANDRA-2786)
 * add MessagingService.get[Recently]DroppedMessages and
   StorageService.getExceptionCount (CASSANDRA-2804)
 * fix possibility of spurious UnavailableException for LOCAL_QUORUM
   reads with dynamic snitch + read repair disabled (CASSANDRA-2870)
 * add ant-optional as dependence for the debian package (CASSANDRA-2164)
 * add option to specify limit for get_slice in the CLI (CASSANDRA-2646)
 * decrease HH page size (CASSANDRA-2832)
 * reset cli keyspace after dropping the current one (CASSANDRA-2763)
 * add KeyRange option to Hadoop inputformat (CASSANDRA-1125)
 * fix protocol versioning (CASSANDRA-2818, 2860)
 * support spaces in path to log4j configuration (CASSANDRA-2383)
 * avoid including inferred types in CF update (CASSANDRA-2809)
 * fix JMX bulkload call (CASSANDRA-2908)
 * fix updating KS with durable_writes=false (CASSANDRA-2907)
 * add simplified facade to SSTableWriter for bulk loading use
   (CASSANDRA-2911)
 * fix re-using index CF sstable names after drop/recreate (CASSANDRA-2872)
 * prepend CF to default index names (CASSANDRA-2903)
 * fix hint replay (CASSANDRA-2928)
 * Properly synchronize repair's merkle tree computation (CASSANDRA-2816)


0.8.1
 * CQL:
   - support for insert, delete in BATCH (CASSANDRA-2537)
   - support for IN to SELECT, UPDATE (CASSANDRA-2553)
   - timestamp support for INSERT, UPDATE, and BATCH (CASSANDRA-2555)
   - TTL support (CASSANDRA-2476)
   - counter support (CASSANDRA-2473)
   - ALTER COLUMNFAMILY (CASSANDRA-1709)
   - DROP INDEX (CASSANDRA-2617)
   - add SCHEMA/TABLE as aliases for KS/CF (CASSANDRA-2743)
   - server handles wait-for-schema-agreement (CASSANDRA-2756)
   - key alias support (CASSANDRA-2480)
 * add support for comparator parameters and a generic ReverseType
   (CASSANDRA-2355)
 * add CompositeType and DynamicCompositeType (CASSANDRA-2231)
 * optimize batches containing multiple updates to the same row
   (CASSANDRA-2583)
 * adjust hinted handoff page size to avoid OOM with large columns
   (CASSANDRA-2652)
 * mark BRAF buffer invalid post-flush so we don't re-flush partial
   buffers again, especially on CL writes (CASSANDRA-2660)
 * add DROP INDEX support to CLI (CASSANDRA-2616)
 * don't perform HH to client-mode [storageproxy] nodes (CASSANDRA-2668)
 * Improve forceDeserialize/getCompactedRow encapsulation (CASSANDRA-2659)
 * Don't write CounterUpdateColumn to disk in tests (CASSANDRA-2650)
 * Add sstable bulk loading utility (CASSANDRA-1278)
 * avoid replaying hints to dropped columnfamilies (CASSANDRA-2685)
 * add placeholders for missing rows in range query pseudo-RR (CASSANDRA-2680)
 * remove no-op HHOM.renameHints (CASSANDRA-2693)
 * clone super columns to avoid modifying them during flush (CASSANDRA-2675)
 * allow writes to bypass the commitlog for certain keyspaces (CASSANDRA-2683)
 * avoid NPE when bypassing commitlog during memtable flush (CASSANDRA-2781)
 * Added support for making bootstrap retry if nodes flap (CASSANDRA-2644)
 * Added statusthrift to nodetool to report if thrift server is running (CASSANDRA-2722)
 * Fixed rows being cached if they do not exist (CASSANDRA-2723)
 * Support passing tableName and cfName to RowCacheProviders (CASSANDRA-2702)
 * close scrub file handles (CASSANDRA-2669)
 * throttle migration replay (CASSANDRA-2714)
 * optimize column serializer creation (CASSANDRA-2716)
 * Added support for making bootstrap retry if nodes flap (CASSANDRA-2644)
 * Added statusthrift to nodetool to report if thrift server is running
   (CASSANDRA-2722)
 * Fixed rows being cached if they do not exist (CASSANDRA-2723)
 * fix truncate/compaction race (CASSANDRA-2673)
 * workaround large resultsets causing large allocation retention
   by nio sockets (CASSANDRA-2654)
 * fix nodetool ring use with Ec2Snitch (CASSANDRA-2733)
 * fix removing columns and subcolumns that are supressed by a row or
   supercolumn tombstone during replica resolution (CASSANDRA-2590)
 * support sstable2json against snapshot sstables (CASSANDRA-2386)
 * remove active-pull schema requests (CASSANDRA-2715)
 * avoid marking entire list of sstables as actively being compacted
   in multithreaded compaction (CASSANDRA-2765)
 * seek back after deserializing a row to update cache with (CASSANDRA-2752)
 * avoid skipping rows in scrub for counter column family (CASSANDRA-2759)
 * fix ConcurrentModificationException in repair when dealing with 0.7 node
   (CASSANDRA-2767)
 * use threadsafe collections for StreamInSession (CASSANDRA-2766)
 * avoid infinite loop when creating merkle tree (CASSANDRA-2758)
 * avoids unmarking compacting sstable prematurely in cleanup (CASSANDRA-2769)
 * fix NPE when the commit log is bypassed (CASSANDRA-2718)
 * don't throw an exception in SS.isRPCServerRunning (CASSANDRA-2721)
 * make stress.jar executable (CASSANDRA-2744)
 * add daemon mode to java stress (CASSANDRA-2267)
 * expose the DC and rack of a node through JMX and nodetool ring (CASSANDRA-2531)
 * fix cache mbean getSize (CASSANDRA-2781)
 * Add Date, Float, Double, and Boolean types (CASSANDRA-2530)
 * Add startup flag to renew counter node id (CASSANDRA-2788)
 * add jamm agent to cassandra.bat (CASSANDRA-2787)
 * fix repair hanging if a neighbor has nothing to send (CASSANDRA-2797)
 * purge tombstone even if row is in only one sstable (CASSANDRA-2801)
 * Fix wrong purge of deleted cf during compaction (CASSANDRA-2786)
 * fix race that could result in Hadoop writer failing to throw an
   exception encountered after close() (CASSANDRA-2755)
 * fix scan wrongly throwing assertion error (CASSANDRA-2653)
 * Always use even distribution for merkle tree with RandomPartitionner
   (CASSANDRA-2841)
 * fix describeOwnership for OPP (CASSANDRA-2800)
 * ensure that string tokens do not contain commas (CASSANDRA-2762)


0.8.0-final
 * fix CQL grammar warning and cqlsh regression from CASSANDRA-2622
 * add ant generate-cql-html target (CASSANDRA-2526)
 * update CQL consistency levels (CASSANDRA-2566)
 * debian packaging fixes (CASSANDRA-2481, 2647)
 * fix UUIDType, IntegerType for direct buffers (CASSANDRA-2682, 2684)
 * switch to native Thrift for Hadoop map/reduce (CASSANDRA-2667)
 * fix StackOverflowError when building from eclipse (CASSANDRA-2687)
 * only provide replication_factor to strategy_options "help" for
   SimpleStrategy, OldNetworkTopologyStrategy (CASSANDRA-2678, 2713)
 * fix exception adding validators to non-string columns (CASSANDRA-2696)
 * avoid instantiating DatabaseDescriptor in JDBC (CASSANDRA-2694)
 * fix potential stack overflow during compaction (CASSANDRA-2626)
 * clone super columns to avoid modifying them during flush (CASSANDRA-2675)
 * reset underlying iterator in EchoedRow constructor (CASSANDRA-2653)


0.8.0-rc1
 * faster flushes and compaction from fixing excessively pessimistic
   rebuffering in BRAF (CASSANDRA-2581)
 * fix returning null column values in the python cql driver (CASSANDRA-2593)
 * fix merkle tree splitting exiting early (CASSANDRA-2605)
 * snapshot_before_compaction directory name fix (CASSANDRA-2598)
 * Disable compaction throttling during bootstrap (CASSANDRA-2612)
 * fix CQL treatment of > and < operators in range slices (CASSANDRA-2592)
 * fix potential double-application of counter updates on commitlog replay
   by moving replay position from header to sstable metadata (CASSANDRA-2419)
 * JDBC CQL driver exposes getColumn for access to timestamp
 * JDBC ResultSetMetadata properties added to AbstractType
 * r/m clustertool (CASSANDRA-2607)
 * add support for presenting row key as a column in CQL result sets
   (CASSANDRA-2622)
 * Don't allow {LOCAL|EACH}_QUORUM unless strategy is NTS (CASSANDRA-2627)
 * validate keyspace strategy_options during CQL create (CASSANDRA-2624)
 * fix empty Result with secondary index when limit=1 (CASSANDRA-2628)
 * Fix regression where bootstrapping a node with no schema fails
   (CASSANDRA-2625)
 * Allow removing LocationInfo sstables (CASSANDRA-2632)
 * avoid attempting to replay mutations from dropped keyspaces (CASSANDRA-2631)
 * avoid using cached position of a key when GT is requested (CASSANDRA-2633)
 * fix counting bloom filter true positives (CASSANDRA-2637)
 * initialize local ep state prior to gossip startup if needed (CASSANDRA-2638)
 * fix counter increment lost after restart (CASSANDRA-2642)
 * add quote-escaping via backslash to CLI (CASSANDRA-2623)
 * fix pig example script (CASSANDRA-2487)
 * fix dynamic snitch race in adding latencies (CASSANDRA-2618)
 * Start/stop cassandra after more important services such as mdadm in
   debian packaging (CASSANDRA-2481)


0.8.0-beta2
 * fix NPE compacting index CFs (CASSANDRA-2528)
 * Remove checking all column families on startup for compaction candidates
   (CASSANDRA-2444)
 * validate CQL create keyspace options (CASSANDRA-2525)
 * fix nodetool setcompactionthroughput (CASSANDRA-2550)
 * move	gossip heartbeat back to its own thread (CASSANDRA-2554)
 * validate cql TRUNCATE columnfamily before truncating (CASSANDRA-2570)
 * fix batch_mutate for mixed standard-counter mutations (CASSANDRA-2457)
 * disallow making schema changes to system keyspace (CASSANDRA-2563)
 * fix sending mutation messages multiple times (CASSANDRA-2557)
 * fix incorrect use of NBHM.size in ReadCallback that could cause
   reads to time out even when responses were received (CASSANDRA-2552)
 * trigger read repair correctly for LOCAL_QUORUM reads (CASSANDRA-2556)
 * Allow configuring the number of compaction thread (CASSANDRA-2558)
 * forceUserDefinedCompaction will attempt to compact what it is given
   even if the pessimistic estimate is that there is not enough disk space;
   automatic compactions will only compact 2 or more sstables (CASSANDRA-2575)
 * refuse to apply migrations with older timestamps than the current
   schema (CASSANDRA-2536)
 * remove unframed Thrift transport option
 * include indexes in snapshots (CASSANDRA-2596)
 * improve ignoring of obsolete mutations in index maintenance (CASSANDRA-2401)
 * recognize attempt to drop just the index while leaving the column
   definition alone (CASSANDRA-2619)


0.8.0-beta1
 * remove Avro RPC support (CASSANDRA-926)
 * support for columns that act as incr/decr counters
   (CASSANDRA-1072, 1937, 1944, 1936, 2101, 2093, 2288, 2105, 2384, 2236, 2342,
   2454)
 * CQL (CASSANDRA-1703, 1704, 1705, 1706, 1707, 1708, 1710, 1711, 1940,
   2124, 2302, 2277, 2493)
 * avoid double RowMutation serialization on write path (CASSANDRA-1800)
 * make NetworkTopologyStrategy the default (CASSANDRA-1960)
 * configurable internode encryption (CASSANDRA-1567, 2152)
 * human readable column names in sstable2json output (CASSANDRA-1933)
 * change default JMX port to 7199 (CASSANDRA-2027)
 * backwards compatible internal messaging (CASSANDRA-1015)
 * atomic switch of memtables and sstables (CASSANDRA-2284)
 * add pluggable SeedProvider (CASSANDRA-1669)
 * Fix clustertool to not throw exception when calling get_endpoints (CASSANDRA-2437)
 * upgrade to thrift 0.6 (CASSANDRA-2412)
 * repair works on a token range instead of full ring (CASSANDRA-2324)
 * purge tombstones from row cache (CASSANDRA-2305)
 * push replication_factor into strategy_options (CASSANDRA-1263)
 * give snapshots the same name on each node (CASSANDRA-1791)
 * remove "nodetool loadbalance" (CASSANDRA-2448)
 * multithreaded compaction (CASSANDRA-2191)
 * compaction throttling (CASSANDRA-2156)
 * add key type information and alias (CASSANDRA-2311, 2396)
 * cli no longer divides read_repair_chance by 100 (CASSANDRA-2458)
 * made CompactionInfo.getTaskType return an enum (CASSANDRA-2482)
 * add a server-wide cap on measured memtable memory usage and aggressively
   flush to keep under that threshold (CASSANDRA-2006)
 * add unified UUIDType (CASSANDRA-2233)
 * add off-heap row cache support (CASSANDRA-1969)


0.7.5
 * improvements/fixes to PIG driver (CASSANDRA-1618, CASSANDRA-2387,
   CASSANDRA-2465, CASSANDRA-2484)
 * validate index names (CASSANDRA-1761)
 * reduce contention on Table.flusherLock (CASSANDRA-1954)
 * try harder to detect failures during streaming, cleaning up temporary
   files more reliably (CASSANDRA-2088)
 * shut down server for OOM on a Thrift thread (CASSANDRA-2269)
 * fix tombstone handling in repair and sstable2json (CASSANDRA-2279)
 * preserve version when streaming data from old sstables (CASSANDRA-2283)
 * don't start repair if a neighboring node is marked as dead (CASSANDRA-2290)
 * purge tombstones from row cache (CASSANDRA-2305)
 * Avoid seeking when sstable2json exports the entire file (CASSANDRA-2318)
 * clear Built flag in system table when dropping an index (CASSANDRA-2320)
 * don't allow arbitrary argument for stress.java (CASSANDRA-2323)
 * validate values for index predicates in get_indexed_slice (CASSANDRA-2328)
 * queue secondary indexes for flush before the parent (CASSANDRA-2330)
 * allow job configuration to set the CL used in Hadoop jobs (CASSANDRA-2331)
 * add memtable_flush_queue_size defaulting to 4 (CASSANDRA-2333)
 * Allow overriding of initial_token, storage_port and rpc_port from system
   properties (CASSANDRA-2343)
 * fix comparator used for non-indexed secondary expressions in index scan
   (CASSANDRA-2347)
 * ensure size calculation and write phase of large-row compaction use
   the same threshold for TTL expiration (CASSANDRA-2349)
 * fix race when iterating CFs during add/drop (CASSANDRA-2350)
 * add ConsistencyLevel command to CLI (CASSANDRA-2354)
 * allow negative numbers in the cli (CASSANDRA-2358)
 * hard code serialVersionUID for tokens class (CASSANDRA-2361)
 * fix potential infinite loop in ByteBufferUtil.inputStream (CASSANDRA-2365)
 * fix encoding bugs in HintedHandoffManager, SystemTable when default
   charset is not UTF8 (CASSANDRA-2367)
 * avoids having removed node reappearing in Gossip (CASSANDRA-2371)
 * fix incorrect truncation of long to int when reading columns via block
   index (CASSANDRA-2376)
 * fix NPE during stream session (CASSANDRA-2377)
 * fix race condition that could leave orphaned data files when dropping CF or
   KS (CASSANDRA-2381)
 * fsync statistics component on write (CASSANDRA-2382)
 * fix duplicate results from CFS.scan (CASSANDRA-2406)
 * add IntegerType to CLI help (CASSANDRA-2414)
 * avoid caching token-only decoratedkeys (CASSANDRA-2416)
 * convert mmap assertion to if/throw so scrub can catch it (CASSANDRA-2417)
 * don't overwrite gc log (CASSANDR-2418)
 * invalidate row cache for streamed row to avoid inconsitencies
   (CASSANDRA-2420)
 * avoid copies in range/index scans (CASSANDRA-2425)
 * make sure we don't wipe data during cleanup if the node has not join
   the ring (CASSANDRA-2428)
 * Try harder to close files after compaction (CASSANDRA-2431)
 * re-set bootstrapped flag after move finishes (CASSANDRA-2435)
 * display validation_class in CLI 'describe keyspace' (CASSANDRA-2442)
 * make cleanup compactions cleanup the row cache (CASSANDRA-2451)
 * add column fields validation to scrub (CASSANDRA-2460)
 * use 64KB flush buffer instead of in_memory_compaction_limit (CASSANDRA-2463)
 * fix backslash substitutions in CLI (CASSANDRA-2492)
 * disable cache saving for system CFS (CASSANDRA-2502)
 * fixes for verifying destination availability under hinted conditions
   so UE can be thrown intead of timing out (CASSANDRA-2514)
 * fix update of validation class in column metadata (CASSANDRA-2512)
 * support LOCAL_QUORUM, EACH_QUORUM CLs outside of NTS (CASSANDRA-2516)
 * preserve version when streaming data from old sstables (CASSANDRA-2283)
 * fix backslash substitutions in CLI (CASSANDRA-2492)
 * count a row deletion as one operation towards memtable threshold
   (CASSANDRA-2519)
 * support LOCAL_QUORUM, EACH_QUORUM CLs outside of NTS (CASSANDRA-2516)


0.7.4
 * add nodetool join command (CASSANDRA-2160)
 * fix secondary indexes on pre-existing or streamed data (CASSANDRA-2244)
 * initialize endpoint in gossiper earlier (CASSANDRA-2228)
 * add ability to write to Cassandra from Pig (CASSANDRA-1828)
 * add rpc_[min|max]_threads (CASSANDRA-2176)
 * add CL.TWO, CL.THREE (CASSANDRA-2013)
 * avoid exporting an un-requested row in sstable2json, when exporting
   a key that does not exist (CASSANDRA-2168)
 * add incremental_backups option (CASSANDRA-1872)
 * add configurable row limit to Pig loadfunc (CASSANDRA-2276)
 * validate column values in batches as well as single-Column inserts
   (CASSANDRA-2259)
 * move sample schema from cassandra.yaml to schema-sample.txt,
   a cli scripts (CASSANDRA-2007)
 * avoid writing empty rows when scrubbing tombstoned rows (CASSANDRA-2296)
 * fix assertion error in range and index scans for CL < ALL
   (CASSANDRA-2282)
 * fix commitlog replay when flush position refers to data that didn't
   get synced before server died (CASSANDRA-2285)
 * fix fd leak in sstable2json with non-mmap'd i/o (CASSANDRA-2304)
 * reduce memory use during streaming of multiple sstables (CASSANDRA-2301)
 * purge tombstoned rows from cache after GCGraceSeconds (CASSANDRA-2305)
 * allow zero replicas in a NTS datacenter (CASSANDRA-1924)
 * make range queries respect snitch for local replicas (CASSANDRA-2286)
 * fix HH delivery when column index is larger than 2GB (CASSANDRA-2297)
 * make 2ary indexes use parent CF flush thresholds during initial build
   (CASSANDRA-2294)
 * update memtable_throughput to be a long (CASSANDRA-2158)


0.7.3
 * Keep endpoint state until aVeryLongTime (CASSANDRA-2115)
 * lower-latency read repair (CASSANDRA-2069)
 * add hinted_handoff_throttle_delay_in_ms option (CASSANDRA-2161)
 * fixes for cache save/load (CASSANDRA-2172, -2174)
 * Handle whole-row deletions in CFOutputFormat (CASSANDRA-2014)
 * Make memtable_flush_writers flush in parallel (CASSANDRA-2178)
 * Add compaction_preheat_key_cache option (CASSANDRA-2175)
 * refactor stress.py to have only one copy of the format string
   used for creating row keys (CASSANDRA-2108)
 * validate index names for \w+ (CASSANDRA-2196)
 * Fix Cassandra cli to respect timeout if schema does not settle
   (CASSANDRA-2187)
 * fix for compaction and cleanup writing old-format data into new-version
   sstable (CASSANDRA-2211, -2216)
 * add nodetool scrub (CASSANDRA-2217, -2240)
 * fix sstable2json large-row pagination (CASSANDRA-2188)
 * fix EOFing on requests for the last bytes in a file (CASSANDRA-2213)
 * fix BufferedRandomAccessFile bugs (CASSANDRA-2218, -2241)
 * check for memtable flush_after_mins exceeded every 10s (CASSANDRA-2183)
 * fix cache saving on Windows (CASSANDRA-2207)
 * add validateSchemaAgreement call + synchronization to schema
   modification operations (CASSANDRA-2222)
 * fix for reversed slice queries on large rows (CASSANDRA-2212)
 * fat clients were writing local data (CASSANDRA-2223)
 * set DEFAULT_MEMTABLE_LIFETIME_IN_MINS to 24h
 * improve detection and cleanup of partially-written sstables
   (CASSANDRA-2206)
 * fix supercolumn de/serialization when subcolumn comparator is different
   from supercolumn's (CASSANDRA-2104)
 * fix starting up on Windows when CASSANDRA_HOME contains whitespace
   (CASSANDRA-2237)
 * add [get|set][row|key]cacheSavePeriod to JMX (CASSANDRA-2100)
 * fix Hadoop ColumnFamilyOutputFormat dropping of mutations
   when batch fills up (CASSANDRA-2255)
 * move file deletions off of scheduledtasks executor (CASSANDRA-2253)


0.7.2
 * copy DecoratedKey.key when inserting into caches to avoid retaining
   a reference to the underlying buffer (CASSANDRA-2102)
 * format subcolumn names with subcomparator (CASSANDRA-2136)
 * fix column bloom filter deserialization (CASSANDRA-2165)


0.7.1
 * refactor MessageDigest creation code. (CASSANDRA-2107)
 * buffer network stack to avoid inefficient small TCP messages while avoiding
   the nagle/delayed ack problem (CASSANDRA-1896)
 * check log4j configuration for changes every 10s (CASSANDRA-1525, 1907)
 * more-efficient cross-DC replication (CASSANDRA-1530, -2051, -2138)
 * avoid polluting page cache with commitlog or sstable writes
   and seq scan operations (CASSANDRA-1470)
 * add RMI authentication options to nodetool (CASSANDRA-1921)
 * make snitches configurable at runtime (CASSANDRA-1374)
 * retry hadoop split requests on connection failure (CASSANDRA-1927)
 * implement describeOwnership for BOP, COPP (CASSANDRA-1928)
 * make read repair behave as expected for ConsistencyLevel > ONE
   (CASSANDRA-982, 2038)
 * distributed test harness (CASSANDRA-1859, 1964)
 * reduce flush lock contention (CASSANDRA-1930)
 * optimize supercolumn deserialization (CASSANDRA-1891)
 * fix CFMetaData.apply to only compare objects of the same class
   (CASSANDRA-1962)
 * allow specifying specific SSTables to compact from JMX (CASSANDRA-1963)
 * fix race condition in MessagingService.targets (CASSANDRA-1959, 2094, 2081)
 * refuse to open sstables from a future version (CASSANDRA-1935)
 * zero-copy reads (CASSANDRA-1714)
 * fix copy bounds for word Text in wordcount demo (CASSANDRA-1993)
 * fixes for contrib/javautils (CASSANDRA-1979)
 * check more frequently for memtable expiration (CASSANDRA-2000)
 * fix writing SSTable column count statistics (CASSANDRA-1976)
 * fix streaming of multiple CFs during bootstrap (CASSANDRA-1992)
 * explicitly set JVM GC new generation size with -Xmn (CASSANDRA-1968)
 * add short options for CLI flags (CASSANDRA-1565)
 * make keyspace argument to "describe keyspace" in CLI optional
   when authenticated to keyspace already (CASSANDRA-2029)
 * added option to specify -Dcassandra.join_ring=false on startup
   to allow "warm spare" nodes or performing JMX maintenance before
   joining the ring (CASSANDRA-526)
 * log migrations at INFO (CASSANDRA-2028)
 * add CLI verbose option in file mode (CASSANDRA-2030)
 * add single-line "--" comments to CLI (CASSANDRA-2032)
 * message serialization tests (CASSANDRA-1923)
 * switch from ivy to maven-ant-tasks (CASSANDRA-2017)
 * CLI attempts to block for new schema to propagate (CASSANDRA-2044)
 * fix potential overflow in nodetool cfstats (CASSANDRA-2057)
 * add JVM shutdownhook to sync commitlog (CASSANDRA-1919)
 * allow nodes to be up without being part of  normal traffic (CASSANDRA-1951)
 * fix CLI "show keyspaces" with null options on NTS (CASSANDRA-2049)
 * fix possible ByteBuffer race conditions (CASSANDRA-2066)
 * reduce garbage generated by MessagingService to prevent load spikes
   (CASSANDRA-2058)
 * fix math in RandomPartitioner.describeOwnership (CASSANDRA-2071)
 * fix deletion of sstable non-data components (CASSANDRA-2059)
 * avoid blocking gossip while deleting handoff hints (CASSANDRA-2073)
 * ignore messages from newer versions, keep track of nodes in gossip
   regardless of version (CASSANDRA-1970)
 * cache writing moved to CompactionManager to reduce i/o contention and
   updated to use non-cache-polluting writes (CASSANDRA-2053)
 * page through large rows when exporting to JSON (CASSANDRA-2041)
 * add flush_largest_memtables_at and reduce_cache_sizes_at options
   (CASSANDRA-2142)
 * add cli 'describe cluster' command (CASSANDRA-2127)
 * add cli support for setting username/password at 'connect' command
   (CASSANDRA-2111)
 * add -D option to Stress.java to allow reading hosts from a file
   (CASSANDRA-2149)
 * bound hints CF throughput between 32M and 256M (CASSANDRA-2148)
 * continue starting when invalid saved cache entries are encountered
   (CASSANDRA-2076)
 * add max_hint_window_in_ms option (CASSANDRA-1459)


0.7.0-final
 * fix offsets to ByteBuffer.get (CASSANDRA-1939)


0.7.0-rc4
 * fix cli crash after backgrounding (CASSANDRA-1875)
 * count timeouts in storageproxy latencies, and include latency
   histograms in StorageProxyMBean (CASSANDRA-1893)
 * fix CLI get recognition of supercolumns (CASSANDRA-1899)
 * enable keepalive on intra-cluster sockets (CASSANDRA-1766)
 * count timeouts towards dynamicsnitch latencies (CASSANDRA-1905)
 * Expose index-building status in JMX + cli schema description
   (CASSANDRA-1871)
 * allow [LOCAL|EACH]_QUORUM to be used with non-NetworkTopology
   replication Strategies
 * increased amount of index locks for faster commitlog replay
 * collect secondary index tombstones immediately (CASSANDRA-1914)
 * revert commitlog changes from #1780 (CASSANDRA-1917)
 * change RandomPartitioner min token to -1 to avoid collision w/
   tokens on actual nodes (CASSANDRA-1901)
 * examine the right nibble when validating TimeUUID (CASSANDRA-1910)
 * include secondary indexes in cleanup (CASSANDRA-1916)
 * CFS.scrubDataDirectories should also cleanup invalid secondary indexes
   (CASSANDRA-1904)
 * ability to disable/enable gossip on nodes to force them down
   (CASSANDRA-1108)


0.7.0-rc3
 * expose getNaturalEndpoints in StorageServiceMBean taking byte[]
   key; RMI cannot serialize ByteBuffer (CASSANDRA-1833)
 * infer org.apache.cassandra.locator for replication strategy classes
   when not otherwise specified
 * validation that generates less garbage (CASSANDRA-1814)
 * add TTL support to CLI (CASSANDRA-1838)
 * cli defaults to bytestype for subcomparator when creating
   column families (CASSANDRA-1835)
 * unregister index MBeans when index is dropped (CASSANDRA-1843)
 * make ByteBufferUtil.clone thread-safe (CASSANDRA-1847)
 * change exception for read requests during bootstrap from
   InvalidRequest to Unavailable (CASSANDRA-1862)
 * respect row-level tombstones post-flush in range scans
   (CASSANDRA-1837)
 * ReadResponseResolver check digests against each other (CASSANDRA-1830)
 * return InvalidRequest when remove of subcolumn without supercolumn
   is requested (CASSANDRA-1866)
 * flush before repair (CASSANDRA-1748)
 * SSTableExport validates key order (CASSANDRA-1884)
 * large row support for SSTableExport (CASSANDRA-1867)
 * Re-cache hot keys post-compaction without hitting disk (CASSANDRA-1878)
 * manage read repair in coordinator instead of data source, to
   provide latency information to dynamic snitch (CASSANDRA-1873)


0.7.0-rc2
 * fix live-column-count of slice ranges including tombstoned supercolumn
   with live subcolumn (CASSANDRA-1591)
 * rename o.a.c.internal.AntientropyStage -> AntiEntropyStage,
   o.a.c.request.Request_responseStage -> RequestResponseStage,
   o.a.c.internal.Internal_responseStage -> InternalResponseStage
 * add AbstractType.fromString (CASSANDRA-1767)
 * require index_type to be present when specifying index_name
   on ColumnDef (CASSANDRA-1759)
 * fix add/remove index bugs in CFMetadata (CASSANDRA-1768)
 * rebuild Strategy during system_update_keyspace (CASSANDRA-1762)
 * cli updates prompt to ... in continuation lines (CASSANDRA-1770)
 * support multiple Mutations per key in hadoop ColumnFamilyOutputFormat
   (CASSANDRA-1774)
 * improvements to Debian init script (CASSANDRA-1772)
 * use local classloader to check for version.properties (CASSANDRA-1778)
 * Validate that column names in column_metadata are valid for the
   defined comparator, and decode properly in cli (CASSANDRA-1773)
 * use cross-platform newlines in cli (CASSANDRA-1786)
 * add ExpiringColumn support to sstable import/export (CASSANDRA-1754)
 * add flush for each append to periodic commitlog mode; added
   periodic_without_flush option to disable this (CASSANDRA-1780)
 * close file handle used for post-flush truncate (CASSANDRA-1790)
 * various code cleanup (CASSANDRA-1793, -1794, -1795)
 * fix range queries against wrapped range (CASSANDRA-1781)
 * fix consistencylevel calculations for NetworkTopologyStrategy
   (CASSANDRA-1804)
 * cli support index type enum names (CASSANDRA-1810)
 * improved validation of column_metadata (CASSANDRA-1813)
 * reads at ConsistencyLevel > 1 throw UnavailableException
   immediately if insufficient live nodes exist (CASSANDRA-1803)
 * copy bytebuffers for local writes to avoid retaining the entire
   Thrift frame (CASSANDRA-1801)
 * fix NPE adding index to column w/o prior metadata (CASSANDRA-1764)
 * reduce fat client timeout (CASSANDRA-1730)
 * fix botched merge of CASSANDRA-1316


0.7.0-rc1
 * fix compaction and flush races with schema updates (CASSANDRA-1715)
 * add clustertool, config-converter, sstablekeys, and schematool
   Windows .bat files (CASSANDRA-1723)
 * reject range queries received during bootstrap (CASSANDRA-1739)
 * fix wrapping-range queries on non-minimum token (CASSANDRA-1700)
 * add nodetool cfhistogram (CASSANDRA-1698)
 * limit repaired ranges to what the nodes have in common (CASSANDRA-1674)
 * index scan treats missing columns as not matching secondary
   expressions (CASSANDRA-1745)
 * Fix misuse of DataOutputBuffer.getData in AntiEntropyService
   (CASSANDRA-1729)
 * detect and warn when obsolete version of JNA is present (CASSANDRA-1760)
 * reduce fat client timeout (CASSANDRA-1730)
 * cleanup smallest CFs first to increase free temp space for larger ones
   (CASSANDRA-1811)
 * Update windows .bat files to work outside of main Cassandra
   directory (CASSANDRA-1713)
 * fix read repair regression from 0.6.7 (CASSANDRA-1727)
 * more-efficient read repair (CASSANDRA-1719)
 * fix hinted handoff replay (CASSANDRA-1656)
 * log type of dropped messages (CASSANDRA-1677)
 * upgrade to SLF4J 1.6.1
 * fix ByteBuffer bug in ExpiringColumn.updateDigest (CASSANDRA-1679)
 * fix IntegerType.getString (CASSANDRA-1681)
 * make -Djava.net.preferIPv4Stack=true the default (CASSANDRA-628)
 * add INTERNAL_RESPONSE verb to differentiate from responses related
   to client requests (CASSANDRA-1685)
 * log tpstats when dropping messages (CASSANDRA-1660)
 * include unreachable nodes in describeSchemaVersions (CASSANDRA-1678)
 * Avoid dropping messages off the client request path (CASSANDRA-1676)
 * fix jna errno reporting (CASSANDRA-1694)
 * add friendlier error for UnknownHostException on startup (CASSANDRA-1697)
 * include jna dependency in RPM package (CASSANDRA-1690)
 * add --skip-keys option to stress.py (CASSANDRA-1696)
 * improve cli handling of non-string keys and column names
   (CASSANDRA-1701, -1693)
 * r/m extra subcomparator line in cli keyspaces output (CASSANDRA-1712)
 * add read repair chance to cli "show keyspaces"
 * upgrade to ConcurrentLinkedHashMap 1.1 (CASSANDRA-975)
 * fix index scan routing (CASSANDRA-1722)
 * fix tombstoning of supercolumns in range queries (CASSANDRA-1734)
 * clear endpoint cache after updating keyspace metadata (CASSANDRA-1741)
 * fix wrapping-range queries on non-minimum token (CASSANDRA-1700)
 * truncate includes secondary indexes (CASSANDRA-1747)
 * retain reference to PendingFile sstables (CASSANDRA-1749)
 * fix sstableimport regression (CASSANDRA-1753)
 * fix for bootstrap when no non-system tables are defined (CASSANDRA-1732)
 * handle replica unavailability in index scan (CASSANDRA-1755)
 * fix service initialization order deadlock (CASSANDRA-1756)
 * multi-line cli commands (CASSANDRA-1742)
 * fix race between snapshot and compaction (CASSANDRA-1736)
 * add listEndpointsPendingHints, deleteHintsForEndpoint JMX methods
   (CASSANDRA-1551)


0.7.0-beta3
 * add strategy options to describe_keyspace output (CASSANDRA-1560)
 * log warning when using randomly generated token (CASSANDRA-1552)
 * re-organize JMX into .db, .net, .internal, .request (CASSANDRA-1217)
 * allow nodes to change IPs between restarts (CASSANDRA-1518)
 * remember ring state between restarts by default (CASSANDRA-1518)
 * flush index built flag so we can read it before log replay (CASSANDRA-1541)
 * lock row cache updates to prevent race condition (CASSANDRA-1293)
 * remove assertion causing rare (and harmless) error messages in
   commitlog (CASSANDRA-1330)
 * fix moving nodes with no keyspaces defined (CASSANDRA-1574)
 * fix unbootstrap when no data is present in a transfer range (CASSANDRA-1573)
 * take advantage of AVRO-495 to simplify our avro IDL (CASSANDRA-1436)
 * extend authorization hierarchy to column family (CASSANDRA-1554)
 * deletion support in secondary indexes (CASSANDRA-1571)
 * meaningful error message for invalid replication strategy class
   (CASSANDRA-1566)
 * allow keyspace creation with RF > N (CASSANDRA-1428)
 * improve cli error handling (CASSANDRA-1580)
 * add cache save/load ability (CASSANDRA-1417, 1606, 1647)
 * add StorageService.getDrainProgress (CASSANDRA-1588)
 * Disallow bootstrap to an in-use token (CASSANDRA-1561)
 * Allow dynamic secondary index creation and destruction (CASSANDRA-1532)
 * log auto-guessed memtable thresholds (CASSANDRA-1595)
 * add ColumnDef support to cli (CASSANDRA-1583)
 * reduce index sample time by 75% (CASSANDRA-1572)
 * add cli support for column, strategy metadata (CASSANDRA-1578, 1612)
 * add cli support for schema modification (CASSANDRA-1584)
 * delete temp files on failed compactions (CASSANDRA-1596)
 * avoid blocking for dead nodes during removetoken (CASSANDRA-1605)
 * remove ConsistencyLevel.ZERO (CASSANDRA-1607)
 * expose in-progress compaction type in jmx (CASSANDRA-1586)
 * removed IClock & related classes from internals (CASSANDRA-1502)
 * fix removing tokens from SystemTable on decommission and removetoken
   (CASSANDRA-1609)
 * include CF metadata in cli 'show keyspaces' (CASSANDRA-1613)
 * switch from Properties to HashMap in PropertyFileSnitch to
   avoid synchronization bottleneck (CASSANDRA-1481)
 * PropertyFileSnitch configuration file renamed to
   cassandra-topology.properties
 * add cli support for get_range_slices (CASSANDRA-1088, CASSANDRA-1619)
 * Make memtable flush thresholds per-CF instead of global
   (CASSANDRA-1007, 1637)
 * add cli support for binary data without CfDef hints (CASSANDRA-1603)
 * fix building SSTable statistics post-stream (CASSANDRA-1620)
 * fix potential infinite loop in 2ary index queries (CASSANDRA-1623)
 * allow creating NTS keyspaces with no replicas configured (CASSANDRA-1626)
 * add jmx histogram of sstables accessed per read (CASSANDRA-1624)
 * remove system_rename_column_family and system_rename_keyspace from the
   client API until races can be fixed (CASSANDRA-1630, CASSANDRA-1585)
 * add cli sanity tests (CASSANDRA-1582)
 * update GC settings in cassandra.bat (CASSANDRA-1636)
 * cli support for index queries (CASSANDRA-1635)
 * cli support for updating schema memtable settings (CASSANDRA-1634)
 * cli --file option (CASSANDRA-1616)
 * reduce automatically chosen memtable sizes by 50% (CASSANDRA-1641)
 * move endpoint cache from snitch to strategy (CASSANDRA-1643)
 * fix commitlog recovery deleting the newly-created segment as well as
   the old ones (CASSANDRA-1644)
 * upgrade to Thrift 0.5 (CASSANDRA-1367)
 * renamed CL.DCQUORUM to LOCAL_QUORUM and DCQUORUMSYNC to EACH_QUORUM
 * cli truncate support (CASSANDRA-1653)
 * update GC settings in cassandra.bat (CASSANDRA-1636)
 * avoid logging when a node's ip/token is gossipped back to it (CASSANDRA-1666)


0.7-beta2
 * always use UTF-8 for hint keys (CASSANDRA-1439)
 * remove cassandra.yaml dependency from Hadoop and Pig (CASSADRA-1322)
 * expose CfDef metadata in describe_keyspaces (CASSANDRA-1363)
 * restore use of mmap_index_only option (CASSANDRA-1241)
 * dropping a keyspace with no column families generated an error
   (CASSANDRA-1378)
 * rename RackAwareStrategy to OldNetworkTopologyStrategy, RackUnawareStrategy
   to SimpleStrategy, DatacenterShardStrategy to NetworkTopologyStrategy,
   AbstractRackAwareSnitch to AbstractNetworkTopologySnitch (CASSANDRA-1392)
 * merge StorageProxy.mutate, mutateBlocking (CASSANDRA-1396)
 * faster UUIDType, LongType comparisons (CASSANDRA-1386, 1393)
 * fix setting read_repair_chance from CLI addColumnFamily (CASSANDRA-1399)
 * fix updates to indexed columns (CASSANDRA-1373)
 * fix race condition leaving to FileNotFoundException (CASSANDRA-1382)
 * fix sharded lock hash on index write path (CASSANDRA-1402)
 * add support for GT/E, LT/E in subordinate index clauses (CASSANDRA-1401)
 * cfId counter got out of sync when CFs were added (CASSANDRA-1403)
 * less chatty schema updates (CASSANDRA-1389)
 * rename column family mbeans. 'type' will now include either
   'IndexColumnFamilies' or 'ColumnFamilies' depending on the CFS type.
   (CASSANDRA-1385)
 * disallow invalid keyspace and column family names. This includes name that
   matches a '^\w+' regex. (CASSANDRA-1377)
 * use JNA, if present, to take snapshots (CASSANDRA-1371)
 * truncate hints if starting 0.7 for the first time (CASSANDRA-1414)
 * fix FD leak in single-row slicepredicate queries (CASSANDRA-1416)
 * allow index expressions against columns that are not part of the
   SlicePredicate (CASSANDRA-1410)
 * config-converter properly handles snitches and framed support
   (CASSANDRA-1420)
 * remove keyspace argument from multiget_count (CASSANDRA-1422)
 * allow specifying cassandra.yaml location as (local or remote) URL
   (CASSANDRA-1126)
 * fix using DynamicEndpointSnitch with NetworkTopologyStrategy
   (CASSANDRA-1429)
 * Add CfDef.default_validation_class (CASSANDRA-891)
 * fix EstimatedHistogram.max (CASSANDRA-1413)
 * quorum read optimization (CASSANDRA-1622)
 * handle zero-length (or missing) rows during HH paging (CASSANDRA-1432)
 * include secondary indexes during schema migrations (CASSANDRA-1406)
 * fix commitlog header race during schema change (CASSANDRA-1435)
 * fix ColumnFamilyStoreMBeanIterator to use new type name (CASSANDRA-1433)
 * correct filename generated by xml->yaml converter (CASSANDRA-1419)
 * add CMSInitiatingOccupancyFraction=75 and UseCMSInitiatingOccupancyOnly
   to default JVM options
 * decrease jvm heap for cassandra-cli (CASSANDRA-1446)
 * ability to modify keyspaces and column family definitions on a live cluster
   (CASSANDRA-1285)
 * support for Hadoop Streaming [non-jvm map/reduce via stdin/out]
   (CASSANDRA-1368)
 * Move persistent sstable stats from the system table to an sstable component
   (CASSANDRA-1430)
 * remove failed bootstrap attempt from pending ranges when gossip times
   it out after 1h (CASSANDRA-1463)
 * eager-create tcp connections to other cluster members (CASSANDRA-1465)
 * enumerate stages and derive stage from message type instead of
   transmitting separately (CASSANDRA-1465)
 * apply reversed flag during collation from different data sources
   (CASSANDRA-1450)
 * make failure to remove commitlog segment non-fatal (CASSANDRA-1348)
 * correct ordering of drain operations so CL.recover is no longer
   necessary (CASSANDRA-1408)
 * removed keyspace from describe_splits method (CASSANDRA-1425)
 * rename check_schema_agreement to describe_schema_versions
   (CASSANDRA-1478)
 * fix QUORUM calculation for RF > 3 (CASSANDRA-1487)
 * remove tombstones during non-major compactions when bloom filter
   verifies that row does not exist in other sstables (CASSANDRA-1074)
 * nodes that coordinated a loadbalance in the past could not be seen by
   newly added nodes (CASSANDRA-1467)
 * exposed endpoint states (gossip details) via jmx (CASSANDRA-1467)
 * ensure that compacted sstables are not included when new readers are
   instantiated (CASSANDRA-1477)
 * by default, calculate heap size and memtable thresholds at runtime (CASSANDRA-1469)
 * fix races dealing with adding/dropping keyspaces and column families in
   rapid succession (CASSANDRA-1477)
 * clean up of Streaming system (CASSANDRA-1503, 1504, 1506)
 * add options to configure Thrift socket keepalive and buffer sizes (CASSANDRA-1426)
 * make contrib CassandraServiceDataCleaner recursive (CASSANDRA-1509)
 * min, max compaction threshold are configurable and persistent
   per-ColumnFamily (CASSANDRA-1468)
 * fix replaying the last mutation in a commitlog unnecessarily
   (CASSANDRA-1512)
 * invoke getDefaultUncaughtExceptionHandler from DTPE with the original
   exception rather than the ExecutionException wrapper (CASSANDRA-1226)
 * remove Clock from the Thrift (and Avro) API (CASSANDRA-1501)
 * Close intra-node sockets when connection is broken (CASSANDRA-1528)
 * RPM packaging spec file (CASSANDRA-786)
 * weighted request scheduler (CASSANDRA-1485)
 * treat expired columns as deleted (CASSANDRA-1539)
 * make IndexInterval configurable (CASSANDRA-1488)
 * add describe_snitch to Thrift API (CASSANDRA-1490)
 * MD5 authenticator compares plain text submitted password with MD5'd
   saved property, instead of vice versa (CASSANDRA-1447)
 * JMX MessagingService pending and completed counts (CASSANDRA-1533)
 * fix race condition processing repair responses (CASSANDRA-1511)
 * make repair blocking (CASSANDRA-1511)
 * create EndpointSnitchInfo and MBean to expose rack and DC (CASSANDRA-1491)
 * added option to contrib/word_count to output results back to Cassandra
   (CASSANDRA-1342)
 * rewrite Hadoop ColumnFamilyRecordWriter to pool connections, retry to
   multiple Cassandra nodes, and smooth impact on the Cassandra cluster
   by using smaller batch sizes (CASSANDRA-1434)
 * fix setting gc_grace_seconds via CLI (CASSANDRA-1549)
 * support TTL'd index values (CASSANDRA-1536)
 * make removetoken work like decommission (CASSANDRA-1216)
 * make cli comparator-aware and improve quote rules (CASSANDRA-1523,-1524)
 * make nodetool compact and cleanup blocking (CASSANDRA-1449)
 * add memtable, cache information to GCInspector logs (CASSANDRA-1558)
 * enable/disable HintedHandoff via JMX (CASSANDRA-1550)
 * Ignore stray files in the commit log directory (CASSANDRA-1547)
 * Disallow bootstrap to an in-use token (CASSANDRA-1561)


0.7-beta1
 * sstable versioning (CASSANDRA-389)
 * switched to slf4j logging (CASSANDRA-625)
 * add (optional) expiration time for column (CASSANDRA-699)
 * access levels for authentication/authorization (CASSANDRA-900)
 * add ReadRepairChance to CF definition (CASSANDRA-930)
 * fix heisenbug in system tests, especially common on OS X (CASSANDRA-944)
 * convert to byte[] keys internally and all public APIs (CASSANDRA-767)
 * ability to alter schema definitions on a live cluster (CASSANDRA-44)
 * renamed configuration file to cassandra.xml, and log4j.properties to
   log4j-server.properties, which must now be loaded from
   the classpath (which is how our scripts in bin/ have always done it)
   (CASSANDRA-971)
 * change get_count to require a SlicePredicate. create multi_get_count
   (CASSANDRA-744)
 * re-organized endpointsnitch implementations and added SimpleSnitch
   (CASSANDRA-994)
 * Added preload_row_cache option (CASSANDRA-946)
 * add CRC to commitlog header (CASSANDRA-999)
 * removed deprecated batch_insert and get_range_slice methods (CASSANDRA-1065)
 * add truncate thrift method (CASSANDRA-531)
 * http mini-interface using mx4j (CASSANDRA-1068)
 * optimize away copy of sliced row on memtable read path (CASSANDRA-1046)
 * replace constant-size 2GB mmaped segments and special casing for index
   entries spanning segment boundaries, with SegmentedFile that computes
   segments that always contain entire entries/rows (CASSANDRA-1117)
 * avoid reading large rows into memory during compaction (CASSANDRA-16)
 * added hadoop OutputFormat (CASSANDRA-1101)
 * efficient Streaming (no more anticompaction) (CASSANDRA-579)
 * split commitlog header into separate file and add size checksum to
   mutations (CASSANDRA-1179)
 * avoid allocating a new byte[] for each mutation on replay (CASSANDRA-1219)
 * revise HH schema to be per-endpoint (CASSANDRA-1142)
 * add joining/leaving status to nodetool ring (CASSANDRA-1115)
 * allow multiple repair sessions per node (CASSANDRA-1190)
 * optimize away MessagingService for local range queries (CASSANDRA-1261)
 * make framed transport the default so malformed requests can't OOM the
   server (CASSANDRA-475)
 * significantly faster reads from row cache (CASSANDRA-1267)
 * take advantage of row cache during range queries (CASSANDRA-1302)
 * make GCGraceSeconds a per-ColumnFamily value (CASSANDRA-1276)
 * keep persistent row size and column count statistics (CASSANDRA-1155)
 * add IntegerType (CASSANDRA-1282)
 * page within a single row during hinted handoff (CASSANDRA-1327)
 * push DatacenterShardStrategy configuration into keyspace definition,
   eliminating datacenter.properties. (CASSANDRA-1066)
 * optimize forward slices starting with '' and single-index-block name
   queries by skipping the column index (CASSANDRA-1338)
 * streaming refactor (CASSANDRA-1189)
 * faster comparison for UUID types (CASSANDRA-1043)
 * secondary index support (CASSANDRA-749 and subtasks)
 * make compaction buckets deterministic (CASSANDRA-1265)


0.6.6
 * Allow using DynamicEndpointSnitch with RackAwareStrategy (CASSANDRA-1429)
 * remove the remaining vestiges of the unfinished DatacenterShardStrategy
   (replaced by NetworkTopologyStrategy in 0.7)


0.6.5
 * fix key ordering in range query results with RandomPartitioner
   and ConsistencyLevel > ONE (CASSANDRA-1145)
 * fix for range query starting with the wrong token range (CASSANDRA-1042)
 * page within a single row during hinted handoff (CASSANDRA-1327)
 * fix compilation on non-sun JDKs (CASSANDRA-1061)
 * remove String.trim() call on row keys in batch mutations (CASSANDRA-1235)
 * Log summary of dropped messages instead of spamming log (CASSANDRA-1284)
 * add dynamic endpoint snitch (CASSANDRA-981)
 * fix streaming for keyspaces with hyphens in their name (CASSANDRA-1377)
 * fix errors in hard-coded bloom filter optKPerBucket by computing it
   algorithmically (CASSANDRA-1220
 * remove message deserialization stage, and uncap read/write stages
   so slow reads/writes don't block gossip processing (CASSANDRA-1358)
 * add jmx port configuration to Debian package (CASSANDRA-1202)
 * use mlockall via JNA, if present, to prevent Linux from swapping
   out parts of the JVM (CASSANDRA-1214)


0.6.4
 * avoid queuing multiple hint deliveries for the same endpoint
   (CASSANDRA-1229)
 * better performance for and stricter checking of UTF8 column names
   (CASSANDRA-1232)
 * extend option to lower compaction priority to hinted handoff
   as well (CASSANDRA-1260)
 * log errors in gossip instead of re-throwing (CASSANDRA-1289)
 * avoid aborting commitlog replay prematurely if a flushed-but-
   not-removed commitlog segment is encountered (CASSANDRA-1297)
 * fix duplicate rows being read during mapreduce (CASSANDRA-1142)
 * failure detection wasn't closing command sockets (CASSANDRA-1221)
 * cassandra-cli.bat works on windows (CASSANDRA-1236)
 * pre-emptively drop requests that cannot be processed within RPCTimeout
   (CASSANDRA-685)
 * add ack to Binary write verb and update CassandraBulkLoader
   to wait for acks for each row (CASSANDRA-1093)
 * added describe_partitioner Thrift method (CASSANDRA-1047)
 * Hadoop jobs no longer require the Cassandra storage-conf.xml
   (CASSANDRA-1280, CASSANDRA-1047)
 * log thread pool stats when GC is excessive (CASSANDRA-1275)
 * remove gossip message size limit (CASSANDRA-1138)
 * parallelize local and remote reads during multiget, and respect snitch
   when determining whether to do local read for CL.ONE (CASSANDRA-1317)
 * fix read repair to use requested consistency level on digest mismatch,
   rather than assuming QUORUM (CASSANDRA-1316)
 * process digest mismatch re-reads in parallel (CASSANDRA-1323)
 * switch hints CF comparator to BytesType (CASSANDRA-1274)


0.6.3
 * retry to make streaming connections up to 8 times. (CASSANDRA-1019)
 * reject describe_ring() calls on invalid keyspaces (CASSANDRA-1111)
 * fix cache size calculation for size of 100% (CASSANDRA-1129)
 * fix cache capacity only being recalculated once (CASSANDRA-1129)
 * remove hourly scan of all hints on the off chance that the gossiper
   missed a status change; instead, expose deliverHintsToEndpoint to JMX
   so it can be done manually, if necessary (CASSANDRA-1141)
 * don't reject reads at CL.ALL (CASSANDRA-1152)
 * reject deletions to supercolumns in CFs containing only standard
   columns (CASSANDRA-1139)
 * avoid preserving login information after client disconnects
   (CASSANDRA-1057)
 * prefer sun jdk to openjdk in debian init script (CASSANDRA-1174)
 * detect partioner config changes between restarts and fail fast
   (CASSANDRA-1146)
 * use generation time to resolve node token reassignment disagreements
   (CASSANDRA-1118)
 * restructure the startup ordering of Gossiper and MessageService to avoid
   timing anomalies (CASSANDRA-1160)
 * detect incomplete commit log hearders (CASSANDRA-1119)
 * force anti-entropy service to stream files on the stream stage to avoid
   sending streams out of order (CASSANDRA-1169)
 * remove inactive stream managers after AES streams files (CASSANDRA-1169)
 * allow removing entire row through batch_mutate Deletion (CASSANDRA-1027)
 * add JMX metrics for row-level bloom filter false positives (CASSANDRA-1212)
 * added a redhat init script to contrib (CASSANDRA-1201)
 * use midpoint when bootstrapping a new machine into range with not
   much data yet instead of random token (CASSANDRA-1112)
 * kill server on OOM in executor stage as well as Thrift (CASSANDRA-1226)
 * remove opportunistic repairs, when two machines with overlapping replica
   responsibilities happen to finish major compactions of the same CF near
   the same time.  repairs are now fully manual (CASSANDRA-1190)
 * add ability to lower compaction priority (default is no change from 0.6.2)
   (CASSANDRA-1181)


0.6.2
 * fix contrib/word_count build. (CASSANDRA-992)
 * split CommitLogExecutorService into BatchCommitLogExecutorService and
   PeriodicCommitLogExecutorService (CASSANDRA-1014)
 * add latency histograms to CFSMBean (CASSANDRA-1024)
 * make resolving timestamp ties deterministic by using value bytes
   as a tiebreaker (CASSANDRA-1039)
 * Add option to turn off Hinted Handoff (CASSANDRA-894)
 * fix windows startup (CASSANDRA-948)
 * make concurrent_reads, concurrent_writes configurable at runtime via JMX
   (CASSANDRA-1060)
 * disable GCInspector on non-Sun JVMs (CASSANDRA-1061)
 * fix tombstone handling in sstable rows with no other data (CASSANDRA-1063)
 * fix size of row in spanned index entries (CASSANDRA-1056)
 * install json2sstable, sstable2json, and sstablekeys to Debian package
 * StreamingService.StreamDestinations wouldn't empty itself after streaming
   finished (CASSANDRA-1076)
 * added Collections.shuffle(splits) before returning the splits in
   ColumnFamilyInputFormat (CASSANDRA-1096)
 * do not recalculate cache capacity post-compaction if it's been manually
   modified (CASSANDRA-1079)
 * better defaults for flush sorter + writer executor queue sizes
   (CASSANDRA-1100)
 * windows scripts for SSTableImport/Export (CASSANDRA-1051)
 * windows script for nodetool (CASSANDRA-1113)
 * expose PhiConvictThreshold (CASSANDRA-1053)
 * make repair of RF==1 a no-op (CASSANDRA-1090)
 * improve default JVM GC options (CASSANDRA-1014)
 * fix SlicePredicate serialization inside Hadoop jobs (CASSANDRA-1049)
 * close Thrift sockets in Hadoop ColumnFamilyRecordReader (CASSANDRA-1081)


0.6.1
 * fix NPE in sstable2json when no excluded keys are given (CASSANDRA-934)
 * keep the replica set constant throughout the read repair process
   (CASSANDRA-937)
 * allow querying getAllRanges with empty token list (CASSANDRA-933)
 * fix command line arguments inversion in clustertool (CASSANDRA-942)
 * fix race condition that could trigger a false-positive assertion
   during post-flush discard of old commitlog segments (CASSANDRA-936)
 * fix neighbor calculation for anti-entropy repair (CASSANDRA-924)
 * perform repair even for small entropy differences (CASSANDRA-924)
 * Use hostnames in CFInputFormat to allow Hadoop's naive string-based
   locality comparisons to work (CASSANDRA-955)
 * cache read-only BufferedRandomAccessFile length to avoid
   3 system calls per invocation (CASSANDRA-950)
 * nodes with IPv6 (and no IPv4) addresses could not join cluster
   (CASSANDRA-969)
 * Retrieve the correct number of undeleted columns, if any, from
   a supercolumn in a row that had been deleted previously (CASSANDRA-920)
 * fix index scans that cross the 2GB mmap boundaries for both mmap
   and standard i/o modes (CASSANDRA-866)
 * expose drain via nodetool (CASSANDRA-978)


0.6.0-RC1
 * JMX drain to flush memtables and run through commit log (CASSANDRA-880)
 * Bootstrapping can skip ranges under the right conditions (CASSANDRA-902)
 * fix merging row versions in range_slice for CL > ONE (CASSANDRA-884)
 * default write ConsistencyLeven chaned from ZERO to ONE
 * fix for index entries spanning mmap buffer boundaries (CASSANDRA-857)
 * use lexical comparison if time part of TimeUUIDs are the same
   (CASSANDRA-907)
 * bound read, mutation, and response stages to fix possible OOM
   during log replay (CASSANDRA-885)
 * Use microseconds-since-epoch (UTC) in cli, instead of milliseconds
 * Treat batch_mutate Deletion with null supercolumn as "apply this predicate
   to top level supercolumns" (CASSANDRA-834)
 * Streaming destination nodes do not update their JMX status (CASSANDRA-916)
 * Fix internal RPC timeout calculation (CASSANDRA-911)
 * Added Pig loadfunc to contrib/pig (CASSANDRA-910)


0.6.0-beta3
 * fix compaction bucketing bug (CASSANDRA-814)
 * update windows batch file (CASSANDRA-824)
 * deprecate KeysCachedFraction configuration directive in favor
   of KeysCached; move to unified-per-CF key cache (CASSANDRA-801)
 * add invalidateRowCache to ColumnFamilyStoreMBean (CASSANDRA-761)
 * send Handoff hints to natural locations to reduce load on
   remaining nodes in a failure scenario (CASSANDRA-822)
 * Add RowWarningThresholdInMB configuration option to warn before very
   large rows get big enough to threaten node stability, and -x option to
   be able to remove them with sstable2json if the warning is unheeded
   until it's too late (CASSANDRA-843)
 * Add logging of GC activity (CASSANDRA-813)
 * fix ConcurrentModificationException in commitlog discard (CASSANDRA-853)
 * Fix hardcoded row count in Hadoop RecordReader (CASSANDRA-837)
 * Add a jmx status to the streaming service and change several DEBUG
   messages to INFO (CASSANDRA-845)
 * fix classpath in cassandra-cli.bat for Windows (CASSANDRA-858)
 * allow re-specifying host, port to cassandra-cli if invalid ones
   are first tried (CASSANDRA-867)
 * fix race condition handling rpc timeout in the coordinator
   (CASSANDRA-864)
 * Remove CalloutLocation and StagingFileDirectory from storage-conf files
   since those settings are no longer used (CASSANDRA-878)
 * Parse a long from RowWarningThresholdInMB instead of an int (CASSANDRA-882)
 * Remove obsolete ControlPort code from DatabaseDescriptor (CASSANDRA-886)
 * move skipBytes side effect out of assert (CASSANDRA-899)
 * add "double getLoad" to StorageServiceMBean (CASSANDRA-898)
 * track row stats per CF at compaction time (CASSANDRA-870)
 * disallow CommitLogDirectory matching a DataFileDirectory (CASSANDRA-888)
 * default key cache size is 200k entries, changed from 10% (CASSANDRA-863)
 * add -Dcassandra-foreground=yes to cassandra.bat
 * exit if cluster name is changed unexpectedly (CASSANDRA-769)


0.6.0-beta1/beta2
 * add batch_mutate thrift command, deprecating batch_insert (CASSANDRA-336)
 * remove get_key_range Thrift API, deprecated in 0.5 (CASSANDRA-710)
 * add optional login() Thrift call for authentication (CASSANDRA-547)
 * support fat clients using gossiper and StorageProxy to perform
   replication in-process [jvm-only] (CASSANDRA-535)
 * support mmapped I/O for reads, on by default on 64bit JVMs
   (CASSANDRA-408, CASSANDRA-669)
 * improve insert concurrency, particularly during Hinted Handoff
   (CASSANDRA-658)
 * faster network code (CASSANDRA-675)
 * stress.py moved to contrib (CASSANDRA-635)
 * row caching [must be explicitly enabled per-CF in config] (CASSANDRA-678)
 * present a useful measure of compaction progress in JMX (CASSANDRA-599)
 * add bin/sstablekeys (CASSNADRA-679)
 * add ConsistencyLevel.ANY (CASSANDRA-687)
 * make removetoken remove nodes from gossip entirely (CASSANDRA-644)
 * add ability to set cache sizes at runtime (CASSANDRA-708)
 * report latency and cache hit rate statistics with lifetime totals
   instead of average over the last minute (CASSANDRA-702)
 * support get_range_slice for RandomPartitioner (CASSANDRA-745)
 * per-keyspace replication factory and replication strategy (CASSANDRA-620)
 * track latency in microseconds (CASSANDRA-733)
 * add describe_ Thrift methods, deprecating get_string_property and
   get_string_list_property
 * jmx interface for tracking operation mode and streams in general.
   (CASSANDRA-709)
 * keep memtables in sorted order to improve range query performance
   (CASSANDRA-799)
 * use while loop instead of recursion when trimming sstables compaction list
   to avoid blowing stack in pathological cases (CASSANDRA-804)
 * basic Hadoop map/reduce support (CASSANDRA-342)


0.5.1
 * ensure all files for an sstable are streamed to the same directory.
   (CASSANDRA-716)
 * more accurate load estimate for bootstrapping (CASSANDRA-762)
 * tolerate dead or unavailable bootstrap target on write (CASSANDRA-731)
 * allow larger numbers of keys (> 140M) in a sstable bloom filter
   (CASSANDRA-790)
 * include jvm argument improvements from CASSANDRA-504 in debian package
 * change streaming chunk size to 32MB to accomodate Windows XP limitations
   (was 64MB) (CASSANDRA-795)
 * fix get_range_slice returning results in the wrong order (CASSANDRA-781)


0.5.0 final
 * avoid attempting to delete temporary bootstrap files twice (CASSANDRA-681)
 * fix bogus NaN in nodeprobe cfstats output (CASSANDRA-646)
 * provide a policy for dealing with single thread executors w/ a full queue
   (CASSANDRA-694)
 * optimize inner read in MessagingService, vastly improving multiple-node
   performance (CASSANDRA-675)
 * wait for table flush before streaming data back to a bootstrapping node.
   (CASSANDRA-696)
 * keep track of bootstrapping sources by table so that bootstrapping doesn't
   give the indication of finishing early (CASSANDRA-673)


0.5.0 RC3
 * commit the correct version of the patch for CASSANDRA-663


0.5.0 RC2 (unreleased)
 * fix bugs in converting get_range_slice results to Thrift
   (CASSANDRA-647, CASSANDRA-649)
 * expose java.util.concurrent.TimeoutException in StorageProxy methods
   (CASSANDRA-600)
 * TcpConnectionManager was holding on to disconnected connections,
   giving the false indication they were being used. (CASSANDRA-651)
 * Remove duplicated write. (CASSANDRA-662)
 * Abort bootstrap if IP is already in the token ring (CASSANDRA-663)
 * increase default commitlog sync period, and wait for last sync to
   finish before submitting another (CASSANDRA-668)


0.5.0 RC1
 * Fix potential NPE in get_range_slice (CASSANDRA-623)
 * add CRC32 to commitlog entries (CASSANDRA-605)
 * fix data streaming on windows (CASSANDRA-630)
 * GC compacted sstables after cleanup and compaction (CASSANDRA-621)
 * Speed up anti-entropy validation (CASSANDRA-629)
 * Fix anti-entropy assertion error (CASSANDRA-639)
 * Fix pending range conflicts when bootstapping or moving
   multiple nodes at once (CASSANDRA-603)
 * Handle obsolete gossip related to node movement in the case where
   one or more nodes is down when the movement occurs (CASSANDRA-572)
 * Include dead nodes in gossip to avoid a variety of problems
   and fix HH to removed nodes (CASSANDRA-634)
 * return an InvalidRequestException for mal-formed SlicePredicates
   (CASSANDRA-643)
 * fix bug determining closest neighbor for use in multiple datacenters
   (CASSANDRA-648)
 * Vast improvements in anticompaction speed (CASSANDRA-607)
 * Speed up log replay and writes by avoiding redundant serializations
   (CASSANDRA-652)


0.5.0 beta 2
 * Bootstrap improvements (several tickets)
 * add nodeprobe repair anti-entropy feature (CASSANDRA-193, CASSANDRA-520)
 * fix possibility of partition when many nodes restart at once
   in clusters with multiple seeds (CASSANDRA-150)
 * fix NPE in get_range_slice when no data is found (CASSANDRA-578)
 * fix potential NPE in hinted handoff (CASSANDRA-585)
 * fix cleanup of local "system" keyspace (CASSANDRA-576)
 * improve computation of cluster load balance (CASSANDRA-554)
 * added super column read/write, column count, and column/row delete to
   cassandra-cli (CASSANDRA-567, CASSANDRA-594)
 * fix returning live subcolumns of deleted supercolumns (CASSANDRA-583)
 * respect JAVA_HOME in bin/ scripts (several tickets)
 * add StorageService.initClient for fat clients on the JVM (CASSANDRA-535)
   (see contrib/client_only for an example of use)
 * make consistency_level functional in get_range_slice (CASSANDRA-568)
 * optimize key deserialization for RandomPartitioner (CASSANDRA-581)
 * avoid GCing tombstones except on major compaction (CASSANDRA-604)
 * increase failure conviction threshold, resulting in less nodes
   incorrectly (and temporarily) marked as down (CASSANDRA-610)
 * respect memtable thresholds during log replay (CASSANDRA-609)
 * support ConsistencyLevel.ALL on read (CASSANDRA-584)
 * add nodeprobe removetoken command (CASSANDRA-564)


0.5.0 beta
 * Allow multiple simultaneous flushes, improving flush throughput
   on multicore systems (CASSANDRA-401)
 * Split up locks to improve write and read throughput on multicore systems
   (CASSANDRA-444, CASSANDRA-414)
 * More efficient use of memory during compaction (CASSANDRA-436)
 * autobootstrap option: when enabled, all non-seed nodes will attempt
   to bootstrap when started, until bootstrap successfully
   completes. -b option is removed.  (CASSANDRA-438)
 * Unless a token is manually specified in the configuration xml,
   a bootstraping node will use a token that gives it half the
   keys from the most-heavily-loaded node in the cluster,
   instead of generating a random token.
   (CASSANDRA-385, CASSANDRA-517)
 * Miscellaneous bootstrap fixes (several tickets)
 * Ability to change a node's token even after it has data on it
   (CASSANDRA-541)
 * Ability to decommission a live node from the ring (CASSANDRA-435)
 * Semi-automatic loadbalancing via nodeprobe (CASSANDRA-192)
 * Add ability to set compaction thresholds at runtime via
   JMX / nodeprobe.  (CASSANDRA-465)
 * Add "comment" field to ColumnFamily definition. (CASSANDRA-481)
 * Additional JMX metrics (CASSANDRA-482)
 * JSON based export and import tools (several tickets)
 * Hinted Handoff fixes (several tickets)
 * Add key cache to improve read performance (CASSANDRA-423)
 * Simplified construction of custom ReplicationStrategy classes
   (CASSANDRA-497)
 * Graphical application (Swing) for ring integrity verification and
   visualization was added to contrib (CASSANDRA-252)
 * Add DCQUORUM, DCQUORUMSYNC consistency levels and corresponding
   ReplicationStrategy / EndpointSnitch classes.  Experimental.
   (CASSANDRA-492)
 * Web client interface added to contrib (CASSANDRA-457)
 * More-efficient flush for Random, CollatedOPP partitioners
   for normal writes (CASSANDRA-446) and bulk load (CASSANDRA-420)
 * Add MemtableFlushAfterMinutes, a global replacement for the old
   per-CF FlushPeriodInMinutes setting (CASSANDRA-463)
 * optimizations to slice reading (CASSANDRA-350) and supercolumn
   queries (CASSANDRA-510)
 * force binding to given listenaddress for nodes with multiple
   interfaces (CASSANDRA-546)
 * stress.py benchmarking tool improvements (several tickets)
 * optimized replica placement code (CASSANDRA-525)
 * faster log replay on restart (CASSANDRA-539, CASSANDRA-540)
 * optimized local-node writes (CASSANDRA-558)
 * added get_range_slice, deprecating get_key_range (CASSANDRA-344)
 * expose TimedOutException to thrift (CASSANDRA-563)


0.4.2
 * Add validation disallowing null keys (CASSANDRA-486)
 * Fix race conditions in TCPConnectionManager (CASSANDRA-487)
 * Fix using non-utf8-aware comparison as a sanity check.
   (CASSANDRA-493)
 * Improve default garbage collector options (CASSANDRA-504)
 * Add "nodeprobe flush" (CASSANDRA-505)
 * remove NotFoundException from get_slice throws list (CASSANDRA-518)
 * fix get (not get_slice) of entire supercolumn (CASSANDRA-508)
 * fix null token during bootstrap (CASSANDRA-501)


0.4.1
 * Fix FlushPeriod columnfamily configuration regression
   (CASSANDRA-455)
 * Fix long column name support (CASSANDRA-460)
 * Fix for serializing a row that only contains tombstones
   (CASSANDRA-458)
 * Fix for discarding unneeded commitlog segments (CASSANDRA-459)
 * Add SnapshotBeforeCompaction configuration option (CASSANDRA-426)
 * Fix compaction abort under insufficient disk space (CASSANDRA-473)
 * Fix reading subcolumn slice from tombstoned CF (CASSANDRA-484)
 * Fix race condition in RVH causing occasional NPE (CASSANDRA-478)


0.4.0
 * fix get_key_range problems when a node is down (CASSANDRA-440)
   and add UnavailableException to more Thrift methods
 * Add example EndPointSnitch contrib code (several tickets)


0.4.0 RC2
 * fix SSTable generation clash during compaction (CASSANDRA-418)
 * reject method calls with null parameters (CASSANDRA-308)
 * properly order ranges in nodeprobe output (CASSANDRA-421)
 * fix logging of certain errors on executor threads (CASSANDRA-425)


0.4.0 RC1
 * Bootstrap feature is live; use -b on startup (several tickets)
 * Added multiget api (CASSANDRA-70)
 * fix Deadlock with SelectorManager.doProcess and TcpConnection.write
   (CASSANDRA-392)
 * remove key cache b/c of concurrency bugs in third-party
   CLHM library (CASSANDRA-405)
 * update non-major compaction logic to use two threshold values
   (CASSANDRA-407)
 * add periodic / batch commitlog sync modes (several tickets)
 * inline BatchMutation into batch_insert params (CASSANDRA-403)
 * allow setting the logging level at runtime via mbean (CASSANDRA-402)
 * change default comparator to BytesType (CASSANDRA-400)
 * add forwards-compatible ConsistencyLevel parameter to get_key_range
   (CASSANDRA-322)
 * r/m special case of blocking for local destination when writing with
   ConsistencyLevel.ZERO (CASSANDRA-399)
 * Fixes to make BinaryMemtable [bulk load interface] useful (CASSANDRA-337);
   see contrib/bmt_example for an example of using it.
 * More JMX properties added (several tickets)
 * Thrift changes (several tickets)
    - Merged _super get methods with the normal ones; return values
      are now of ColumnOrSuperColumn.
    - Similarly, merged batch_insert_super into batch_insert.



0.4.0 beta
 * On-disk data format has changed to allow billions of keys/rows per
   node instead of only millions
 * Multi-keyspace support
 * Scan all sstables for all queries to avoid situations where
   different types of operation on the same ColumnFamily could
   disagree on what data was present
 * Snapshot support via JMX
 * Thrift API has changed a _lot_:
    - removed time-sorted CFs; instead, user-defined comparators
      may be defined on the column names, which are now byte arrays.
      Default comparators are provided for UTF8, Bytes, Ascii, Long (i64),
      and UUID types.
    - removed colon-delimited strings in thrift api in favor of explicit
      structs such as ColumnPath, ColumnParent, etc.  Also normalized
      thrift struct and argument naming.
    - Added columnFamily argument to get_key_range.
    - Change signature of get_slice to accept starting and ending
      columns as well as an offset.  (This allows use of indexes.)
      Added "ascending" flag to allow reasonably-efficient reverse
      scans as well.  Removed get_slice_by_range as redundant.
    - get_key_range operates on one CF at a time
    - changed `block` boolean on insert methods to ConsistencyLevel enum,
      with options of NONE, ONE, QUORUM, and ALL.
    - added similar consistency_level parameter to read methods
    - column-name-set slice with no names given now returns zero columns
      instead of all of them.  ("all" can run your server out of memory.
      use a range-based slice with a high max column count instead.)
 * Removed the web interface. Node information can now be obtained by
   using the newly introduced nodeprobe utility.
 * More JMX stats
 * Remove magic values from internals (e.g. special key to indicate
   when to flush memtables)
 * Rename configuration "table" to "keyspace"
 * Moved to crash-only design; no more shutdown (just kill the process)
 * Lots of bug fixes

Full list of issues resolved in 0.4 is at https://issues.apache.org/jira/secure/IssueNavigator.jspa?reset=true&&pid=12310865&fixfor=12313862&resolution=1&sorter/field=issuekey&sorter/order=DESC


0.3.0 RC3
 * Fix potential deadlock under load in TCPConnection.
   (CASSANDRA-220)


0.3.0 RC2
 * Fix possible data loss when server is stopped after replaying
   log but before new inserts force memtable flush.
   (CASSANDRA-204)
 * Added BUGS file


0.3.0 RC1
 * Range queries on keys, including user-defined key collation
 * Remove support
 * Workarounds for a weird bug in JDK select/register that seems
   particularly common on VM environments. Cassandra should deploy
   fine on EC2 now
 * Much improved infrastructure: the beginnings of a decent test suite
   ("ant test" for unit tests; "nosetests" for system tests), code
   coverage reporting, etc.
 * Expanded node status reporting via JMX
 * Improved error reporting/logging on both server and client
 * Reduced memory footprint in default configuration
 * Combined blocking and non-blocking versions of insert APIs
 * Added FlushPeriodInMinutes configuration parameter to force
   flushing of infrequently-updated ColumnFamilies<|MERGE_RESOLUTION|>--- conflicted
+++ resolved
@@ -1,12 +1,8 @@
-<<<<<<< HEAD
 3.11.10
  * Rate limit validation compactions using compaction_throughput_mb_per_sec (CASSANDRA-16161)
  * SASI's `max_compaction_flush_memory_in_mb` settings over 100GB revert to default of 1GB (CASSANDRA-16071)
 Merged from 3.0:
-=======
-3.0.24:
  * Synchronize transaction logs for JBOD (CASSANDRA-16225)
->>>>>>> 2bcbd92a
  * Fix the counting of cells per partition (CASSANDRA-16259)
  * Fix serial read/non-applying CAS linearizability (CASSANDRA-12126)
  * Avoid potential NPE in JVMStabilityInspector (CASSANDRA-16294)
