--- conflicted
+++ resolved
@@ -1,4 +1,3 @@
-<<<<<<< HEAD
 2.1.1
  * Fix high memory use due to tracking reads on incrementally opened sstable readers (CASSANDRA-8066)
  * Fix EXECUTE request with skipMetadata=false returning no metadata
@@ -72,10 +71,7 @@
  * Fix snapshot repair error on indexed tables (CASSANDRA-8020)
  * Do not exit nodetool repair when receiving JMX NOTIF_LOST (CASSANDRA-7909)
 Merged from 2.0:
-=======
-2.0.11:
  * (cqlsh) Fix autocompletion for alter keyspace (CASSANDRA-8021)
->>>>>>> 1d02d7b3
  * Create backup directories for commitlog archiving during startup (CASSANDRA-8111)
  * Reduce totalBlockFor() for LOCAL_* consistency levels (CASSANDRA-8058)
  * Fix merging schemas with re-dropped keyspaces (CASSANDRA-7256)
