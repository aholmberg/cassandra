--- conflicted
+++ resolved
@@ -21,6 +21,7 @@
  * fix nodetool's setcompactionthreshold command (CASSANDRA-4455)
  * Ensure compacted files are never used, to avoid counter overcount (CASSANDRA-4436)
 Merged from 1.0:
+ * Push the validation of secondary index values to the SecondaryIndexManager (CASSANDRA-4240)
  * allow dropping columns shadowed by not-yet-expired supercolumn or row
    tombstones in PrecompactedRow (CASSANDRA-4396)
  * fix 1.0.x node join to mixed version cluster, other nodes >= 1.1 (CASSANDRA-4195)
@@ -156,14 +157,9 @@
  * improve ability of STCS.getBuckets to deal with 100s of 1000s of
    sstables, such as when convertinb back from LCS (CASSANDRA-4287)
  * Oversize integer in CQL throws NumberFormatException (CASSANDRA-4291)
-<<<<<<< HEAD
-
-=======
- * Set gc_grace on index CF to 0 (CASSANDRA-4314)
  * fix 1.0.x node join to mixed version cluster, other nodes >= 1.1 (CASSANDRA-4195)
  * Fix LCS splitting sstable base on uncompressed size (CASSANDRA-4419)
- * Push the validation of secondary index values to the SecondaryIndexManager (CASSANDRA-4240)
->>>>>>> 1ad710b6
+
 
 1.1.0-final
  * average a reduced liveRatio estimate with the previous one (CASSANDRA-4065)
