--- conflicted
+++ resolved
@@ -23,12 +23,7 @@
  * cqlsh COPY FROM fails with []{} chars in UDT/tuple fields/values (CASSANDRA-11633)
  * clqsh: COPY FROM throws TypeError with Cython extensions enabled (CASSANDRA-11574)
  * cqlsh: COPY FROM ignores NULL values in conversion (CASSANDRA-11549)
-<<<<<<< HEAD
-=======
- * (cqlsh) Fix potential COPY deadlock when parent process is terminating child
-   processes (CASSANDRA-11505)
  * Validate levels when building LeveledScanner to avoid overlaps with orphaned sstables (CASSANDRA-9935)
->>>>>>> 3128802a
 
 
 3.0.5
