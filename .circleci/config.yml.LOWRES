version: 2
jobs:
  j8_jvm_upgrade_dtests:
    docker:
    - image: apache/cassandra-testing-ubuntu2004-java11-w-dependencies:20210105
    resource_class: medium
    working_directory: ~/
    shell: /bin/bash -eo pipefail -l
    parallelism: 1
    steps:
    - attach_workspace:
        at: /home/cassandra
    - run:
        name: Determine distributed Tests to Run
        command: |
          # reminder: this code (along with all the steps) is independently executed on every circle container
          # so the goal here is to get the circleci script to return the tests *this* container will run
          # which we do via the `circleci` cli tool.

          rm -fr ~/cassandra-dtest/upgrade_tests
          echo "***java tests***"

          # get all of our unit test filenames
          set -eo pipefail && circleci tests glob "$HOME/cassandra/test/distributed/**/*.java" > /tmp/all_java_unit_tests.txt

          # split up the unit tests into groups based on the number of containers we have
          set -eo pipefail && circleci tests split --split-by=timings --timings-type=filename --index=${CIRCLE_NODE_INDEX} --total=${CIRCLE_NODE_TOTAL} /tmp/all_java_unit_tests.txt > /tmp/java_tests_${CIRCLE_NODE_INDEX}.txt
          set -eo pipefail && cat /tmp/java_tests_${CIRCLE_NODE_INDEX}.txt | sed "s;^/home/cassandra/cassandra/test/distributed/;;g" | grep "Test\.java$" | grep upgrade > /tmp/java_tests_${CIRCLE_NODE_INDEX}_final.txt
          echo "** /tmp/java_tests_${CIRCLE_NODE_INDEX}_final.txt"
          cat /tmp/java_tests_${CIRCLE_NODE_INDEX}_final.txt
        no_output_timeout: 15m
    - run:
        name: Log Environment Information
        command: |
          echo '*** id ***'
          id
          echo '*** cat /proc/cpuinfo ***'
          cat /proc/cpuinfo
          echo '*** free -m ***'
          free -m
          echo '*** df -m ***'
          df -m
          echo '*** ifconfig -a ***'
          ifconfig -a
          echo '*** uname -a ***'
          uname -a
          echo '*** mount ***'
          mount
          echo '*** env ***'
          env
          echo '*** java ***'
          which java
          java -version
    - run:
        name: Run Unit Tests (testclasslist)
        command: |
          set -x
          export PATH=$JAVA_HOME/bin:$PATH
          time mv ~/cassandra /tmp
          cd /tmp/cassandra
          if [ -d ~/dtest_jars ]; then
            cp ~/dtest_jars/dtest* /tmp/cassandra/build/
          fi
          test_timeout=$(grep 'name="test.distributed.timeout"' build.xml | awk -F'"' '{print $4}' || true)
          if [ -z "$test_timeout" ]; then
            test_timeout=$(grep 'name="test.timeout"' build.xml | awk -F'"' '{print $4}')
          fi
          ant testclasslist -Dtest.timeout="$test_timeout" -Dtest.classlistfile=/tmp/java_tests_${CIRCLE_NODE_INDEX}_final.txt  -Dtest.classlistprefix=distributed
        no_output_timeout: 15m
    - store_test_results:
        path: /tmp/cassandra/build/test/output/
    - store_artifacts:
        path: /tmp/cassandra/build/test/output
        destination: junitxml
    - store_artifacts:
        path: /tmp/cassandra/build/test/logs
        destination: logs
    environment:
    - ANT_HOME: /usr/share/ant
    - LANG: en_US.UTF-8
    - KEEP_TEST_DIR: true
    - DEFAULT_DIR: /home/cassandra/cassandra-dtest
    - PYTHONIOENCODING: utf-8
    - PYTHONUNBUFFERED: true
    - CASS_DRIVER_NO_EXTENSIONS: true
    - CASS_DRIVER_NO_CYTHON: true
    - CASSANDRA_SKIP_SYNC: true
    - DTEST_REPO: git://github.com/apache/cassandra-dtest.git
    - DTEST_BRANCH: trunk
    - CCM_MAX_HEAP_SIZE: 1024M
    - CCM_HEAP_NEWSIZE: 256M
    - JAVA_HOME: /usr/lib/jvm/java-8-openjdk-amd64
    - JDK_HOME: /usr/lib/jvm/java-8-openjdk-amd64
  j8_cqlsh-dtests-py2-with-vnodes:
    docker:
    - image: beobal/cassandra-testing-ubuntu1910-java11-w-dependencies:20201130
    resource_class: medium
    working_directory: ~/
    shell: /bin/bash -eo pipefail -l
    parallelism: 4
    steps:
    - attach_workspace:
        at: /home/cassandra
    - run:
        name: Clone Cassandra dtest Repository (via git)
        command: |
          git clone --single-branch --branch $DTEST_BRANCH --depth 1 $DTEST_REPO ~/cassandra-dtest
    - run:
        name: Configure virtualenv and python Dependencies
        command: |
          # note, this should be super quick as all dependencies should be pre-installed in the docker image
          # if additional dependencies were added to requirmeents.txt and the docker image hasn't been updated
          # we'd have to install it here at runtime -- which will make things slow, so do yourself a favor and
          # rebuild the docker image! (it automatically pulls the latest requirements.txt on build)
          source ~/env3.6/bin/activate
          export PATH=$JAVA_HOME/bin:$PATH
          pip3 install --exists-action w --upgrade -r ~/cassandra-dtest/requirements.txt
          pip3 uninstall -y cqlsh
          pip3 freeze
    - run:
        name: Determine Tests to Run (j8_with_vnodes)
        no_output_timeout: 5m
        command: "# reminder: this code (along with all the steps) is independently executed on every circle container\n# so the goal here is to get the circleci script to return the tests *this* container will run\n# which we do via the `circleci` cli tool.\n\ncd cassandra-dtest\nsource ~/env3.6/bin/activate\nexport PATH=$JAVA_HOME/bin:$PATH\n\nif [ -n '' ]; then\n  export \nfi\n\necho \"***Collected DTests (j8_with_vnodes)***\"\nset -eo pipefail && ./run_dtests.py --use-vnodes --skip-resource-intensive-tests --pytest-options '-k cql' --dtest-print-tests-only --dtest-print-tests-output=/tmp/all_dtest_tests_j8_with_vnodes_raw --cassandra-dir=../cassandra\nif [ -z '' ]; then\n  mv /tmp/all_dtest_tests_j8_with_vnodes_raw /tmp/all_dtest_tests_j8_with_vnodes\nelse\n  grep -e '' /tmp/all_dtest_tests_j8_with_vnodes_raw > /tmp/all_dtest_tests_j8_with_vnodes || { echo \"Filter did not match any tests! Exiting build.\"; exit 0; }\nfi\nset -eo pipefail && circleci tests split --split-by=timings --timings-type=classname /tmp/all_dtest_tests_j8_with_vnodes > /tmp/split_dtest_tests_j8_with_vnodes.txt\ncat /tmp/split_dtest_tests_j8_with_vnodes.txt | tr '\\n' ' ' > /tmp/split_dtest_tests_j8_with_vnodes_final.txt\ncat /tmp/split_dtest_tests_j8_with_vnodes_final.txt\n"
    - run:
        name: Run dtests (j8_with_vnodes)
        no_output_timeout: 15m
        command: |
          echo "cat /tmp/split_dtest_tests_j8_with_vnodes_final.txt"
          cat /tmp/split_dtest_tests_j8_with_vnodes_final.txt

          source ~/env3.6/bin/activate
          export PATH=$JAVA_HOME/bin:$PATH
          if [ -n 'CQLSH_PYTHON=/usr/bin/python2.7' ]; then
            export CQLSH_PYTHON=/usr/bin/python2.7
          fi

          java -version
          cd ~/cassandra-dtest
          mkdir -p /tmp/dtest

          echo "env: $(env)"
          echo "** done env"
          mkdir -p /tmp/results/dtests
          # we need the "set -o pipefail" here so that the exit code that circleci will actually use is from pytest and not the exit code from tee
          export SPLIT_TESTS=`cat /tmp/split_dtest_tests_j8_with_vnodes_final.txt`
          set -o pipefail && cd ~/cassandra-dtest && pytest --use-vnodes --num-tokens=16 --skip-resource-intensive-tests --log-cli-level=DEBUG --junit-xml=/tmp/results/dtests/pytest_result_j8_with_vnodes.xml -s --cassandra-dir=/home/cassandra/cassandra --keep-test-dir $SPLIT_TESTS 2>&1 | tee /tmp/dtest/stdout.txt
    - store_test_results:
        path: /tmp/results
    - store_artifacts:
        path: /tmp/dtest
        destination: dtest_j8_with_vnodes
    - store_artifacts:
        path: ~/cassandra-dtest/logs
        destination: dtest_j8_with_vnodes_logs
    environment:
    - ANT_HOME: /usr/share/ant
    - LANG: en_US.UTF-8
    - KEEP_TEST_DIR: true
    - DEFAULT_DIR: /home/cassandra/cassandra-dtest
    - PYTHONIOENCODING: utf-8
    - PYTHONUNBUFFERED: true
    - CASS_DRIVER_NO_EXTENSIONS: true
    - CASS_DRIVER_NO_CYTHON: true
    - CASSANDRA_SKIP_SYNC: true
    - DTEST_REPO: git://github.com/apache/cassandra-dtest.git
    - DTEST_BRANCH: trunk
    - CCM_MAX_HEAP_SIZE: 1024M
    - CCM_HEAP_NEWSIZE: 256M
    - JAVA_HOME: /usr/lib/jvm/java-8-openjdk-amd64
    - JDK_HOME: /usr/lib/jvm/java-8-openjdk-amd64
  j11_unit_tests:
    docker:
    - image: beobal/cassandra-testing-ubuntu1910-java11:20201130
    resource_class: medium
    working_directory: ~/
    shell: /bin/bash -eo pipefail -l
    parallelism: 4
    steps:
    - attach_workspace:
        at: /home/cassandra
    - run:
        name: Determine unit Tests to Run
        command: |
          # reminder: this code (along with all the steps) is independently executed on every circle container
          # so the goal here is to get the circleci script to return the tests *this* container will run
          # which we do via the `circleci` cli tool.

          rm -fr ~/cassandra-dtest/upgrade_tests
          echo "***java tests***"

          # get all of our unit test filenames
          set -eo pipefail && circleci tests glob "$HOME/cassandra/test/unit/**/*.java" > /tmp/all_java_unit_tests.txt

          # split up the unit tests into groups based on the number of containers we have
          set -eo pipefail && circleci tests split --split-by=timings --timings-type=filename --index=${CIRCLE_NODE_INDEX} --total=${CIRCLE_NODE_TOTAL} /tmp/all_java_unit_tests.txt > /tmp/java_tests_${CIRCLE_NODE_INDEX}.txt
          set -eo pipefail && cat /tmp/java_tests_${CIRCLE_NODE_INDEX}.txt | sed "s;^/home/cassandra/cassandra/test/unit/;;g" | grep "Test\.java$"  > /tmp/java_tests_${CIRCLE_NODE_INDEX}_final.txt
          echo "** /tmp/java_tests_${CIRCLE_NODE_INDEX}_final.txt"
          cat /tmp/java_tests_${CIRCLE_NODE_INDEX}_final.txt
        no_output_timeout: 15m
    - run:
        name: Log Environment Information
        command: |
          echo '*** id ***'
          id
          echo '*** cat /proc/cpuinfo ***'
          cat /proc/cpuinfo
          echo '*** free -m ***'
          free -m
          echo '*** df -m ***'
          df -m
          echo '*** ifconfig -a ***'
          ifconfig -a
          echo '*** uname -a ***'
          uname -a
          echo '*** mount ***'
          mount
          echo '*** env ***'
          env
          echo '*** java ***'
          which java
          java -version
    - run:
        name: Run Unit Tests (testclasslist)
        command: |
          set -x
          export PATH=$JAVA_HOME/bin:$PATH
          time mv ~/cassandra /tmp
          cd /tmp/cassandra
          if [ -d ~/dtest_jars ]; then
            cp ~/dtest_jars/dtest* /tmp/cassandra/build/
          fi
          test_timeout=$(grep 'name="test.unit.timeout"' build.xml | awk -F'"' '{print $4}' || true)
          if [ -z "$test_timeout" ]; then
            test_timeout=$(grep 'name="test.timeout"' build.xml | awk -F'"' '{print $4}')
          fi
          ant testclasslist -Dtest.timeout="$test_timeout" -Dtest.classlistfile=/tmp/java_tests_${CIRCLE_NODE_INDEX}_final.txt  -Dtest.classlistprefix=unit
        no_output_timeout: 15m
    - store_test_results:
        path: /tmp/cassandra/build/test/output/
    - store_artifacts:
        path: /tmp/cassandra/build/test/output
        destination: junitxml
    - store_artifacts:
        path: /tmp/cassandra/build/test/logs
        destination: logs
    environment:
    - ANT_HOME: /usr/share/ant
    - LANG: en_US.UTF-8
    - KEEP_TEST_DIR: true
    - DEFAULT_DIR: /home/cassandra/cassandra-dtest
    - PYTHONIOENCODING: utf-8
    - PYTHONUNBUFFERED: true
    - CASS_DRIVER_NO_EXTENSIONS: true
    - CASS_DRIVER_NO_CYTHON: true
    - CASSANDRA_SKIP_SYNC: true
    - DTEST_REPO: git://github.com/apache/cassandra-dtest.git
    - DTEST_BRANCH: trunk
    - CCM_MAX_HEAP_SIZE: 1024M
    - CCM_HEAP_NEWSIZE: 256M
    - JAVA_HOME: /usr/lib/jvm/java-11-openjdk-amd64
    - JDK_HOME: /usr/lib/jvm/java-11-openjdk-amd64
    - CASSANDRA_USE_JDK11: true
  j8_cqlsh-dtests-py38-no-vnodes:
    docker:
    - image: beobal/cassandra-testing-ubuntu1910-java11-w-dependencies:20201130
    resource_class: medium
    working_directory: ~/
    shell: /bin/bash -eo pipefail -l
    parallelism: 4
    steps:
    - attach_workspace:
        at: /home/cassandra
    - run:
        name: Clone Cassandra dtest Repository (via git)
        command: |
          git clone --single-branch --branch $DTEST_BRANCH --depth 1 $DTEST_REPO ~/cassandra-dtest
    - run:
        name: Configure virtualenv and python Dependencies
        command: |
          # note, this should be super quick as all dependencies should be pre-installed in the docker image
          # if additional dependencies were added to requirmeents.txt and the docker image hasn't been updated
          # we'd have to install it here at runtime -- which will make things slow, so do yourself a favor and
          # rebuild the docker image! (it automatically pulls the latest requirements.txt on build)
          source ~/env3.8/bin/activate
          export PATH=$JAVA_HOME/bin:$PATH
          pip3 install --exists-action w --upgrade -r ~/cassandra-dtest/requirements.txt
          pip3 uninstall -y cqlsh
          pip3 freeze
    - run:
        name: Determine Tests to Run (j8_without_vnodes)
        no_output_timeout: 5m
        command: "# reminder: this code (along with all the steps) is independently executed on every circle container\n# so the goal here is to get the circleci script to return the tests *this* container will run\n# which we do via the `circleci` cli tool.\n\ncd cassandra-dtest\nsource ~/env3.8/bin/activate\nexport PATH=$JAVA_HOME/bin:$PATH\n\nif [ -n '' ]; then\n  export \nfi\n\necho \"***Collected DTests (j8_without_vnodes)***\"\nset -eo pipefail && ./run_dtests.py --skip-resource-intensive-tests --pytest-options '-k cql' --dtest-print-tests-only --dtest-print-tests-output=/tmp/all_dtest_tests_j8_without_vnodes_raw --cassandra-dir=../cassandra\nif [ -z '' ]; then\n  mv /tmp/all_dtest_tests_j8_without_vnodes_raw /tmp/all_dtest_tests_j8_without_vnodes\nelse\n  grep -e '' /tmp/all_dtest_tests_j8_without_vnodes_raw > /tmp/all_dtest_tests_j8_without_vnodes || { echo \"Filter did not match any tests! Exiting build.\"; exit 0; }\nfi\nset -eo pipefail && circleci tests split --split-by=timings --timings-type=classname /tmp/all_dtest_tests_j8_without_vnodes > /tmp/split_dtest_tests_j8_without_vnodes.txt\ncat /tmp/split_dtest_tests_j8_without_vnodes.txt | tr '\\n' ' ' > /tmp/split_dtest_tests_j8_without_vnodes_final.txt\ncat /tmp/split_dtest_tests_j8_without_vnodes_final.txt\n"
    - run:
        name: Run dtests (j8_without_vnodes)
        no_output_timeout: 15m
        command: |
          echo "cat /tmp/split_dtest_tests_j8_without_vnodes_final.txt"
          cat /tmp/split_dtest_tests_j8_without_vnodes_final.txt

          source ~/env3.8/bin/activate
          export PATH=$JAVA_HOME/bin:$PATH
          if [ -n 'CQLSH_PYTHON=/usr/bin/python3.8' ]; then
            export CQLSH_PYTHON=/usr/bin/python3.8
          fi

          java -version
          cd ~/cassandra-dtest
          mkdir -p /tmp/dtest

          echo "env: $(env)"
          echo "** done env"
          mkdir -p /tmp/results/dtests
          # we need the "set -o pipefail" here so that the exit code that circleci will actually use is from pytest and not the exit code from tee
          export SPLIT_TESTS=`cat /tmp/split_dtest_tests_j8_without_vnodes_final.txt`
          set -o pipefail && cd ~/cassandra-dtest && pytest --skip-resource-intensive-tests --log-cli-level=DEBUG --junit-xml=/tmp/results/dtests/pytest_result_j8_without_vnodes.xml -s --cassandra-dir=/home/cassandra/cassandra --keep-test-dir $SPLIT_TESTS 2>&1 | tee /tmp/dtest/stdout.txt
    - store_test_results:
        path: /tmp/results
    - store_artifacts:
        path: /tmp/dtest
        destination: dtest_j8_without_vnodes
    - store_artifacts:
        path: ~/cassandra-dtest/logs
        destination: dtest_j8_without_vnodes_logs
    environment:
    - ANT_HOME: /usr/share/ant
    - LANG: en_US.UTF-8
    - KEEP_TEST_DIR: true
    - DEFAULT_DIR: /home/cassandra/cassandra-dtest
    - PYTHONIOENCODING: utf-8
    - PYTHONUNBUFFERED: true
    - CASS_DRIVER_NO_EXTENSIONS: true
    - CASS_DRIVER_NO_CYTHON: true
    - CASSANDRA_SKIP_SYNC: true
    - DTEST_REPO: git://github.com/apache/cassandra-dtest.git
    - DTEST_BRANCH: trunk
    - CCM_MAX_HEAP_SIZE: 1024M
    - CCM_HEAP_NEWSIZE: 256M
    - JAVA_HOME: /usr/lib/jvm/java-8-openjdk-amd64
    - JDK_HOME: /usr/lib/jvm/java-8-openjdk-amd64
  j11_cqlsh-dtests-py3-with-vnodes:
    docker:
    - image: beobal/cassandra-testing-ubuntu1910-java11:20201130
    resource_class: medium
    working_directory: ~/
    shell: /bin/bash -eo pipefail -l
    parallelism: 4
    steps:
    - attach_workspace:
        at: /home/cassandra
    - run:
        name: Clone Cassandra dtest Repository (via git)
        command: |
          git clone --single-branch --branch $DTEST_BRANCH --depth 1 $DTEST_REPO ~/cassandra-dtest
    - run:
        name: Configure virtualenv and python Dependencies
        command: |
          # note, this should be super quick as all dependencies should be pre-installed in the docker image
          # if additional dependencies were added to requirmeents.txt and the docker image hasn't been updated
          # we'd have to install it here at runtime -- which will make things slow, so do yourself a favor and
          # rebuild the docker image! (it automatically pulls the latest requirements.txt on build)
          source ~/env3.6/bin/activate
          export PATH=$JAVA_HOME/bin:$PATH
          pip3 install --exists-action w --upgrade -r ~/cassandra-dtest/requirements.txt
          pip3 uninstall -y cqlsh
          pip3 freeze
    - run:
        name: Determine Tests to Run (j11_with_vnodes)
        no_output_timeout: 5m
        command: "# reminder: this code (along with all the steps) is independently executed on every circle container\n# so the goal here is to get the circleci script to return the tests *this* container will run\n# which we do via the `circleci` cli tool.\n\ncd cassandra-dtest\nsource ~/env3.6/bin/activate\nexport PATH=$JAVA_HOME/bin:$PATH\n\nif [ -n '' ]; then\n  export \nfi\n\necho \"***Collected DTests (j11_with_vnodes)***\"\nset -eo pipefail && ./run_dtests.py --use-vnodes --skip-resource-intensive-tests --pytest-options '-k cql' --dtest-print-tests-only --dtest-print-tests-output=/tmp/all_dtest_tests_j11_with_vnodes_raw --cassandra-dir=../cassandra\nif [ -z '' ]; then\n  mv /tmp/all_dtest_tests_j11_with_vnodes_raw /tmp/all_dtest_tests_j11_with_vnodes\nelse\n  grep -e '' /tmp/all_dtest_tests_j11_with_vnodes_raw > /tmp/all_dtest_tests_j11_with_vnodes || { echo \"Filter did not match any tests! Exiting build.\"; exit 0; }\nfi\nset -eo pipefail && circleci tests split --split-by=timings --timings-type=classname /tmp/all_dtest_tests_j11_with_vnodes > /tmp/split_dtest_tests_j11_with_vnodes.txt\ncat /tmp/split_dtest_tests_j11_with_vnodes.txt | tr '\\n' ' ' > /tmp/split_dtest_tests_j11_with_vnodes_final.txt\ncat /tmp/split_dtest_tests_j11_with_vnodes_final.txt\n"
    - run:
        name: Run dtests (j11_with_vnodes)
        no_output_timeout: 15m
        command: |
          echo "cat /tmp/split_dtest_tests_j11_with_vnodes_final.txt"
          cat /tmp/split_dtest_tests_j11_with_vnodes_final.txt

          source ~/env3.6/bin/activate
          export PATH=$JAVA_HOME/bin:$PATH
          if [ -n 'CQLSH_PYTHON=/usr/bin/python3.6' ]; then
            export CQLSH_PYTHON=/usr/bin/python3.6
          fi

          java -version
          cd ~/cassandra-dtest
          mkdir -p /tmp/dtest

          echo "env: $(env)"
          echo "** done env"
          mkdir -p /tmp/results/dtests
          # we need the "set -o pipefail" here so that the exit code that circleci will actually use is from pytest and not the exit code from tee
          export SPLIT_TESTS=`cat /tmp/split_dtest_tests_j11_with_vnodes_final.txt`
          set -o pipefail && cd ~/cassandra-dtest && pytest --use-vnodes --num-tokens=16 --skip-resource-intensive-tests --log-cli-level=DEBUG --junit-xml=/tmp/results/dtests/pytest_result_j11_with_vnodes.xml -s --cassandra-dir=/home/cassandra/cassandra --keep-test-dir $SPLIT_TESTS 2>&1 | tee /tmp/dtest/stdout.txt
    - store_test_results:
        path: /tmp/results
    - store_artifacts:
        path: /tmp/dtest
        destination: dtest_j11_with_vnodes
    - store_artifacts:
        path: ~/cassandra-dtest/logs
        destination: dtest_j11_with_vnodes_logs
    environment:
    - ANT_HOME: /usr/share/ant
    - LANG: en_US.UTF-8
    - KEEP_TEST_DIR: true
    - DEFAULT_DIR: /home/cassandra/cassandra-dtest
    - PYTHONIOENCODING: utf-8
    - PYTHONUNBUFFERED: true
    - CASS_DRIVER_NO_EXTENSIONS: true
    - CASS_DRIVER_NO_CYTHON: true
    - CASSANDRA_SKIP_SYNC: true
    - DTEST_REPO: git://github.com/apache/cassandra-dtest.git
    - DTEST_BRANCH: trunk
    - CCM_MAX_HEAP_SIZE: 1024M
    - CCM_HEAP_NEWSIZE: 256M
    - JAVA_HOME: /usr/lib/jvm/java-11-openjdk-amd64
    - JDK_HOME: /usr/lib/jvm/java-11-openjdk-amd64
    - CASSANDRA_USE_JDK11: true
  j11_cqlsh-dtests-py3-no-vnodes:
    docker:
    - image: beobal/cassandra-testing-ubuntu1910-java11:20201130
    resource_class: medium
    working_directory: ~/
    shell: /bin/bash -eo pipefail -l
    parallelism: 4
    steps:
    - attach_workspace:
        at: /home/cassandra
    - run:
        name: Clone Cassandra dtest Repository (via git)
        command: |
          git clone --single-branch --branch $DTEST_BRANCH --depth 1 $DTEST_REPO ~/cassandra-dtest
    - run:
        name: Configure virtualenv and python Dependencies
        command: |
          # note, this should be super quick as all dependencies should be pre-installed in the docker image
          # if additional dependencies were added to requirmeents.txt and the docker image hasn't been updated
          # we'd have to install it here at runtime -- which will make things slow, so do yourself a favor and
          # rebuild the docker image! (it automatically pulls the latest requirements.txt on build)
          source ~/env3.6/bin/activate
          export PATH=$JAVA_HOME/bin:$PATH
          pip3 install --exists-action w --upgrade -r ~/cassandra-dtest/requirements.txt
          pip3 uninstall -y cqlsh
          pip3 freeze
    - run:
        name: Determine Tests to Run (j11_without_vnodes)
        no_output_timeout: 5m
        command: "# reminder: this code (along with all the steps) is independently executed on every circle container\n# so the goal here is to get the circleci script to return the tests *this* container will run\n# which we do via the `circleci` cli tool.\n\ncd cassandra-dtest\nsource ~/env3.6/bin/activate\nexport PATH=$JAVA_HOME/bin:$PATH\n\nif [ -n '' ]; then\n  export \nfi\n\necho \"***Collected DTests (j11_without_vnodes)***\"\nset -eo pipefail && ./run_dtests.py --skip-resource-intensive-tests --pytest-options '-k cql' --dtest-print-tests-only --dtest-print-tests-output=/tmp/all_dtest_tests_j11_without_vnodes_raw --cassandra-dir=../cassandra\nif [ -z '' ]; then\n  mv /tmp/all_dtest_tests_j11_without_vnodes_raw /tmp/all_dtest_tests_j11_without_vnodes\nelse\n  grep -e '' /tmp/all_dtest_tests_j11_without_vnodes_raw > /tmp/all_dtest_tests_j11_without_vnodes || { echo \"Filter did not match any tests! Exiting build.\"; exit 0; }\nfi\nset -eo pipefail && circleci tests split --split-by=timings --timings-type=classname /tmp/all_dtest_tests_j11_without_vnodes > /tmp/split_dtest_tests_j11_without_vnodes.txt\ncat /tmp/split_dtest_tests_j11_without_vnodes.txt | tr '\\n' ' ' > /tmp/split_dtest_tests_j11_without_vnodes_final.txt\ncat /tmp/split_dtest_tests_j11_without_vnodes_final.txt\n"
    - run:
        name: Run dtests (j11_without_vnodes)
        no_output_timeout: 15m
        command: |
          echo "cat /tmp/split_dtest_tests_j11_without_vnodes_final.txt"
          cat /tmp/split_dtest_tests_j11_without_vnodes_final.txt

          source ~/env3.6/bin/activate
          export PATH=$JAVA_HOME/bin:$PATH
          if [ -n 'CQLSH_PYTHON=/usr/bin/python3.6' ]; then
            export CQLSH_PYTHON=/usr/bin/python3.6
          fi

          java -version
          cd ~/cassandra-dtest
          mkdir -p /tmp/dtest

          echo "env: $(env)"
          echo "** done env"
          mkdir -p /tmp/results/dtests
          # we need the "set -o pipefail" here so that the exit code that circleci will actually use is from pytest and not the exit code from tee
          export SPLIT_TESTS=`cat /tmp/split_dtest_tests_j11_without_vnodes_final.txt`
          set -o pipefail && cd ~/cassandra-dtest && pytest --skip-resource-intensive-tests --log-cli-level=DEBUG --junit-xml=/tmp/results/dtests/pytest_result_j11_without_vnodes.xml -s --cassandra-dir=/home/cassandra/cassandra --keep-test-dir $SPLIT_TESTS 2>&1 | tee /tmp/dtest/stdout.txt
    - store_test_results:
        path: /tmp/results
    - store_artifacts:
        path: /tmp/dtest
        destination: dtest_j11_without_vnodes
    - store_artifacts:
        path: ~/cassandra-dtest/logs
        destination: dtest_j11_without_vnodes_logs
    environment:
    - ANT_HOME: /usr/share/ant
    - LANG: en_US.UTF-8
    - KEEP_TEST_DIR: true
    - DEFAULT_DIR: /home/cassandra/cassandra-dtest
    - PYTHONIOENCODING: utf-8
    - PYTHONUNBUFFERED: true
    - CASS_DRIVER_NO_EXTENSIONS: true
    - CASS_DRIVER_NO_CYTHON: true
    - CASSANDRA_SKIP_SYNC: true
    - DTEST_REPO: git://github.com/apache/cassandra-dtest.git
    - DTEST_BRANCH: trunk
    - CCM_MAX_HEAP_SIZE: 1024M
    - CCM_HEAP_NEWSIZE: 256M
    - JAVA_HOME: /usr/lib/jvm/java-11-openjdk-amd64
    - JDK_HOME: /usr/lib/jvm/java-11-openjdk-amd64
    - CASSANDRA_USE_JDK11: true
  j11_cqlsh-dtests-py38-with-vnodes:
    docker:
    - image: beobal/cassandra-testing-ubuntu1910-java11:20201130
    resource_class: medium
    working_directory: ~/
    shell: /bin/bash -eo pipefail -l
    parallelism: 4
    steps:
    - attach_workspace:
        at: /home/cassandra
    - run:
        name: Clone Cassandra dtest Repository (via git)
        command: |
          git clone --single-branch --branch $DTEST_BRANCH --depth 1 $DTEST_REPO ~/cassandra-dtest
    - run:
        name: Configure virtualenv and python Dependencies
        command: |
          # note, this should be super quick as all dependencies should be pre-installed in the docker image
          # if additional dependencies were added to requirmeents.txt and the docker image hasn't been updated
          # we'd have to install it here at runtime -- which will make things slow, so do yourself a favor and
          # rebuild the docker image! (it automatically pulls the latest requirements.txt on build)
          source ~/env3.8/bin/activate
          export PATH=$JAVA_HOME/bin:$PATH
          pip3 install --exists-action w --upgrade -r ~/cassandra-dtest/requirements.txt
          pip3 uninstall -y cqlsh
          pip3 freeze
    - run:
        name: Determine Tests to Run (j11_with_vnodes)
        no_output_timeout: 5m
        command: "# reminder: this code (along with all the steps) is independently executed on every circle container\n# so the goal here is to get the circleci script to return the tests *this* container will run\n# which we do via the `circleci` cli tool.\n\ncd cassandra-dtest\nsource ~/env3.8/bin/activate\nexport PATH=$JAVA_HOME/bin:$PATH\n\nif [ -n '' ]; then\n  export \nfi\n\necho \"***Collected DTests (j11_with_vnodes)***\"\nset -eo pipefail && ./run_dtests.py --use-vnodes --skip-resource-intensive-tests --pytest-options '-k cql' --dtest-print-tests-only --dtest-print-tests-output=/tmp/all_dtest_tests_j11_with_vnodes_raw --cassandra-dir=../cassandra\nif [ -z '' ]; then\n  mv /tmp/all_dtest_tests_j11_with_vnodes_raw /tmp/all_dtest_tests_j11_with_vnodes\nelse\n  grep -e '' /tmp/all_dtest_tests_j11_with_vnodes_raw > /tmp/all_dtest_tests_j11_with_vnodes || { echo \"Filter did not match any tests! Exiting build.\"; exit 0; }\nfi\nset -eo pipefail && circleci tests split --split-by=timings --timings-type=classname /tmp/all_dtest_tests_j11_with_vnodes > /tmp/split_dtest_tests_j11_with_vnodes.txt\ncat /tmp/split_dtest_tests_j11_with_vnodes.txt | tr '\\n' ' ' > /tmp/split_dtest_tests_j11_with_vnodes_final.txt\ncat /tmp/split_dtest_tests_j11_with_vnodes_final.txt\n"
    - run:
        name: Run dtests (j11_with_vnodes)
        no_output_timeout: 15m
        command: |
          echo "cat /tmp/split_dtest_tests_j11_with_vnodes_final.txt"
          cat /tmp/split_dtest_tests_j11_with_vnodes_final.txt

          source ~/env3.8/bin/activate
          export PATH=$JAVA_HOME/bin:$PATH
          if [ -n 'CQLSH_PYTHON=/usr/bin/python3.8' ]; then
            export CQLSH_PYTHON=/usr/bin/python3.8
          fi

          java -version
          cd ~/cassandra-dtest
          mkdir -p /tmp/dtest

          echo "env: $(env)"
          echo "** done env"
          mkdir -p /tmp/results/dtests
          # we need the "set -o pipefail" here so that the exit code that circleci will actually use is from pytest and not the exit code from tee
          export SPLIT_TESTS=`cat /tmp/split_dtest_tests_j11_with_vnodes_final.txt`
          set -o pipefail && cd ~/cassandra-dtest && pytest --use-vnodes --num-tokens=16 --skip-resource-intensive-tests --log-cli-level=DEBUG --junit-xml=/tmp/results/dtests/pytest_result_j11_with_vnodes.xml -s --cassandra-dir=/home/cassandra/cassandra --keep-test-dir $SPLIT_TESTS 2>&1 | tee /tmp/dtest/stdout.txt
    - store_test_results:
        path: /tmp/results
    - store_artifacts:
        path: /tmp/dtest
        destination: dtest_j11_with_vnodes
    - store_artifacts:
        path: ~/cassandra-dtest/logs
        destination: dtest_j11_with_vnodes_logs
    environment:
    - ANT_HOME: /usr/share/ant
    - LANG: en_US.UTF-8
    - KEEP_TEST_DIR: true
    - DEFAULT_DIR: /home/cassandra/cassandra-dtest
    - PYTHONIOENCODING: utf-8
    - PYTHONUNBUFFERED: true
    - CASS_DRIVER_NO_EXTENSIONS: true
    - CASS_DRIVER_NO_CYTHON: true
    - CASSANDRA_SKIP_SYNC: true
    - DTEST_REPO: git://github.com/apache/cassandra-dtest.git
    - DTEST_BRANCH: trunk
    - CCM_MAX_HEAP_SIZE: 1024M
    - CCM_HEAP_NEWSIZE: 256M
    - JAVA_HOME: /usr/lib/jvm/java-11-openjdk-amd64
    - JDK_HOME: /usr/lib/jvm/java-11-openjdk-amd64
    - CASSANDRA_USE_JDK11: true
  j8_cqlsh-dtests-py3-with-vnodes:
    docker:
    - image: beobal/cassandra-testing-ubuntu1910-java11-w-dependencies:20201130
    resource_class: medium
    working_directory: ~/
    shell: /bin/bash -eo pipefail -l
    parallelism: 4
    steps:
    - attach_workspace:
        at: /home/cassandra
    - run:
        name: Clone Cassandra dtest Repository (via git)
        command: |
          git clone --single-branch --branch $DTEST_BRANCH --depth 1 $DTEST_REPO ~/cassandra-dtest
    - run:
        name: Configure virtualenv and python Dependencies
        command: |
          # note, this should be super quick as all dependencies should be pre-installed in the docker image
          # if additional dependencies were added to requirmeents.txt and the docker image hasn't been updated
          # we'd have to install it here at runtime -- which will make things slow, so do yourself a favor and
          # rebuild the docker image! (it automatically pulls the latest requirements.txt on build)
          source ~/env3.6/bin/activate
          export PATH=$JAVA_HOME/bin:$PATH
          pip3 install --exists-action w --upgrade -r ~/cassandra-dtest/requirements.txt
          pip3 uninstall -y cqlsh
          pip3 freeze
    - run:
        name: Determine Tests to Run (j8_with_vnodes)
        no_output_timeout: 5m
        command: "# reminder: this code (along with all the steps) is independently executed on every circle container\n# so the goal here is to get the circleci script to return the tests *this* container will run\n# which we do via the `circleci` cli tool.\n\ncd cassandra-dtest\nsource ~/env3.6/bin/activate\nexport PATH=$JAVA_HOME/bin:$PATH\n\nif [ -n '' ]; then\n  export \nfi\n\necho \"***Collected DTests (j8_with_vnodes)***\"\nset -eo pipefail && ./run_dtests.py --use-vnodes --skip-resource-intensive-tests --pytest-options '-k cql' --dtest-print-tests-only --dtest-print-tests-output=/tmp/all_dtest_tests_j8_with_vnodes_raw --cassandra-dir=../cassandra\nif [ -z '' ]; then\n  mv /tmp/all_dtest_tests_j8_with_vnodes_raw /tmp/all_dtest_tests_j8_with_vnodes\nelse\n  grep -e '' /tmp/all_dtest_tests_j8_with_vnodes_raw > /tmp/all_dtest_tests_j8_with_vnodes || { echo \"Filter did not match any tests! Exiting build.\"; exit 0; }\nfi\nset -eo pipefail && circleci tests split --split-by=timings --timings-type=classname /tmp/all_dtest_tests_j8_with_vnodes > /tmp/split_dtest_tests_j8_with_vnodes.txt\ncat /tmp/split_dtest_tests_j8_with_vnodes.txt | tr '\\n' ' ' > /tmp/split_dtest_tests_j8_with_vnodes_final.txt\ncat /tmp/split_dtest_tests_j8_with_vnodes_final.txt\n"
    - run:
        name: Run dtests (j8_with_vnodes)
        no_output_timeout: 15m
        command: |
          echo "cat /tmp/split_dtest_tests_j8_with_vnodes_final.txt"
          cat /tmp/split_dtest_tests_j8_with_vnodes_final.txt

          source ~/env3.6/bin/activate
          export PATH=$JAVA_HOME/bin:$PATH
          if [ -n 'CQLSH_PYTHON=/usr/bin/python3.6' ]; then
            export CQLSH_PYTHON=/usr/bin/python3.6
          fi

          java -version
          cd ~/cassandra-dtest
          mkdir -p /tmp/dtest

          echo "env: $(env)"
          echo "** done env"
          mkdir -p /tmp/results/dtests
          # we need the "set -o pipefail" here so that the exit code that circleci will actually use is from pytest and not the exit code from tee
          export SPLIT_TESTS=`cat /tmp/split_dtest_tests_j8_with_vnodes_final.txt`
          set -o pipefail && cd ~/cassandra-dtest && pytest --use-vnodes --num-tokens=16 --skip-resource-intensive-tests --log-cli-level=DEBUG --junit-xml=/tmp/results/dtests/pytest_result_j8_with_vnodes.xml -s --cassandra-dir=/home/cassandra/cassandra --keep-test-dir $SPLIT_TESTS 2>&1 | tee /tmp/dtest/stdout.txt
    - store_test_results:
        path: /tmp/results
    - store_artifacts:
        path: /tmp/dtest
        destination: dtest_j8_with_vnodes
    - store_artifacts:
        path: ~/cassandra-dtest/logs
        destination: dtest_j8_with_vnodes_logs
    environment:
    - ANT_HOME: /usr/share/ant
    - LANG: en_US.UTF-8
    - KEEP_TEST_DIR: true
    - DEFAULT_DIR: /home/cassandra/cassandra-dtest
    - PYTHONIOENCODING: utf-8
    - PYTHONUNBUFFERED: true
    - CASS_DRIVER_NO_EXTENSIONS: true
    - CASS_DRIVER_NO_CYTHON: true
    - CASSANDRA_SKIP_SYNC: true
    - DTEST_REPO: git://github.com/apache/cassandra-dtest.git
    - DTEST_BRANCH: trunk
    - CCM_MAX_HEAP_SIZE: 1024M
    - CCM_HEAP_NEWSIZE: 256M
    - JAVA_HOME: /usr/lib/jvm/java-8-openjdk-amd64
    - JDK_HOME: /usr/lib/jvm/java-8-openjdk-amd64
  j8_cqlsh-dtests-py2-no-vnodes:
    docker:
    - image: beobal/cassandra-testing-ubuntu1910-java11-w-dependencies:20201130
    resource_class: medium
    working_directory: ~/
    shell: /bin/bash -eo pipefail -l
    parallelism: 4
    steps:
    - attach_workspace:
        at: /home/cassandra
    - run:
        name: Clone Cassandra dtest Repository (via git)
        command: |
          git clone --single-branch --branch $DTEST_BRANCH --depth 1 $DTEST_REPO ~/cassandra-dtest
    - run:
        name: Configure virtualenv and python Dependencies
        command: |
          # note, this should be super quick as all dependencies should be pre-installed in the docker image
          # if additional dependencies were added to requirmeents.txt and the docker image hasn't been updated
          # we'd have to install it here at runtime -- which will make things slow, so do yourself a favor and
          # rebuild the docker image! (it automatically pulls the latest requirements.txt on build)
          source ~/env3.6/bin/activate
          export PATH=$JAVA_HOME/bin:$PATH
          pip3 install --exists-action w --upgrade -r ~/cassandra-dtest/requirements.txt
          pip3 uninstall -y cqlsh
          pip3 freeze
    - run:
        name: Determine Tests to Run (j8_without_vnodes)
        no_output_timeout: 5m
        command: "# reminder: this code (along with all the steps) is independently executed on every circle container\n# so the goal here is to get the circleci script to return the tests *this* container will run\n# which we do via the `circleci` cli tool.\n\ncd cassandra-dtest\nsource ~/env3.6/bin/activate\nexport PATH=$JAVA_HOME/bin:$PATH\n\nif [ -n '' ]; then\n  export \nfi\n\necho \"***Collected DTests (j8_without_vnodes)***\"\nset -eo pipefail && ./run_dtests.py --skip-resource-intensive-tests --pytest-options '-k cql' --dtest-print-tests-only --dtest-print-tests-output=/tmp/all_dtest_tests_j8_without_vnodes_raw --cassandra-dir=../cassandra\nif [ -z '' ]; then\n  mv /tmp/all_dtest_tests_j8_without_vnodes_raw /tmp/all_dtest_tests_j8_without_vnodes\nelse\n  grep -e '' /tmp/all_dtest_tests_j8_without_vnodes_raw > /tmp/all_dtest_tests_j8_without_vnodes || { echo \"Filter did not match any tests! Exiting build.\"; exit 0; }\nfi\nset -eo pipefail && circleci tests split --split-by=timings --timings-type=classname /tmp/all_dtest_tests_j8_without_vnodes > /tmp/split_dtest_tests_j8_without_vnodes.txt\ncat /tmp/split_dtest_tests_j8_without_vnodes.txt | tr '\\n' ' ' > /tmp/split_dtest_tests_j8_without_vnodes_final.txt\ncat /tmp/split_dtest_tests_j8_without_vnodes_final.txt\n"
    - run:
        name: Run dtests (j8_without_vnodes)
        no_output_timeout: 15m
        command: |
          echo "cat /tmp/split_dtest_tests_j8_without_vnodes_final.txt"
          cat /tmp/split_dtest_tests_j8_without_vnodes_final.txt

          source ~/env3.6/bin/activate
          export PATH=$JAVA_HOME/bin:$PATH
          if [ -n 'CQLSH_PYTHON=/usr/bin/python2.7' ]; then
            export CQLSH_PYTHON=/usr/bin/python2.7
          fi

          java -version
          cd ~/cassandra-dtest
          mkdir -p /tmp/dtest

          echo "env: $(env)"
          echo "** done env"
          mkdir -p /tmp/results/dtests
          # we need the "set -o pipefail" here so that the exit code that circleci will actually use is from pytest and not the exit code from tee
          export SPLIT_TESTS=`cat /tmp/split_dtest_tests_j8_without_vnodes_final.txt`
          set -o pipefail && cd ~/cassandra-dtest && pytest --skip-resource-intensive-tests --log-cli-level=DEBUG --junit-xml=/tmp/results/dtests/pytest_result_j8_without_vnodes.xml -s --cassandra-dir=/home/cassandra/cassandra --keep-test-dir $SPLIT_TESTS 2>&1 | tee /tmp/dtest/stdout.txt
    - store_test_results:
        path: /tmp/results
    - store_artifacts:
        path: /tmp/dtest
        destination: dtest_j8_without_vnodes
    - store_artifacts:
        path: ~/cassandra-dtest/logs
        destination: dtest_j8_without_vnodes_logs
    environment:
    - ANT_HOME: /usr/share/ant
    - LANG: en_US.UTF-8
    - KEEP_TEST_DIR: true
    - DEFAULT_DIR: /home/cassandra/cassandra-dtest
    - PYTHONIOENCODING: utf-8
    - PYTHONUNBUFFERED: true
    - CASS_DRIVER_NO_EXTENSIONS: true
    - CASS_DRIVER_NO_CYTHON: true
    - CASSANDRA_SKIP_SYNC: true
    - DTEST_REPO: git://github.com/apache/cassandra-dtest.git
    - DTEST_BRANCH: trunk
    - CCM_MAX_HEAP_SIZE: 1024M
    - CCM_HEAP_NEWSIZE: 256M
    - JAVA_HOME: /usr/lib/jvm/java-8-openjdk-amd64
    - JDK_HOME: /usr/lib/jvm/java-8-openjdk-amd64
  j11_cqlsh-dtests-py2-with-vnodes:
    docker:
    - image: beobal/cassandra-testing-ubuntu1910-java11:20201130
    resource_class: medium
    working_directory: ~/
    shell: /bin/bash -eo pipefail -l
    parallelism: 4
    steps:
    - attach_workspace:
        at: /home/cassandra
    - run:
        name: Clone Cassandra dtest Repository (via git)
        command: |
          git clone --single-branch --branch $DTEST_BRANCH --depth 1 $DTEST_REPO ~/cassandra-dtest
    - run:
        name: Configure virtualenv and python Dependencies
        command: |
          # note, this should be super quick as all dependencies should be pre-installed in the docker image
          # if additional dependencies were added to requirmeents.txt and the docker image hasn't been updated
          # we'd have to install it here at runtime -- which will make things slow, so do yourself a favor and
          # rebuild the docker image! (it automatically pulls the latest requirements.txt on build)
          source ~/env3.6/bin/activate
          export PATH=$JAVA_HOME/bin:$PATH
          pip3 install --exists-action w --upgrade -r ~/cassandra-dtest/requirements.txt
          pip3 uninstall -y cqlsh
          pip3 freeze
    - run:
        name: Determine Tests to Run (j11_with_vnodes)
        no_output_timeout: 5m
        command: "# reminder: this code (along with all the steps) is independently executed on every circle container\n# so the goal here is to get the circleci script to return the tests *this* container will run\n# which we do via the `circleci` cli tool.\n\ncd cassandra-dtest\nsource ~/env3.6/bin/activate\nexport PATH=$JAVA_HOME/bin:$PATH\n\nif [ -n '' ]; then\n  export \nfi\n\necho \"***Collected DTests (j11_with_vnodes)***\"\nset -eo pipefail && ./run_dtests.py --use-vnodes --skip-resource-intensive-tests --pytest-options '-k cql' --dtest-print-tests-only --dtest-print-tests-output=/tmp/all_dtest_tests_j11_with_vnodes_raw --cassandra-dir=../cassandra\nif [ -z '' ]; then\n  mv /tmp/all_dtest_tests_j11_with_vnodes_raw /tmp/all_dtest_tests_j11_with_vnodes\nelse\n  grep -e '' /tmp/all_dtest_tests_j11_with_vnodes_raw > /tmp/all_dtest_tests_j11_with_vnodes || { echo \"Filter did not match any tests! Exiting build.\"; exit 0; }\nfi\nset -eo pipefail && circleci tests split --split-by=timings --timings-type=classname /tmp/all_dtest_tests_j11_with_vnodes > /tmp/split_dtest_tests_j11_with_vnodes.txt\ncat /tmp/split_dtest_tests_j11_with_vnodes.txt | tr '\\n' ' ' > /tmp/split_dtest_tests_j11_with_vnodes_final.txt\ncat /tmp/split_dtest_tests_j11_with_vnodes_final.txt\n"
    - run:
        name: Run dtests (j11_with_vnodes)
        no_output_timeout: 15m
        command: |
          echo "cat /tmp/split_dtest_tests_j11_with_vnodes_final.txt"
          cat /tmp/split_dtest_tests_j11_with_vnodes_final.txt

          source ~/env3.6/bin/activate
          export PATH=$JAVA_HOME/bin:$PATH
          if [ -n 'CQLSH_PYTHON=/usr/bin/python2.7' ]; then
            export CQLSH_PYTHON=/usr/bin/python2.7
          fi

          java -version
          cd ~/cassandra-dtest
          mkdir -p /tmp/dtest

          echo "env: $(env)"
          echo "** done env"
          mkdir -p /tmp/results/dtests
          # we need the "set -o pipefail" here so that the exit code that circleci will actually use is from pytest and not the exit code from tee
          export SPLIT_TESTS=`cat /tmp/split_dtest_tests_j11_with_vnodes_final.txt`
          set -o pipefail && cd ~/cassandra-dtest && pytest --use-vnodes --num-tokens=16 --skip-resource-intensive-tests --log-cli-level=DEBUG --junit-xml=/tmp/results/dtests/pytest_result_j11_with_vnodes.xml -s --cassandra-dir=/home/cassandra/cassandra --keep-test-dir $SPLIT_TESTS 2>&1 | tee /tmp/dtest/stdout.txt
    - store_test_results:
        path: /tmp/results
    - store_artifacts:
        path: /tmp/dtest
        destination: dtest_j11_with_vnodes
    - store_artifacts:
        path: ~/cassandra-dtest/logs
        destination: dtest_j11_with_vnodes_logs
    environment:
    - ANT_HOME: /usr/share/ant
    - LANG: en_US.UTF-8
    - KEEP_TEST_DIR: true
    - DEFAULT_DIR: /home/cassandra/cassandra-dtest
    - PYTHONIOENCODING: utf-8
    - PYTHONUNBUFFERED: true
    - CASS_DRIVER_NO_EXTENSIONS: true
    - CASS_DRIVER_NO_CYTHON: true
    - CASSANDRA_SKIP_SYNC: true
    - DTEST_REPO: git://github.com/apache/cassandra-dtest.git
    - DTEST_BRANCH: trunk
    - CCM_MAX_HEAP_SIZE: 1024M
    - CCM_HEAP_NEWSIZE: 256M
    - JAVA_HOME: /usr/lib/jvm/java-11-openjdk-amd64
    - JDK_HOME: /usr/lib/jvm/java-11-openjdk-amd64
    - CASSANDRA_USE_JDK11: true
  j11_dtests-with-vnodes:
    docker:
    - image: beobal/cassandra-testing-ubuntu1910-java11:20201130
    resource_class: medium
    working_directory: ~/
    shell: /bin/bash -eo pipefail -l
    parallelism: 4
    steps:
    - attach_workspace:
        at: /home/cassandra
    - run:
        name: Log Environment Information
        command: |
          echo '*** id ***'
          id
          echo '*** cat /proc/cpuinfo ***'
          cat /proc/cpuinfo
          echo '*** free -m ***'
          free -m
          echo '*** df -m ***'
          df -m
          echo '*** ifconfig -a ***'
          ifconfig -a
          echo '*** uname -a ***'
          uname -a
          echo '*** mount ***'
          mount
          echo '*** env ***'
          env
          echo '*** java ***'
          which java
          java -version
    - run:
        name: Clone Cassandra dtest Repository (via git)
        command: |
          git clone --single-branch --branch $DTEST_BRANCH --depth 1 $DTEST_REPO ~/cassandra-dtest
    - run:
        name: Configure virtualenv and python Dependencies
        command: |
          # note, this should be super quick as all dependencies should be pre-installed in the docker image
          # if additional dependencies were added to requirmeents.txt and the docker image hasn't been updated
          # we'd have to install it here at runtime -- which will make things slow, so do yourself a favor and
          # rebuild the docker image! (it automatically pulls the latest requirements.txt on build)
          source ~/env3.6/bin/activate
          export PATH=$JAVA_HOME/bin:$PATH
          pip3 install --exists-action w --upgrade -r ~/cassandra-dtest/requirements.txt
          pip3 uninstall -y cqlsh
          pip3 freeze
    - run:
        name: Determine Tests to Run (j11_with_vnodes)
        no_output_timeout: 5m
        command: "# reminder: this code (along with all the steps) is independently executed on every circle container\n# so the goal here is to get the circleci script to return the tests *this* container will run\n# which we do via the `circleci` cli tool.\n\ncd cassandra-dtest\nsource ~/env3.6/bin/activate\nexport PATH=$JAVA_HOME/bin:$PATH\n\nif [ -n '' ]; then\n  export \nfi\n\necho \"***Collected DTests (j11_with_vnodes)***\"\nset -eo pipefail && ./run_dtests.py --use-vnodes --skip-resource-intensive-tests --pytest-options '-k not cql' --dtest-print-tests-only --dtest-print-tests-output=/tmp/all_dtest_tests_j11_with_vnodes_raw --cassandra-dir=../cassandra\nif [ -z '' ]; then\n  mv /tmp/all_dtest_tests_j11_with_vnodes_raw /tmp/all_dtest_tests_j11_with_vnodes\nelse\n  grep -e '' /tmp/all_dtest_tests_j11_with_vnodes_raw > /tmp/all_dtest_tests_j11_with_vnodes || { echo \"Filter did not match any tests! Exiting build.\"; exit 0; }\nfi\nset -eo pipefail && circleci tests split --split-by=timings --timings-type=classname /tmp/all_dtest_tests_j11_with_vnodes > /tmp/split_dtest_tests_j11_with_vnodes.txt\ncat /tmp/split_dtest_tests_j11_with_vnodes.txt | tr '\\n' ' ' > /tmp/split_dtest_tests_j11_with_vnodes_final.txt\ncat /tmp/split_dtest_tests_j11_with_vnodes_final.txt\n"
    - run:
        name: Run dtests (j11_with_vnodes)
        no_output_timeout: 15m
        command: "echo \"cat /tmp/split_dtest_tests_j11_with_vnodes_final.txt\"\ncat /tmp/split_dtest_tests_j11_with_vnodes_final.txt\n\nsource ~/env3.6/bin/activate\nexport PATH=$JAVA_HOME/bin:$PATH\nif [ -n '' ]; then\n  export \nfi\n\njava -version\ncd ~/cassandra-dtest\nmkdir -p /tmp/dtest\n\necho \"env: $(env)\"\necho \"** done env\"\nmkdir -p /tmp/results/dtests\n# we need the \"set -o pipefail\" here so that the exit code that circleci will actually use is from pytest and not the exit code from tee\nexport SPLIT_TESTS=`cat /tmp/split_dtest_tests_j11_with_vnodes_final.txt`\nset -o pipefail && cd ~/cassandra-dtest && pytest --use-vnodes --num-tokens=16 --skip-resource-intensive-tests --log-cli-level=DEBUG --junit-xml=/tmp/results/dtests/pytest_result_j11_with_vnodes.xml -s --cassandra-dir=/home/cassandra/cassandra --keep-test-dir $SPLIT_TESTS 2>&1 | tee /tmp/dtest/stdout.txt\n"
    - store_test_results:
        path: /tmp/results
    - store_artifacts:
        path: /tmp/dtest
        destination: dtest_j11_with_vnodes
    - store_artifacts:
        path: ~/cassandra-dtest/logs
        destination: dtest_j11_with_vnodes_logs
    environment:
    - ANT_HOME: /usr/share/ant
    - LANG: en_US.UTF-8
    - KEEP_TEST_DIR: true
    - DEFAULT_DIR: /home/cassandra/cassandra-dtest
    - PYTHONIOENCODING: utf-8
    - PYTHONUNBUFFERED: true
    - CASS_DRIVER_NO_EXTENSIONS: true
    - CASS_DRIVER_NO_CYTHON: true
    - CASSANDRA_SKIP_SYNC: true
    - DTEST_REPO: git://github.com/apache/cassandra-dtest.git
    - DTEST_BRANCH: trunk
    - CCM_MAX_HEAP_SIZE: 1024M
    - CCM_HEAP_NEWSIZE: 256M
    - JAVA_HOME: /usr/lib/jvm/java-11-openjdk-amd64
    - JDK_HOME: /usr/lib/jvm/java-11-openjdk-amd64
    - CASSANDRA_USE_JDK11: true
  j8_dtests-no-vnodes:
    docker:
    - image: beobal/cassandra-testing-ubuntu1910-java11-w-dependencies:20201130
    resource_class: medium
    working_directory: ~/
    shell: /bin/bash -eo pipefail -l
    parallelism: 4
    steps:
    - attach_workspace:
        at: /home/cassandra
    - run:
        name: Clone Cassandra dtest Repository (via git)
        command: |
          git clone --single-branch --branch $DTEST_BRANCH --depth 1 $DTEST_REPO ~/cassandra-dtest
    - run:
        name: Configure virtualenv and python Dependencies
        command: |
          # note, this should be super quick as all dependencies should be pre-installed in the docker image
          # if additional dependencies were added to requirmeents.txt and the docker image hasn't been updated
          # we'd have to install it here at runtime -- which will make things slow, so do yourself a favor and
          # rebuild the docker image! (it automatically pulls the latest requirements.txt on build)
          source ~/env3.6/bin/activate
          export PATH=$JAVA_HOME/bin:$PATH
          pip3 install --exists-action w --upgrade -r ~/cassandra-dtest/requirements.txt
          pip3 uninstall -y cqlsh
          pip3 freeze
    - run:
        name: Determine Tests to Run (j8_without_vnodes)
        no_output_timeout: 5m
        command: "# reminder: this code (along with all the steps) is independently executed on every circle container\n# so the goal here is to get the circleci script to return the tests *this* container will run\n# which we do via the `circleci` cli tool.\n\ncd cassandra-dtest\nsource ~/env3.6/bin/activate\nexport PATH=$JAVA_HOME/bin:$PATH\n\nif [ -n '' ]; then\n  export \nfi\n\necho \"***Collected DTests (j8_without_vnodes)***\"\nset -eo pipefail && ./run_dtests.py --skip-resource-intensive-tests --pytest-options '-k not cql' --dtest-print-tests-only --dtest-print-tests-output=/tmp/all_dtest_tests_j8_without_vnodes_raw --cassandra-dir=../cassandra\nif [ -z '' ]; then\n  mv /tmp/all_dtest_tests_j8_without_vnodes_raw /tmp/all_dtest_tests_j8_without_vnodes\nelse\n  grep -e '' /tmp/all_dtest_tests_j8_without_vnodes_raw > /tmp/all_dtest_tests_j8_without_vnodes || { echo \"Filter did not match any tests! Exiting build.\"; exit 0; }\nfi\nset -eo pipefail && circleci tests split --split-by=timings --timings-type=classname /tmp/all_dtest_tests_j8_without_vnodes > /tmp/split_dtest_tests_j8_without_vnodes.txt\ncat /tmp/split_dtest_tests_j8_without_vnodes.txt | tr '\\n' ' ' > /tmp/split_dtest_tests_j8_without_vnodes_final.txt\ncat /tmp/split_dtest_tests_j8_without_vnodes_final.txt\n"
    - run:
        name: Run dtests (j8_without_vnodes)
        no_output_timeout: 15m
        command: "echo \"cat /tmp/split_dtest_tests_j8_without_vnodes_final.txt\"\ncat /tmp/split_dtest_tests_j8_without_vnodes_final.txt\n\nsource ~/env3.6/bin/activate\nexport PATH=$JAVA_HOME/bin:$PATH\nif [ -n '' ]; then\n  export \nfi\n\njava -version\ncd ~/cassandra-dtest\nmkdir -p /tmp/dtest\n\necho \"env: $(env)\"\necho \"** done env\"\nmkdir -p /tmp/results/dtests\n# we need the \"set -o pipefail\" here so that the exit code that circleci will actually use is from pytest and not the exit code from tee\nexport SPLIT_TESTS=`cat /tmp/split_dtest_tests_j8_without_vnodes_final.txt`\nset -o pipefail && cd ~/cassandra-dtest && pytest --skip-resource-intensive-tests --log-cli-level=DEBUG --junit-xml=/tmp/results/dtests/pytest_result_j8_without_vnodes.xml -s --cassandra-dir=/home/cassandra/cassandra --keep-test-dir $SPLIT_TESTS 2>&1 | tee /tmp/dtest/stdout.txt\n"
    - store_test_results:
        path: /tmp/results
    - store_artifacts:
        path: /tmp/dtest
        destination: dtest_j8_without_vnodes
    - store_artifacts:
        path: ~/cassandra-dtest/logs
        destination: dtest_j8_without_vnodes_logs
    environment:
    - ANT_HOME: /usr/share/ant
    - LANG: en_US.UTF-8
    - KEEP_TEST_DIR: true
    - DEFAULT_DIR: /home/cassandra/cassandra-dtest
    - PYTHONIOENCODING: utf-8
    - PYTHONUNBUFFERED: true
    - CASS_DRIVER_NO_EXTENSIONS: true
    - CASS_DRIVER_NO_CYTHON: true
    - CASSANDRA_SKIP_SYNC: true
    - DTEST_REPO: git://github.com/apache/cassandra-dtest.git
    - DTEST_BRANCH: trunk
    - CCM_MAX_HEAP_SIZE: 1024M
    - CCM_HEAP_NEWSIZE: 256M
    - JAVA_HOME: /usr/lib/jvm/java-8-openjdk-amd64
    - JDK_HOME: /usr/lib/jvm/java-8-openjdk-amd64
  j8_upgradetests-no-vnodes:
    docker:
    - image: beobal/cassandra-testing-ubuntu1910-java11-w-dependencies:20201130
    resource_class: medium
    working_directory: ~/
    shell: /bin/bash -eo pipefail -l
    parallelism: 4
    steps:
    - attach_workspace:
        at: /home/cassandra
    - run:
        name: Clone Cassandra dtest Repository (via git)
        command: |
          git clone --single-branch --branch $DTEST_BRANCH --depth 1 $DTEST_REPO ~/cassandra-dtest
    - run:
        name: Configure virtualenv and python Dependencies
        command: |
          # note, this should be super quick as all dependencies should be pre-installed in the docker image
          # if additional dependencies were added to requirmeents.txt and the docker image hasn't been updated
          # we'd have to install it here at runtime -- which will make things slow, so do yourself a favor and
          # rebuild the docker image! (it automatically pulls the latest requirements.txt on build)
          source ~/env3.6/bin/activate
          export PATH=$JAVA_HOME/bin:$PATH
          pip3 install --exists-action w --upgrade -r ~/cassandra-dtest/requirements.txt
          pip3 uninstall -y cqlsh
          pip3 freeze
    - run:
        name: Determine Tests to Run (j8_upgradetests_without_vnodes)
        no_output_timeout: 5m
        command: "# reminder: this code (along with all the steps) is independently executed on every circle container\n# so the goal here is to get the circleci script to return the tests *this* container will run\n# which we do via the `circleci` cli tool.\n\ncd cassandra-dtest\nsource ~/env3.6/bin/activate\nexport PATH=$JAVA_HOME/bin:$PATH\n\nif [ -n '' ]; then\n  export \nfi\n\necho \"***Collected DTests (j8_upgradetests_without_vnodes)***\"\nset -eo pipefail && ./run_dtests.py --execute-upgrade-tests-only --upgrade-target-version-only --upgrade-version-selection all --dtest-print-tests-only --dtest-print-tests-output=/tmp/all_dtest_tests_j8_upgradetests_without_vnodes_raw --cassandra-dir=../cassandra\nif [ -z '' ]; then\n  mv /tmp/all_dtest_tests_j8_upgradetests_without_vnodes_raw /tmp/all_dtest_tests_j8_upgradetests_without_vnodes\nelse\n  grep -e '' /tmp/all_dtest_tests_j8_upgradetests_without_vnodes_raw > /tmp/all_dtest_tests_j8_upgradetests_without_vnodes || { echo \"Filter did not match any tests! Exiting build.\"; exit 0; }\nfi\nset -eo pipefail && circleci tests split --split-by=timings --timings-type=classname /tmp/all_dtest_tests_j8_upgradetests_without_vnodes > /tmp/split_dtest_tests_j8_upgradetests_without_vnodes.txt\ncat /tmp/split_dtest_tests_j8_upgradetests_without_vnodes.txt | tr '\\n' ' ' > /tmp/split_dtest_tests_j8_upgradetests_without_vnodes_final.txt\ncat /tmp/split_dtest_tests_j8_upgradetests_without_vnodes_final.txt\n"
    - run:
        name: Run dtests (j8_upgradetests_without_vnodes)
        no_output_timeout: 15m
        command: "echo \"cat /tmp/split_dtest_tests_j8_upgradetests_without_vnodes_final.txt\"\ncat /tmp/split_dtest_tests_j8_upgradetests_without_vnodes_final.txt\n\nsource ~/env3.6/bin/activate\nexport PATH=$JAVA_HOME/bin:$PATH\nif [ -n '' ]; then\n  export \nfi\n\njava -version\ncd ~/cassandra-dtest\nmkdir -p /tmp/dtest\n\necho \"env: $(env)\"\necho \"** done env\"\nmkdir -p /tmp/results/dtests\n# we need the \"set -o pipefail\" here so that the exit code that circleci will actually use is from pytest and not the exit code from tee\nexport SPLIT_TESTS=`cat /tmp/split_dtest_tests_j8_upgradetests_without_vnodes_final.txt`\nset -o pipefail && cd ~/cassandra-dtest && pytest --execute-upgrade-tests-only --upgrade-target-version-only --upgrade-version-selection all --log-cli-level=DEBUG --junit-xml=/tmp/results/dtests/pytest_result_j8_upgradetests_without_vnodes.xml -s --cassandra-dir=/home/cassandra/cassandra --keep-test-dir $SPLIT_TESTS 2>&1 | tee /tmp/dtest/stdout.txt\n"
    - store_test_results:
        path: /tmp/results
    - store_artifacts:
        path: /tmp/dtest
        destination: dtest_j8_upgradetests_without_vnodes
    - store_artifacts:
        path: ~/cassandra-dtest/logs
        destination: dtest_j8_upgradetests_without_vnodes_logs
    environment:
    - ANT_HOME: /usr/share/ant
    - LANG: en_US.UTF-8
    - KEEP_TEST_DIR: true
    - DEFAULT_DIR: /home/cassandra/cassandra-dtest
    - PYTHONIOENCODING: utf-8
    - PYTHONUNBUFFERED: true
    - CASS_DRIVER_NO_EXTENSIONS: true
    - CASS_DRIVER_NO_CYTHON: true
    - CASSANDRA_SKIP_SYNC: true
    - DTEST_REPO: git://github.com/apache/cassandra-dtest.git
    - DTEST_BRANCH: trunk
    - CCM_MAX_HEAP_SIZE: 1024M
    - CCM_HEAP_NEWSIZE: 256M
    - JAVA_HOME: /usr/lib/jvm/java-8-openjdk-amd64
    - JDK_HOME: /usr/lib/jvm/java-8-openjdk-amd64
  utests_stress:
    docker:
    - image: beobal/cassandra-testing-ubuntu1910-java11-w-dependencies:20201130
    resource_class: medium
    working_directory: ~/
    shell: /bin/bash -eo pipefail -l
    parallelism: 1
    steps:
    - attach_workspace:
        at: /home/cassandra
    - run:
        name: Run Unit Tests (stress-test)
        command: |
          export PATH=$JAVA_HOME/bin:$PATH
          time mv ~/cassandra /tmp
          cd /tmp/cassandra
          if [ -d ~/dtest_jars ]; then
            cp ~/dtest_jars/dtest* /tmp/cassandra/build/
          fi
          ant stress-test
        no_output_timeout: 15m
    - store_test_results:
        path: /tmp/cassandra/build/test/output/
    - store_artifacts:
        path: /tmp/cassandra/build/test/output
        destination: junitxml
    - store_artifacts:
        path: /tmp/cassandra/build/test/logs
        destination: logs
    environment:
    - ANT_HOME: /usr/share/ant
    - LANG: en_US.UTF-8
    - KEEP_TEST_DIR: true
    - DEFAULT_DIR: /home/cassandra/cassandra-dtest
    - PYTHONIOENCODING: utf-8
    - PYTHONUNBUFFERED: true
    - CASS_DRIVER_NO_EXTENSIONS: true
    - CASS_DRIVER_NO_CYTHON: true
    - CASSANDRA_SKIP_SYNC: true
    - DTEST_REPO: git://github.com/apache/cassandra-dtest.git
    - DTEST_BRANCH: trunk
    - CCM_MAX_HEAP_SIZE: 1024M
    - CCM_HEAP_NEWSIZE: 256M
    - JAVA_HOME: /usr/lib/jvm/java-8-openjdk-amd64
    - JDK_HOME: /usr/lib/jvm/java-8-openjdk-amd64
  j8_unit_tests:
    docker:
    - image: beobal/cassandra-testing-ubuntu1910-java11-w-dependencies:20201130
    resource_class: medium
    working_directory: ~/
    shell: /bin/bash -eo pipefail -l
    parallelism: 4
    steps:
    - attach_workspace:
        at: /home/cassandra
    - run:
        name: Determine unit Tests to Run
        command: |
          # reminder: this code (along with all the steps) is independently executed on every circle container
          # so the goal here is to get the circleci script to return the tests *this* container will run
          # which we do via the `circleci` cli tool.

          rm -fr ~/cassandra-dtest/upgrade_tests
          echo "***java tests***"

          # get all of our unit test filenames
          set -eo pipefail && circleci tests glob "$HOME/cassandra/test/unit/**/*.java" > /tmp/all_java_unit_tests.txt

          # split up the unit tests into groups based on the number of containers we have
          set -eo pipefail && circleci tests split --split-by=timings --timings-type=filename --index=${CIRCLE_NODE_INDEX} --total=${CIRCLE_NODE_TOTAL} /tmp/all_java_unit_tests.txt > /tmp/java_tests_${CIRCLE_NODE_INDEX}.txt
          set -eo pipefail && cat /tmp/java_tests_${CIRCLE_NODE_INDEX}.txt | sed "s;^/home/cassandra/cassandra/test/unit/;;g" | grep "Test\.java$"  > /tmp/java_tests_${CIRCLE_NODE_INDEX}_final.txt
          echo "** /tmp/java_tests_${CIRCLE_NODE_INDEX}_final.txt"
          cat /tmp/java_tests_${CIRCLE_NODE_INDEX}_final.txt
        no_output_timeout: 15m
    - run:
        name: Log Environment Information
        command: |
          echo '*** id ***'
          id
          echo '*** cat /proc/cpuinfo ***'
          cat /proc/cpuinfo
          echo '*** free -m ***'
          free -m
          echo '*** df -m ***'
          df -m
          echo '*** ifconfig -a ***'
          ifconfig -a
          echo '*** uname -a ***'
          uname -a
          echo '*** mount ***'
          mount
          echo '*** env ***'
          env
          echo '*** java ***'
          which java
          java -version
    - run:
        name: Run Unit Tests (testclasslist)
        command: |
          set -x
          export PATH=$JAVA_HOME/bin:$PATH
          time mv ~/cassandra /tmp
          cd /tmp/cassandra
          if [ -d ~/dtest_jars ]; then
            cp ~/dtest_jars/dtest* /tmp/cassandra/build/
          fi
          test_timeout=$(grep 'name="test.unit.timeout"' build.xml | awk -F'"' '{print $4}' || true)
          if [ -z "$test_timeout" ]; then
            test_timeout=$(grep 'name="test.timeout"' build.xml | awk -F'"' '{print $4}')
          fi
          ant testclasslist -Dtest.timeout="$test_timeout" -Dtest.classlistfile=/tmp/java_tests_${CIRCLE_NODE_INDEX}_final.txt  -Dtest.classlistprefix=unit
        no_output_timeout: 15m
    - store_test_results:
        path: /tmp/cassandra/build/test/output/
    - store_artifacts:
        path: /tmp/cassandra/build/test/output
        destination: junitxml
    - store_artifacts:
        path: /tmp/cassandra/build/test/logs
        destination: logs
    environment:
    - ANT_HOME: /usr/share/ant
    - LANG: en_US.UTF-8
    - KEEP_TEST_DIR: true
    - DEFAULT_DIR: /home/cassandra/cassandra-dtest
    - PYTHONIOENCODING: utf-8
    - PYTHONUNBUFFERED: true
    - CASS_DRIVER_NO_EXTENSIONS: true
    - CASS_DRIVER_NO_CYTHON: true
    - CASSANDRA_SKIP_SYNC: true
    - DTEST_REPO: git://github.com/apache/cassandra-dtest.git
    - DTEST_BRANCH: trunk
    - CCM_MAX_HEAP_SIZE: 1024M
    - CCM_HEAP_NEWSIZE: 256M
    - JAVA_HOME: /usr/lib/jvm/java-8-openjdk-amd64
    - JDK_HOME: /usr/lib/jvm/java-8-openjdk-amd64
  j11_jvm_dtests:
    docker:
    - image: beobal/cassandra-testing-ubuntu1910-java11:20201130
    resource_class: medium
    working_directory: ~/
    shell: /bin/bash -eo pipefail -l
    parallelism: 1
    steps:
    - attach_workspace:
        at: /home/cassandra
    - run:
        name: Determine distributed Tests to Run
        command: |
          # reminder: this code (along with all the steps) is independently executed on every circle container
          # so the goal here is to get the circleci script to return the tests *this* container will run
          # which we do via the `circleci` cli tool.

          rm -fr ~/cassandra-dtest/upgrade_tests
          echo "***java tests***"

          # get all of our unit test filenames
          set -eo pipefail && circleci tests glob "$HOME/cassandra/test/distributed/**/*.java" > /tmp/all_java_unit_tests.txt

          # split up the unit tests into groups based on the number of containers we have
          set -eo pipefail && circleci tests split --split-by=timings --timings-type=filename --index=${CIRCLE_NODE_INDEX} --total=${CIRCLE_NODE_TOTAL} /tmp/all_java_unit_tests.txt > /tmp/java_tests_${CIRCLE_NODE_INDEX}.txt
          set -eo pipefail && cat /tmp/java_tests_${CIRCLE_NODE_INDEX}.txt | sed "s;^/home/cassandra/cassandra/test/distributed/;;g" | grep "Test\.java$" | grep -v upgrade > /tmp/java_tests_${CIRCLE_NODE_INDEX}_final.txt
          echo "** /tmp/java_tests_${CIRCLE_NODE_INDEX}_final.txt"
          cat /tmp/java_tests_${CIRCLE_NODE_INDEX}_final.txt
        no_output_timeout: 15m
    - run:
        name: Log Environment Information
        command: |
          echo '*** id ***'
          id
          echo '*** cat /proc/cpuinfo ***'
          cat /proc/cpuinfo
          echo '*** free -m ***'
          free -m
          echo '*** df -m ***'
          df -m
          echo '*** ifconfig -a ***'
          ifconfig -a
          echo '*** uname -a ***'
          uname -a
          echo '*** mount ***'
          mount
          echo '*** env ***'
          env
          echo '*** java ***'
          which java
          java -version
    - run:
        name: Run Unit Tests (testclasslist)
        command: |
          set -x
          export PATH=$JAVA_HOME/bin:$PATH
          time mv ~/cassandra /tmp
          cd /tmp/cassandra
          if [ -d ~/dtest_jars ]; then
            cp ~/dtest_jars/dtest* /tmp/cassandra/build/
          fi
          test_timeout=$(grep 'name="test.distributed.timeout"' build.xml | awk -F'"' '{print $4}' || true)
          if [ -z "$test_timeout" ]; then
            test_timeout=$(grep 'name="test.timeout"' build.xml | awk -F'"' '{print $4}')
          fi
          ant testclasslist -Dtest.timeout="$test_timeout" -Dtest.classlistfile=/tmp/java_tests_${CIRCLE_NODE_INDEX}_final.txt  -Dtest.classlistprefix=distributed
        no_output_timeout: 15m
    - store_test_results:
        path: /tmp/cassandra/build/test/output/
    - store_artifacts:
        path: /tmp/cassandra/build/test/output
        destination: junitxml
    - store_artifacts:
        path: /tmp/cassandra/build/test/logs
        destination: logs
    environment:
    - ANT_HOME: /usr/share/ant
    - LANG: en_US.UTF-8
    - KEEP_TEST_DIR: true
    - DEFAULT_DIR: /home/cassandra/cassandra-dtest
    - PYTHONIOENCODING: utf-8
    - PYTHONUNBUFFERED: true
    - CASS_DRIVER_NO_EXTENSIONS: true
    - CASS_DRIVER_NO_CYTHON: true
    - CASSANDRA_SKIP_SYNC: true
    - DTEST_REPO: git://github.com/apache/cassandra-dtest.git
    - DTEST_BRANCH: trunk
    - CCM_MAX_HEAP_SIZE: 1024M
    - CCM_HEAP_NEWSIZE: 256M
    - JAVA_HOME: /usr/lib/jvm/java-11-openjdk-amd64
    - JDK_HOME: /usr/lib/jvm/java-11-openjdk-amd64
    - CASSANDRA_USE_JDK11: true
  j11_build:
    docker:
    - image: beobal/cassandra-testing-ubuntu1910-java11:20201130
    resource_class: medium
    working_directory: ~/
    shell: /bin/bash -eo pipefail -l
    parallelism: 1
    steps:
    - run:
        name: Log Environment Information
        command: |
          echo '*** id ***'
          id
          echo '*** cat /proc/cpuinfo ***'
          cat /proc/cpuinfo
          echo '*** free -m ***'
          free -m
          echo '*** df -m ***'
          df -m
          echo '*** ifconfig -a ***'
          ifconfig -a
          echo '*** uname -a ***'
          uname -a
          echo '*** mount ***'
          mount
          echo '*** env ***'
          env
          echo '*** java ***'
          which java
          java -version
    - run:
        name: Clone Cassandra Repository (via git)
        command: |
          git clone --single-branch --depth 1 --branch $CIRCLE_BRANCH git://github.com/$CIRCLE_PROJECT_USERNAME/$CIRCLE_PROJECT_REPONAME.git ~/cassandra
    - run:
        name: Build Cassandra
        command: |
          export PATH=$JAVA_HOME/bin:$PATH
          cd ~/cassandra
          # Loop to prevent failure due to maven-ant-tasks not downloading a jar..
          for x in $(seq 1 3); do
              ${ANT_HOME}/bin/ant clean realclean jar
              RETURN="$?"
              if [ "${RETURN}" -eq "0" ]; then
                  break
              fi
          done
          # Exit, if we didn't build successfully
          if [ "${RETURN}" -ne "0" ]; then
              echo "Build failed with exit code: ${RETURN}"
              exit ${RETURN}
          fi
        no_output_timeout: 15m
    - run:
        name: Run eclipse-warnings
        command: |
          export PATH=$JAVA_HOME/bin:$PATH
          cd ~/cassandra
          ant eclipse-warnings
    - persist_to_workspace:
        root: /home/cassandra
        paths:
        - cassandra
        - .m2
    environment:
    - ANT_HOME: /usr/share/ant
    - LANG: en_US.UTF-8
    - KEEP_TEST_DIR: true
    - DEFAULT_DIR: /home/cassandra/cassandra-dtest
    - PYTHONIOENCODING: utf-8
    - PYTHONUNBUFFERED: true
    - CASS_DRIVER_NO_EXTENSIONS: true
    - CASS_DRIVER_NO_CYTHON: true
    - CASSANDRA_SKIP_SYNC: true
    - DTEST_REPO: git://github.com/apache/cassandra-dtest.git
    - DTEST_BRANCH: trunk
    - CCM_MAX_HEAP_SIZE: 1024M
    - CCM_HEAP_NEWSIZE: 256M
    - JAVA_HOME: /usr/lib/jvm/java-11-openjdk-amd64
    - JDK_HOME: /usr/lib/jvm/java-11-openjdk-amd64
    - CASSANDRA_USE_JDK11: true
  j11_cqlsh-dtests-py2-no-vnodes:
    docker:
    - image: beobal/cassandra-testing-ubuntu1910-java11:20201130
    resource_class: medium
    working_directory: ~/
    shell: /bin/bash -eo pipefail -l
    parallelism: 4
    steps:
    - attach_workspace:
        at: /home/cassandra
    - run:
        name: Clone Cassandra dtest Repository (via git)
        command: |
          git clone --single-branch --branch $DTEST_BRANCH --depth 1 $DTEST_REPO ~/cassandra-dtest
    - run:
        name: Configure virtualenv and python Dependencies
        command: |
          # note, this should be super quick as all dependencies should be pre-installed in the docker image
          # if additional dependencies were added to requirmeents.txt and the docker image hasn't been updated
          # we'd have to install it here at runtime -- which will make things slow, so do yourself a favor and
          # rebuild the docker image! (it automatically pulls the latest requirements.txt on build)
          source ~/env3.6/bin/activate
          export PATH=$JAVA_HOME/bin:$PATH
          pip3 install --exists-action w --upgrade -r ~/cassandra-dtest/requirements.txt
          pip3 uninstall -y cqlsh
          pip3 freeze
    - run:
        name: Determine Tests to Run (j11_without_vnodes)
        no_output_timeout: 5m
        command: "# reminder: this code (along with all the steps) is independently executed on every circle container\n# so the goal here is to get the circleci script to return the tests *this* container will run\n# which we do via the `circleci` cli tool.\n\ncd cassandra-dtest\nsource ~/env3.6/bin/activate\nexport PATH=$JAVA_HOME/bin:$PATH\n\nif [ -n '' ]; then\n  export \nfi\n\necho \"***Collected DTests (j11_without_vnodes)***\"\nset -eo pipefail && ./run_dtests.py --skip-resource-intensive-tests --pytest-options '-k cql' --dtest-print-tests-only --dtest-print-tests-output=/tmp/all_dtest_tests_j11_without_vnodes_raw --cassandra-dir=../cassandra\nif [ -z '' ]; then\n  mv /tmp/all_dtest_tests_j11_without_vnodes_raw /tmp/all_dtest_tests_j11_without_vnodes\nelse\n  grep -e '' /tmp/all_dtest_tests_j11_without_vnodes_raw > /tmp/all_dtest_tests_j11_without_vnodes || { echo \"Filter did not match any tests! Exiting build.\"; exit 0; }\nfi\nset -eo pipefail && circleci tests split --split-by=timings --timings-type=classname /tmp/all_dtest_tests_j11_without_vnodes > /tmp/split_dtest_tests_j11_without_vnodes.txt\ncat /tmp/split_dtest_tests_j11_without_vnodes.txt | tr '\\n' ' ' > /tmp/split_dtest_tests_j11_without_vnodes_final.txt\ncat /tmp/split_dtest_tests_j11_without_vnodes_final.txt\n"
    - run:
        name: Run dtests (j11_without_vnodes)
        no_output_timeout: 15m
        command: |
          echo "cat /tmp/split_dtest_tests_j11_without_vnodes_final.txt"
          cat /tmp/split_dtest_tests_j11_without_vnodes_final.txt

          source ~/env3.6/bin/activate
          export PATH=$JAVA_HOME/bin:$PATH
          if [ -n 'CQLSH_PYTHON=/usr/bin/python2.7' ]; then
            export CQLSH_PYTHON=/usr/bin/python2.7
          fi

          java -version
          cd ~/cassandra-dtest
          mkdir -p /tmp/dtest

          echo "env: $(env)"
          echo "** done env"
          mkdir -p /tmp/results/dtests
          # we need the "set -o pipefail" here so that the exit code that circleci will actually use is from pytest and not the exit code from tee
          export SPLIT_TESTS=`cat /tmp/split_dtest_tests_j11_without_vnodes_final.txt`
          set -o pipefail && cd ~/cassandra-dtest && pytest --skip-resource-intensive-tests --log-cli-level=DEBUG --junit-xml=/tmp/results/dtests/pytest_result_j11_without_vnodes.xml -s --cassandra-dir=/home/cassandra/cassandra --keep-test-dir $SPLIT_TESTS 2>&1 | tee /tmp/dtest/stdout.txt
    - store_test_results:
        path: /tmp/results
    - store_artifacts:
        path: /tmp/dtest
        destination: dtest_j11_without_vnodes
    - store_artifacts:
        path: ~/cassandra-dtest/logs
        destination: dtest_j11_without_vnodes_logs
    environment:
    - ANT_HOME: /usr/share/ant
    - LANG: en_US.UTF-8
    - KEEP_TEST_DIR: true
    - DEFAULT_DIR: /home/cassandra/cassandra-dtest
    - PYTHONIOENCODING: utf-8
    - PYTHONUNBUFFERED: true
    - CASS_DRIVER_NO_EXTENSIONS: true
    - CASS_DRIVER_NO_CYTHON: true
    - CASSANDRA_SKIP_SYNC: true
    - DTEST_REPO: git://github.com/apache/cassandra-dtest.git
    - DTEST_BRANCH: trunk
    - CCM_MAX_HEAP_SIZE: 1024M
    - CCM_HEAP_NEWSIZE: 256M
    - JAVA_HOME: /usr/lib/jvm/java-11-openjdk-amd64
    - JDK_HOME: /usr/lib/jvm/java-11-openjdk-amd64
    - CASSANDRA_USE_JDK11: true
  j11_cqlshlib_tests:
    docker:
    - image: beobal/cassandra-testing-ubuntu1910-java11:20201130
    resource_class: medium
    working_directory: ~/
    shell: /bin/bash -eo pipefail -l
    parallelism: 1
    steps:
    - attach_workspace:
        at: /home/cassandra
    - run:
        name: Run cqlshlib Unit Tests
        command: |
          export PATH=$JAVA_HOME/bin:$PATH
          time mv ~/cassandra /tmp
          cd /tmp/cassandra/pylib
          ./cassandra-cqlsh-tests.sh ..
        no_output_timeout: 15m
    - store_test_results:
        path: /tmp/cassandra/pylib
    environment:
    - ANT_HOME: /usr/share/ant
    - LANG: en_US.UTF-8
    - KEEP_TEST_DIR: true
    - DEFAULT_DIR: /home/cassandra/cassandra-dtest
    - PYTHONIOENCODING: utf-8
    - PYTHONUNBUFFERED: true
    - CASS_DRIVER_NO_EXTENSIONS: true
    - CASS_DRIVER_NO_CYTHON: true
    - CASSANDRA_SKIP_SYNC: true
    - DTEST_REPO: git://github.com/apache/cassandra-dtest.git
    - DTEST_BRANCH: trunk
    - CCM_MAX_HEAP_SIZE: 1024M
    - CCM_HEAP_NEWSIZE: 256M
    - JAVA_HOME: /usr/lib/jvm/java-11-openjdk-amd64
    - JDK_HOME: /usr/lib/jvm/java-11-openjdk-amd64
    - CASSANDRA_USE_JDK11: true
  j8_dtests-with-vnodes:
    docker:
    - image: beobal/cassandra-testing-ubuntu1910-java11-w-dependencies:20201130
    resource_class: medium
    working_directory: ~/
    shell: /bin/bash -eo pipefail -l
    parallelism: 4
    steps:
    - attach_workspace:
        at: /home/cassandra
    - run:
        name: Clone Cassandra dtest Repository (via git)
        command: |
          git clone --single-branch --branch $DTEST_BRANCH --depth 1 $DTEST_REPO ~/cassandra-dtest
    - run:
        name: Configure virtualenv and python Dependencies
        command: |
          # note, this should be super quick as all dependencies should be pre-installed in the docker image
          # if additional dependencies were added to requirmeents.txt and the docker image hasn't been updated
          # we'd have to install it here at runtime -- which will make things slow, so do yourself a favor and
          # rebuild the docker image! (it automatically pulls the latest requirements.txt on build)
          source ~/env3.6/bin/activate
          export PATH=$JAVA_HOME/bin:$PATH
          pip3 install --exists-action w --upgrade -r ~/cassandra-dtest/requirements.txt
          pip3 uninstall -y cqlsh
          pip3 freeze
    - run:
        name: Determine Tests to Run (j8_with_vnodes)
        no_output_timeout: 5m
        command: "# reminder: this code (along with all the steps) is independently executed on every circle container\n# so the goal here is to get the circleci script to return the tests *this* container will run\n# which we do via the `circleci` cli tool.\n\ncd cassandra-dtest\nsource ~/env3.6/bin/activate\nexport PATH=$JAVA_HOME/bin:$PATH\n\nif [ -n '' ]; then\n  export \nfi\n\necho \"***Collected DTests (j8_with_vnodes)***\"\nset -eo pipefail && ./run_dtests.py --use-vnodes --skip-resource-intensive-tests --pytest-options '-k not cql' --dtest-print-tests-only --dtest-print-tests-output=/tmp/all_dtest_tests_j8_with_vnodes_raw --cassandra-dir=../cassandra\nif [ -z '' ]; then\n  mv /tmp/all_dtest_tests_j8_with_vnodes_raw /tmp/all_dtest_tests_j8_with_vnodes\nelse\n  grep -e '' /tmp/all_dtest_tests_j8_with_vnodes_raw > /tmp/all_dtest_tests_j8_with_vnodes || { echo \"Filter did not match any tests! Exiting build.\"; exit 0; }\nfi\nset -eo pipefail && circleci tests split --split-by=timings --timings-type=classname /tmp/all_dtest_tests_j8_with_vnodes > /tmp/split_dtest_tests_j8_with_vnodes.txt\ncat /tmp/split_dtest_tests_j8_with_vnodes.txt | tr '\\n' ' ' > /tmp/split_dtest_tests_j8_with_vnodes_final.txt\ncat /tmp/split_dtest_tests_j8_with_vnodes_final.txt\n"
    - run:
        name: Run dtests (j8_with_vnodes)
        no_output_timeout: 15m
        command: "echo \"cat /tmp/split_dtest_tests_j8_with_vnodes_final.txt\"\ncat /tmp/split_dtest_tests_j8_with_vnodes_final.txt\n\nsource ~/env3.6/bin/activate\nexport PATH=$JAVA_HOME/bin:$PATH\nif [ -n '' ]; then\n  export \nfi\n\njava -version\ncd ~/cassandra-dtest\nmkdir -p /tmp/dtest\n\necho \"env: $(env)\"\necho \"** done env\"\nmkdir -p /tmp/results/dtests\n# we need the \"set -o pipefail\" here so that the exit code that circleci will actually use is from pytest and not the exit code from tee\nexport SPLIT_TESTS=`cat /tmp/split_dtest_tests_j8_with_vnodes_final.txt`\nset -o pipefail && cd ~/cassandra-dtest && pytest --use-vnodes --num-tokens=16 --skip-resource-intensive-tests --log-cli-level=DEBUG --junit-xml=/tmp/results/dtests/pytest_result_j8_with_vnodes.xml -s --cassandra-dir=/home/cassandra/cassandra --keep-test-dir $SPLIT_TESTS 2>&1 | tee /tmp/dtest/stdout.txt\n"
    - store_test_results:
        path: /tmp/results
    - store_artifacts:
        path: /tmp/dtest
        destination: dtest_j8_with_vnodes
    - store_artifacts:
        path: ~/cassandra-dtest/logs
        destination: dtest_j8_with_vnodes_logs
    environment:
    - ANT_HOME: /usr/share/ant
    - LANG: en_US.UTF-8
    - KEEP_TEST_DIR: true
    - DEFAULT_DIR: /home/cassandra/cassandra-dtest
    - PYTHONIOENCODING: utf-8
    - PYTHONUNBUFFERED: true
    - CASS_DRIVER_NO_EXTENSIONS: true
    - CASS_DRIVER_NO_CYTHON: true
    - CASSANDRA_SKIP_SYNC: true
    - DTEST_REPO: git://github.com/apache/cassandra-dtest.git
    - DTEST_BRANCH: trunk
    - CCM_MAX_HEAP_SIZE: 1024M
    - CCM_HEAP_NEWSIZE: 256M
    - JAVA_HOME: /usr/lib/jvm/java-8-openjdk-amd64
    - JDK_HOME: /usr/lib/jvm/java-8-openjdk-amd64
  j11_cqlsh-dtests-py38-no-vnodes:
    docker:
    - image: beobal/cassandra-testing-ubuntu1910-java11:20201130
    resource_class: medium
    working_directory: ~/
    shell: /bin/bash -eo pipefail -l
    parallelism: 4
    steps:
    - attach_workspace:
        at: /home/cassandra
    - run:
        name: Clone Cassandra dtest Repository (via git)
        command: |
          git clone --single-branch --branch $DTEST_BRANCH --depth 1 $DTEST_REPO ~/cassandra-dtest
    - run:
        name: Configure virtualenv and python Dependencies
        command: |
          # note, this should be super quick as all dependencies should be pre-installed in the docker image
          # if additional dependencies were added to requirmeents.txt and the docker image hasn't been updated
          # we'd have to install it here at runtime -- which will make things slow, so do yourself a favor and
          # rebuild the docker image! (it automatically pulls the latest requirements.txt on build)
          source ~/env3.8/bin/activate
          export PATH=$JAVA_HOME/bin:$PATH
          pip3 install --exists-action w --upgrade -r ~/cassandra-dtest/requirements.txt
          pip3 uninstall -y cqlsh
          pip3 freeze
    - run:
        name: Determine Tests to Run (j11_without_vnodes)
        no_output_timeout: 5m
        command: "# reminder: this code (along with all the steps) is independently executed on every circle container\n# so the goal here is to get the circleci script to return the tests *this* container will run\n# which we do via the `circleci` cli tool.\n\ncd cassandra-dtest\nsource ~/env3.8/bin/activate\nexport PATH=$JAVA_HOME/bin:$PATH\n\nif [ -n '' ]; then\n  export \nfi\n\necho \"***Collected DTests (j11_without_vnodes)***\"\nset -eo pipefail && ./run_dtests.py --skip-resource-intensive-tests --pytest-options '-k cql' --dtest-print-tests-only --dtest-print-tests-output=/tmp/all_dtest_tests_j11_without_vnodes_raw --cassandra-dir=../cassandra\nif [ -z '' ]; then\n  mv /tmp/all_dtest_tests_j11_without_vnodes_raw /tmp/all_dtest_tests_j11_without_vnodes\nelse\n  grep -e '' /tmp/all_dtest_tests_j11_without_vnodes_raw > /tmp/all_dtest_tests_j11_without_vnodes || { echo \"Filter did not match any tests! Exiting build.\"; exit 0; }\nfi\nset -eo pipefail && circleci tests split --split-by=timings --timings-type=classname /tmp/all_dtest_tests_j11_without_vnodes > /tmp/split_dtest_tests_j11_without_vnodes.txt\ncat /tmp/split_dtest_tests_j11_without_vnodes.txt | tr '\\n' ' ' > /tmp/split_dtest_tests_j11_without_vnodes_final.txt\ncat /tmp/split_dtest_tests_j11_without_vnodes_final.txt\n"
    - run:
        name: Run dtests (j11_without_vnodes)
        no_output_timeout: 15m
        command: |
          echo "cat /tmp/split_dtest_tests_j11_without_vnodes_final.txt"
          cat /tmp/split_dtest_tests_j11_without_vnodes_final.txt

          source ~/env3.8/bin/activate
          export PATH=$JAVA_HOME/bin:$PATH
          if [ -n 'CQLSH_PYTHON=/usr/bin/python3.8' ]; then
            export CQLSH_PYTHON=/usr/bin/python3.8
          fi

          java -version
          cd ~/cassandra-dtest
          mkdir -p /tmp/dtest

          echo "env: $(env)"
          echo "** done env"
          mkdir -p /tmp/results/dtests
          # we need the "set -o pipefail" here so that the exit code that circleci will actually use is from pytest and not the exit code from tee
          export SPLIT_TESTS=`cat /tmp/split_dtest_tests_j11_without_vnodes_final.txt`
          set -o pipefail && cd ~/cassandra-dtest && pytest --skip-resource-intensive-tests --log-cli-level=DEBUG --junit-xml=/tmp/results/dtests/pytest_result_j11_without_vnodes.xml -s --cassandra-dir=/home/cassandra/cassandra --keep-test-dir $SPLIT_TESTS 2>&1 | tee /tmp/dtest/stdout.txt
    - store_test_results:
        path: /tmp/results
    - store_artifacts:
        path: /tmp/dtest
        destination: dtest_j11_without_vnodes
    - store_artifacts:
        path: ~/cassandra-dtest/logs
        destination: dtest_j11_without_vnodes_logs
    environment:
    - ANT_HOME: /usr/share/ant
    - LANG: en_US.UTF-8
    - KEEP_TEST_DIR: true
    - DEFAULT_DIR: /home/cassandra/cassandra-dtest
    - PYTHONIOENCODING: utf-8
    - PYTHONUNBUFFERED: true
    - CASS_DRIVER_NO_EXTENSIONS: true
    - CASS_DRIVER_NO_CYTHON: true
    - CASSANDRA_SKIP_SYNC: true
    - DTEST_REPO: git://github.com/apache/cassandra-dtest.git
    - DTEST_BRANCH: trunk
    - CCM_MAX_HEAP_SIZE: 1024M
    - CCM_HEAP_NEWSIZE: 256M
    - JAVA_HOME: /usr/lib/jvm/java-11-openjdk-amd64
    - JDK_HOME: /usr/lib/jvm/java-11-openjdk-amd64
    - CASSANDRA_USE_JDK11: true
  j8_jvm_dtests:
    docker:
    - image: beobal/cassandra-testing-ubuntu1910-java11-w-dependencies:20201130
    resource_class: medium
    working_directory: ~/
    shell: /bin/bash -eo pipefail -l
    parallelism: 1
    steps:
    - attach_workspace:
        at: /home/cassandra
    - run:
        name: Determine distributed Tests to Run
        command: |
          # reminder: this code (along with all the steps) is independently executed on every circle container
          # so the goal here is to get the circleci script to return the tests *this* container will run
          # which we do via the `circleci` cli tool.

          rm -fr ~/cassandra-dtest/upgrade_tests
          echo "***java tests***"

          # get all of our unit test filenames
          set -eo pipefail && circleci tests glob "$HOME/cassandra/test/distributed/**/*.java" > /tmp/all_java_unit_tests.txt

          # split up the unit tests into groups based on the number of containers we have
          set -eo pipefail && circleci tests split --split-by=timings --timings-type=filename --index=${CIRCLE_NODE_INDEX} --total=${CIRCLE_NODE_TOTAL} /tmp/all_java_unit_tests.txt > /tmp/java_tests_${CIRCLE_NODE_INDEX}.txt
          set -eo pipefail && cat /tmp/java_tests_${CIRCLE_NODE_INDEX}.txt | sed "s;^/home/cassandra/cassandra/test/distributed/;;g" | grep "Test\.java$" | grep -v upgrade > /tmp/java_tests_${CIRCLE_NODE_INDEX}_final.txt
          echo "** /tmp/java_tests_${CIRCLE_NODE_INDEX}_final.txt"
          cat /tmp/java_tests_${CIRCLE_NODE_INDEX}_final.txt
        no_output_timeout: 15m
    - run:
        name: Log Environment Information
        command: |
          echo '*** id ***'
          id
          echo '*** cat /proc/cpuinfo ***'
          cat /proc/cpuinfo
          echo '*** free -m ***'
          free -m
          echo '*** df -m ***'
          df -m
          echo '*** ifconfig -a ***'
          ifconfig -a
          echo '*** uname -a ***'
          uname -a
          echo '*** mount ***'
          mount
          echo '*** env ***'
          env
          echo '*** java ***'
          which java
          java -version
    - run:
        name: Run Unit Tests (testclasslist)
        command: |
          set -x
          export PATH=$JAVA_HOME/bin:$PATH
          time mv ~/cassandra /tmp
          cd /tmp/cassandra
          if [ -d ~/dtest_jars ]; then
            cp ~/dtest_jars/dtest* /tmp/cassandra/build/
          fi
          test_timeout=$(grep 'name="test.distributed.timeout"' build.xml | awk -F'"' '{print $4}' || true)
          if [ -z "$test_timeout" ]; then
            test_timeout=$(grep 'name="test.timeout"' build.xml | awk -F'"' '{print $4}')
          fi
          ant testclasslist -Dtest.timeout="$test_timeout" -Dtest.classlistfile=/tmp/java_tests_${CIRCLE_NODE_INDEX}_final.txt  -Dtest.classlistprefix=distributed
        no_output_timeout: 15m
    - store_test_results:
        path: /tmp/cassandra/build/test/output/
    - store_artifacts:
        path: /tmp/cassandra/build/test/output
        destination: junitxml
    - store_artifacts:
        path: /tmp/cassandra/build/test/logs
        destination: logs
    environment:
    - ANT_HOME: /usr/share/ant
    - LANG: en_US.UTF-8
    - KEEP_TEST_DIR: true
    - DEFAULT_DIR: /home/cassandra/cassandra-dtest
    - PYTHONIOENCODING: utf-8
    - PYTHONUNBUFFERED: true
    - CASS_DRIVER_NO_EXTENSIONS: true
    - CASS_DRIVER_NO_CYTHON: true
    - CASSANDRA_SKIP_SYNC: true
    - DTEST_REPO: git://github.com/apache/cassandra-dtest.git
    - DTEST_BRANCH: trunk
    - CCM_MAX_HEAP_SIZE: 1024M
    - CCM_HEAP_NEWSIZE: 256M
    - JAVA_HOME: /usr/lib/jvm/java-8-openjdk-amd64
    - JDK_HOME: /usr/lib/jvm/java-8-openjdk-amd64
  j8_build:
    docker:
    - image: apache/cassandra-testing-ubuntu2004-java11-w-dependencies:20210105
    resource_class: medium
    working_directory: ~/
    shell: /bin/bash -eo pipefail -l
    parallelism: 1
    steps:
    - run:
        name: Log Environment Information
        command: |
          echo '*** id ***'
          id
          echo '*** cat /proc/cpuinfo ***'
          cat /proc/cpuinfo
          echo '*** free -m ***'
          free -m
          echo '*** df -m ***'
          df -m
          echo '*** ifconfig -a ***'
          ifconfig -a
          echo '*** uname -a ***'
          uname -a
          echo '*** mount ***'
          mount
          echo '*** env ***'
          env
          echo '*** java ***'
          which java
          java -version
    - run:
        name: Clone Cassandra Repository (via git)
        command: |
          git clone --single-branch --depth 1 --branch $CIRCLE_BRANCH git://github.com/$CIRCLE_PROJECT_USERNAME/$CIRCLE_PROJECT_REPONAME.git ~/cassandra
    - run:
        name: Build Cassandra
        command: |
          export PATH=$JAVA_HOME/bin:$PATH
          cd ~/cassandra
          # Loop to prevent failure due to maven-ant-tasks not downloading a jar..
          for x in $(seq 1 3); do
              ${ANT_HOME}/bin/ant clean realclean jar
              RETURN="$?"
              if [ "${RETURN}" -eq "0" ]; then
                  break
              fi
          done
          # Exit, if we didn't build successfully
          if [ "${RETURN}" -ne "0" ]; then
              echo "Build failed with exit code: ${RETURN}"
              exit ${RETURN}
          fi
        no_output_timeout: 15m
    - run:
        name: Run eclipse-warnings
        command: |
          export PATH=$JAVA_HOME/bin:$PATH
          cd ~/cassandra
          ant eclipse-warnings
    - persist_to_workspace:
        root: /home/cassandra
        paths:
        - cassandra
        - .m2
    environment:
    - ANT_HOME: /usr/share/ant
    - LANG: en_US.UTF-8
    - KEEP_TEST_DIR: true
    - DEFAULT_DIR: /home/cassandra/cassandra-dtest
    - PYTHONIOENCODING: utf-8
    - PYTHONUNBUFFERED: true
    - CASS_DRIVER_NO_EXTENSIONS: true
    - CASS_DRIVER_NO_CYTHON: true
    - CASSANDRA_SKIP_SYNC: true
    - DTEST_REPO: git://github.com/apache/cassandra-dtest.git
    - DTEST_BRANCH: trunk
    - CCM_MAX_HEAP_SIZE: 1024M
    - CCM_HEAP_NEWSIZE: 256M
    - JAVA_HOME: /usr/lib/jvm/java-8-openjdk-amd64
    - JDK_HOME: /usr/lib/jvm/java-8-openjdk-amd64
  j8_cqlsh-dtests-py3-no-vnodes:
    docker:
    - image: apache/cassandra-testing-ubuntu2004-java11-w-dependencies:20210105
    resource_class: medium
    working_directory: ~/
    shell: /bin/bash -eo pipefail -l
    parallelism: 4
    steps:
    - attach_workspace:
        at: /home/cassandra
    - run:
        name: Clone Cassandra dtest Repository (via git)
        command: |
          git clone --single-branch --branch $DTEST_BRANCH --depth 1 $DTEST_REPO ~/cassandra-dtest
    - run:
        name: Configure virtualenv and python Dependencies
        command: |
          # note, this should be super quick as all dependencies should be pre-installed in the docker image
          # if additional dependencies were added to requirmeents.txt and the docker image hasn't been updated
          # we'd have to install it here at runtime -- which will make things slow, so do yourself a favor and
          # rebuild the docker image! (it automatically pulls the latest requirements.txt on build)
          source ~/env3.6/bin/activate
          export PATH=$JAVA_HOME/bin:$PATH
          pip3 install --exists-action w --upgrade -r ~/cassandra-dtest/requirements.txt
          pip3 uninstall -y cqlsh
          pip3 freeze
    - run:
        name: Determine Tests to Run (j8_without_vnodes)
        no_output_timeout: 5m
        command: "# reminder: this code (along with all the steps) is independently executed on every circle container\n# so the goal here is to get the circleci script to return the tests *this* container will run\n# which we do via the `circleci` cli tool.\n\ncd cassandra-dtest\nsource ~/env3.6/bin/activate\nexport PATH=$JAVA_HOME/bin:$PATH\n\nif [ -n '' ]; then\n  export \nfi\n\necho \"***Collected DTests (j8_without_vnodes)***\"\nset -eo pipefail && ./run_dtests.py --skip-resource-intensive-tests --pytest-options '-k cql' --dtest-print-tests-only --dtest-print-tests-output=/tmp/all_dtest_tests_j8_without_vnodes_raw --cassandra-dir=../cassandra\nif [ -z '' ]; then\n  mv /tmp/all_dtest_tests_j8_without_vnodes_raw /tmp/all_dtest_tests_j8_without_vnodes\nelse\n  grep -e '' /tmp/all_dtest_tests_j8_without_vnodes_raw > /tmp/all_dtest_tests_j8_without_vnodes || { echo \"Filter did not match any tests! Exiting build.\"; exit 0; }\nfi\nset -eo pipefail && circleci tests split --split-by=timings --timings-type=classname /tmp/all_dtest_tests_j8_without_vnodes > /tmp/split_dtest_tests_j8_without_vnodes.txt\ncat /tmp/split_dtest_tests_j8_without_vnodes.txt | tr '\\n' ' ' > /tmp/split_dtest_tests_j8_without_vnodes_final.txt\ncat /tmp/split_dtest_tests_j8_without_vnodes_final.txt\n"
    - run:
        name: Run dtests (j8_without_vnodes)
        no_output_timeout: 15m
        command: |
          echo "cat /tmp/split_dtest_tests_j8_without_vnodes_final.txt"
          cat /tmp/split_dtest_tests_j8_without_vnodes_final.txt

          source ~/env3.6/bin/activate
          export PATH=$JAVA_HOME/bin:$PATH
          if [ -n 'CQLSH_PYTHON=/usr/bin/python3.6' ]; then
            export CQLSH_PYTHON=/usr/bin/python3.6
          fi

          java -version
          cd ~/cassandra-dtest
          mkdir -p /tmp/dtest

          echo "env: $(env)"
          echo "** done env"
          mkdir -p /tmp/results/dtests
          # we need the "set -o pipefail" here so that the exit code that circleci will actually use is from pytest and not the exit code from tee
          export SPLIT_TESTS=`cat /tmp/split_dtest_tests_j8_without_vnodes_final.txt`
          set -o pipefail && cd ~/cassandra-dtest && pytest --skip-resource-intensive-tests --log-cli-level=DEBUG --junit-xml=/tmp/results/dtests/pytest_result_j8_without_vnodes.xml -s --cassandra-dir=/home/cassandra/cassandra --keep-test-dir $SPLIT_TESTS 2>&1 | tee /tmp/dtest/stdout.txt
    - store_test_results:
        path: /tmp/results
    - store_artifacts:
        path: /tmp/dtest
        destination: dtest_j8_without_vnodes
    - store_artifacts:
        path: ~/cassandra-dtest/logs
        destination: dtest_j8_without_vnodes_logs
    environment:
    - ANT_HOME: /usr/share/ant
    - LANG: en_US.UTF-8
    - KEEP_TEST_DIR: true
    - DEFAULT_DIR: /home/cassandra/cassandra-dtest
    - PYTHONIOENCODING: utf-8
    - PYTHONUNBUFFERED: true
    - CASS_DRIVER_NO_EXTENSIONS: true
    - CASS_DRIVER_NO_CYTHON: true
    - CASSANDRA_SKIP_SYNC: true
    - DTEST_REPO: git://github.com/apache/cassandra-dtest.git
    - DTEST_BRANCH: trunk
    - CCM_MAX_HEAP_SIZE: 1024M
    - CCM_HEAP_NEWSIZE: 256M
    - JAVA_HOME: /usr/lib/jvm/java-8-openjdk-amd64
    - JDK_HOME: /usr/lib/jvm/java-8-openjdk-amd64
  j8_cqlsh-dtests-py38-with-vnodes:
    docker:
    - image: apache/cassandra-testing-ubuntu2004-java11-w-dependencies:20210105
    resource_class: medium
    working_directory: ~/
    shell: /bin/bash -eo pipefail -l
    parallelism: 4
    steps:
    - attach_workspace:
        at: /home/cassandra
    - run:
        name: Clone Cassandra dtest Repository (via git)
        command: |
          git clone --single-branch --branch $DTEST_BRANCH --depth 1 $DTEST_REPO ~/cassandra-dtest
    - run:
        name: Configure virtualenv and python Dependencies
        command: |
          # note, this should be super quick as all dependencies should be pre-installed in the docker image
          # if additional dependencies were added to requirmeents.txt and the docker image hasn't been updated
          # we'd have to install it here at runtime -- which will make things slow, so do yourself a favor and
          # rebuild the docker image! (it automatically pulls the latest requirements.txt on build)
          source ~/env3.8/bin/activate
          export PATH=$JAVA_HOME/bin:$PATH
          pip3 install --exists-action w --upgrade -r ~/cassandra-dtest/requirements.txt
          pip3 uninstall -y cqlsh
          pip3 freeze
    - run:
        name: Determine Tests to Run (j8_with_vnodes)
        no_output_timeout: 5m
        command: "# reminder: this code (along with all the steps) is independently executed on every circle container\n# so the goal here is to get the circleci script to return the tests *this* container will run\n# which we do via the `circleci` cli tool.\n\ncd cassandra-dtest\nsource ~/env3.8/bin/activate\nexport PATH=$JAVA_HOME/bin:$PATH\n\nif [ -n '' ]; then\n  export \nfi\n\necho \"***Collected DTests (j8_with_vnodes)***\"\nset -eo pipefail && ./run_dtests.py --use-vnodes --skip-resource-intensive-tests --pytest-options '-k cql' --dtest-print-tests-only --dtest-print-tests-output=/tmp/all_dtest_tests_j8_with_vnodes_raw --cassandra-dir=../cassandra\nif [ -z '' ]; then\n  mv /tmp/all_dtest_tests_j8_with_vnodes_raw /tmp/all_dtest_tests_j8_with_vnodes\nelse\n  grep -e '' /tmp/all_dtest_tests_j8_with_vnodes_raw > /tmp/all_dtest_tests_j8_with_vnodes || { echo \"Filter did not match any tests! Exiting build.\"; exit 0; }\nfi\nset -eo pipefail && circleci tests split --split-by=timings --timings-type=classname /tmp/all_dtest_tests_j8_with_vnodes > /tmp/split_dtest_tests_j8_with_vnodes.txt\ncat /tmp/split_dtest_tests_j8_with_vnodes.txt | tr '\\n' ' ' > /tmp/split_dtest_tests_j8_with_vnodes_final.txt\ncat /tmp/split_dtest_tests_j8_with_vnodes_final.txt\n"
    - run:
        name: Run dtests (j8_with_vnodes)
        no_output_timeout: 15m
        command: |
          echo "cat /tmp/split_dtest_tests_j8_with_vnodes_final.txt"
          cat /tmp/split_dtest_tests_j8_with_vnodes_final.txt

          source ~/env3.8/bin/activate
          export PATH=$JAVA_HOME/bin:$PATH
          if [ -n 'CQLSH_PYTHON=/usr/bin/python3.8' ]; then
            export CQLSH_PYTHON=/usr/bin/python3.8
          fi

          java -version
          cd ~/cassandra-dtest
          mkdir -p /tmp/dtest

          echo "env: $(env)"
          echo "** done env"
          mkdir -p /tmp/results/dtests
          # we need the "set -o pipefail" here so that the exit code that circleci will actually use is from pytest and not the exit code from tee
          export SPLIT_TESTS=`cat /tmp/split_dtest_tests_j8_with_vnodes_final.txt`
          set -o pipefail && cd ~/cassandra-dtest && pytest --use-vnodes --num-tokens=16 --skip-resource-intensive-tests --log-cli-level=DEBUG --junit-xml=/tmp/results/dtests/pytest_result_j8_with_vnodes.xml -s --cassandra-dir=/home/cassandra/cassandra --keep-test-dir $SPLIT_TESTS 2>&1 | tee /tmp/dtest/stdout.txt
    - store_test_results:
        path: /tmp/results
    - store_artifacts:
        path: /tmp/dtest
        destination: dtest_j8_with_vnodes
    - store_artifacts:
        path: ~/cassandra-dtest/logs
        destination: dtest_j8_with_vnodes_logs
    environment:
    - ANT_HOME: /usr/share/ant
    - LANG: en_US.UTF-8
    - KEEP_TEST_DIR: true
    - DEFAULT_DIR: /home/cassandra/cassandra-dtest
    - PYTHONIOENCODING: utf-8
    - PYTHONUNBUFFERED: true
    - CASS_DRIVER_NO_EXTENSIONS: true
    - CASS_DRIVER_NO_CYTHON: true
    - CASSANDRA_SKIP_SYNC: true
    - DTEST_REPO: git://github.com/apache/cassandra-dtest.git
    - DTEST_BRANCH: trunk
    - CCM_MAX_HEAP_SIZE: 1024M
    - CCM_HEAP_NEWSIZE: 256M
    - JAVA_HOME: /usr/lib/jvm/java-8-openjdk-amd64
    - JDK_HOME: /usr/lib/jvm/java-8-openjdk-amd64
  utests_long:
    docker:
    - image: apache/cassandra-testing-ubuntu2004-java11-w-dependencies:20210105
    resource_class: medium
    working_directory: ~/
    shell: /bin/bash -eo pipefail -l
    parallelism: 1
    steps:
    - attach_workspace:
        at: /home/cassandra
    - run:
        name: Run Unit Tests (long-test)
        command: |
          export PATH=$JAVA_HOME/bin:$PATH
          time mv ~/cassandra /tmp
          cd /tmp/cassandra
          if [ -d ~/dtest_jars ]; then
            cp ~/dtest_jars/dtest* /tmp/cassandra/build/
          fi
          ant long-test
        no_output_timeout: 15m
    - store_test_results:
        path: /tmp/cassandra/build/test/output/
    - store_artifacts:
        path: /tmp/cassandra/build/test/output
        destination: junitxml
    - store_artifacts:
        path: /tmp/cassandra/build/test/logs
        destination: logs
    environment:
    - ANT_HOME: /usr/share/ant
    - LANG: en_US.UTF-8
    - KEEP_TEST_DIR: true
    - DEFAULT_DIR: /home/cassandra/cassandra-dtest
    - PYTHONIOENCODING: utf-8
    - PYTHONUNBUFFERED: true
    - CASS_DRIVER_NO_EXTENSIONS: true
    - CASS_DRIVER_NO_CYTHON: true
    - CASSANDRA_SKIP_SYNC: true
    - DTEST_REPO: git://github.com/apache/cassandra-dtest.git
    - DTEST_BRANCH: trunk
    - CCM_MAX_HEAP_SIZE: 1024M
    - CCM_HEAP_NEWSIZE: 256M
    - JAVA_HOME: /usr/lib/jvm/java-8-openjdk-amd64
    - JDK_HOME: /usr/lib/jvm/java-8-openjdk-amd64
  j8_cqlshlib_tests:
    docker:
    - image: apache/cassandra-testing-ubuntu2004-java11-w-dependencies:20210105
    resource_class: medium
    working_directory: ~/
    shell: /bin/bash -eo pipefail -l
    parallelism: 1
    steps:
    - attach_workspace:
        at: /home/cassandra
    - run:
        name: Run cqlshlib Unit Tests
        command: |
          export PATH=$JAVA_HOME/bin:$PATH
          time mv ~/cassandra /tmp
          cd /tmp/cassandra/pylib
          ./cassandra-cqlsh-tests.sh ..
        no_output_timeout: 15m
    - store_test_results:
        path: /tmp/cassandra/pylib
    environment:
    - ANT_HOME: /usr/share/ant
    - LANG: en_US.UTF-8
    - KEEP_TEST_DIR: true
    - DEFAULT_DIR: /home/cassandra/cassandra-dtest
    - PYTHONIOENCODING: utf-8
    - PYTHONUNBUFFERED: true
    - CASS_DRIVER_NO_EXTENSIONS: true
    - CASS_DRIVER_NO_CYTHON: true
    - CASSANDRA_SKIP_SYNC: true
    - DTEST_REPO: git://github.com/apache/cassandra-dtest.git
    - DTEST_BRANCH: trunk
    - CCM_MAX_HEAP_SIZE: 1024M
    - CCM_HEAP_NEWSIZE: 256M
    - JAVA_HOME: /usr/lib/jvm/java-8-openjdk-amd64
    - JDK_HOME: /usr/lib/jvm/java-8-openjdk-amd64
  utests_fqltool:
    docker:
    - image: apache/cassandra-testing-ubuntu2004-java11-w-dependencies:20210105
    resource_class: medium
    working_directory: ~/
    shell: /bin/bash -eo pipefail -l
    parallelism: 1
    steps:
    - attach_workspace:
        at: /home/cassandra
    - run:
        name: Run Unit Tests (fqltool-test)
        command: |
          export PATH=$JAVA_HOME/bin:$PATH
          time mv ~/cassandra /tmp
          cd /tmp/cassandra
          if [ -d ~/dtest_jars ]; then
            cp ~/dtest_jars/dtest* /tmp/cassandra/build/
          fi
          ant fqltool-test
        no_output_timeout: 15m
    - store_test_results:
        path: /tmp/cassandra/build/test/output/
    - store_artifacts:
        path: /tmp/cassandra/build/test/output
        destination: junitxml
    - store_artifacts:
        path: /tmp/cassandra/build/test/logs
        destination: logs
    environment:
    - ANT_HOME: /usr/share/ant
    - LANG: en_US.UTF-8
    - KEEP_TEST_DIR: true
    - DEFAULT_DIR: /home/cassandra/cassandra-dtest
    - PYTHONIOENCODING: utf-8
    - PYTHONUNBUFFERED: true
    - CASS_DRIVER_NO_EXTENSIONS: true
    - CASS_DRIVER_NO_CYTHON: true
    - CASSANDRA_SKIP_SYNC: true
    - DTEST_REPO: git://github.com/apache/cassandra-dtest.git
    - DTEST_BRANCH: trunk
    - CCM_MAX_HEAP_SIZE: 1024M
    - CCM_HEAP_NEWSIZE: 256M
    - JAVA_HOME: /usr/lib/jvm/java-8-openjdk-amd64
    - JDK_HOME: /usr/lib/jvm/java-8-openjdk-amd64
  j11_dtests-no-vnodes:
    docker:
<<<<<<< HEAD
    - image: beobal/cassandra-testing-ubuntu1910-java11:20201130
=======
    - image: apache/cassandra-testing-ubuntu2004-java11-w-dependencies:20210105
>>>>>>> 2473ee32
    resource_class: medium
    working_directory: ~/
    shell: /bin/bash -eo pipefail -l
    parallelism: 4
    steps:
    - attach_workspace:
        at: /home/cassandra
    - run:
        name: Log Environment Information
        command: |
          echo '*** id ***'
          id
          echo '*** cat /proc/cpuinfo ***'
          cat /proc/cpuinfo
          echo '*** free -m ***'
          free -m
          echo '*** df -m ***'
          df -m
          echo '*** ifconfig -a ***'
          ifconfig -a
          echo '*** uname -a ***'
          uname -a
          echo '*** mount ***'
          mount
          echo '*** env ***'
          env
          echo '*** java ***'
          which java
          java -version
    - run:
        name: Clone Cassandra dtest Repository (via git)
        command: |
<<<<<<< HEAD
          git clone --single-branch --branch $DTEST_BRANCH --depth 1 $DTEST_REPO ~/cassandra-dtest
=======
          set -x
          export PATH=$JAVA_HOME/bin:$PATH
          time mv ~/cassandra /tmp
          cd /tmp/cassandra
          if [ -d ~/dtest_jars ]; then
            cp ~/dtest_jars/dtest* /tmp/cassandra/build/
          fi
          test_timeout=$(grep 'name="test.distributed.timeout"' build.xml | awk -F'"' '{print $4}' || true)
          if [ -z "$test_timeout" ]; then
            test_timeout=$(grep 'name="test.timeout"' build.xml | awk -F'"' '{print $4}')
          fi
          ant testclasslist -Dtest.timeout="$test_timeout" -Dtest.classlistfile=/tmp/java_tests_${CIRCLE_NODE_INDEX}_final.txt  -Dtest.classlistprefix=distributed
        no_output_timeout: 15m
    - store_test_results:
        path: /tmp/cassandra/build/test/output/
    - store_artifacts:
        path: /tmp/cassandra/build/test/output
        destination: junitxml
    - store_artifacts:
        path: /tmp/cassandra/build/test/logs
        destination: logs
    environment:
    - JAVA8_HOME: /usr/lib/jvm/java-8-openjdk-amd64
    - ANT_HOME: /usr/share/ant
    - LANG: en_US.UTF-8
    - KEEP_TEST_DIR: true
    - DEFAULT_DIR: /home/cassandra/cassandra-dtest
    - PYTHONIOENCODING: utf-8
    - PYTHONUNBUFFERED: true
    - CASS_DRIVER_NO_EXTENSIONS: true
    - CASS_DRIVER_NO_CYTHON: true
    - CASSANDRA_SKIP_SYNC: true
    - DTEST_REPO: git://github.com/apache/cassandra-dtest.git
    - DTEST_BRANCH: trunk
    - CCM_MAX_HEAP_SIZE: 1024M
    - CCM_HEAP_NEWSIZE: 256M
    - JAVA_HOME: /usr/lib/jvm/java-8-openjdk-amd64
    - JDK_HOME: /usr/lib/jvm/java-8-openjdk-amd64
  utests_long:
    docker:
    - image: apache/cassandra-testing-ubuntu2004-java11-w-dependencies:20210105
    resource_class: medium
    working_directory: ~/
    shell: /bin/bash -eo pipefail -l
    parallelism: 1
    steps:
    - attach_workspace:
        at: /home/cassandra
>>>>>>> 2473ee32
    - run:
        name: Configure virtualenv and python Dependencies
        command: |
          # note, this should be super quick as all dependencies should be pre-installed in the docker image
          # if additional dependencies were added to requirmeents.txt and the docker image hasn't been updated
          # we'd have to install it here at runtime -- which will make things slow, so do yourself a favor and
          # rebuild the docker image! (it automatically pulls the latest requirements.txt on build)
          source ~/env3.6/bin/activate
          export PATH=$JAVA_HOME/bin:$PATH
          pip3 install --exists-action w --upgrade -r ~/cassandra-dtest/requirements.txt
          pip3 uninstall -y cqlsh
          pip3 freeze
    - run:
        name: Determine Tests to Run (j11_without_vnodes)
        no_output_timeout: 5m
        command: "# reminder: this code (along with all the steps) is independently executed on every circle container\n# so the goal here is to get the circleci script to return the tests *this* container will run\n# which we do via the `circleci` cli tool.\n\ncd cassandra-dtest\nsource ~/env3.6/bin/activate\nexport PATH=$JAVA_HOME/bin:$PATH\n\nif [ -n '' ]; then\n  export \nfi\n\necho \"***Collected DTests (j11_without_vnodes)***\"\nset -eo pipefail && ./run_dtests.py --skip-resource-intensive-tests --pytest-options '-k not cql' --dtest-print-tests-only --dtest-print-tests-output=/tmp/all_dtest_tests_j11_without_vnodes_raw --cassandra-dir=../cassandra\nif [ -z '' ]; then\n  mv /tmp/all_dtest_tests_j11_without_vnodes_raw /tmp/all_dtest_tests_j11_without_vnodes\nelse\n  grep -e '' /tmp/all_dtest_tests_j11_without_vnodes_raw > /tmp/all_dtest_tests_j11_without_vnodes || { echo \"Filter did not match any tests! Exiting build.\"; exit 0; }\nfi\nset -eo pipefail && circleci tests split --split-by=timings --timings-type=classname /tmp/all_dtest_tests_j11_without_vnodes > /tmp/split_dtest_tests_j11_without_vnodes.txt\ncat /tmp/split_dtest_tests_j11_without_vnodes.txt | tr '\\n' ' ' > /tmp/split_dtest_tests_j11_without_vnodes_final.txt\ncat /tmp/split_dtest_tests_j11_without_vnodes_final.txt\n"
    - run:
        name: Run dtests (j11_without_vnodes)
        no_output_timeout: 15m
        command: "echo \"cat /tmp/split_dtest_tests_j11_without_vnodes_final.txt\"\ncat /tmp/split_dtest_tests_j11_without_vnodes_final.txt\n\nsource ~/env3.6/bin/activate\nexport PATH=$JAVA_HOME/bin:$PATH\nif [ -n '' ]; then\n  export \nfi\n\njava -version\ncd ~/cassandra-dtest\nmkdir -p /tmp/dtest\n\necho \"env: $(env)\"\necho \"** done env\"\nmkdir -p /tmp/results/dtests\n# we need the \"set -o pipefail\" here so that the exit code that circleci will actually use is from pytest and not the exit code from tee\nexport SPLIT_TESTS=`cat /tmp/split_dtest_tests_j11_without_vnodes_final.txt`\nset -o pipefail && cd ~/cassandra-dtest && pytest --skip-resource-intensive-tests --log-cli-level=DEBUG --junit-xml=/tmp/results/dtests/pytest_result_j11_without_vnodes.xml -s --cassandra-dir=/home/cassandra/cassandra --keep-test-dir $SPLIT_TESTS 2>&1 | tee /tmp/dtest/stdout.txt\n"
    - store_test_results:
        path: /tmp/results
    - store_artifacts:
        path: /tmp/dtest
        destination: dtest_j11_without_vnodes
    - store_artifacts:
        path: ~/cassandra-dtest/logs
        destination: dtest_j11_without_vnodes_logs
    environment:
    - ANT_HOME: /usr/share/ant
    - LANG: en_US.UTF-8
    - KEEP_TEST_DIR: true
    - DEFAULT_DIR: /home/cassandra/cassandra-dtest
    - PYTHONIOENCODING: utf-8
    - PYTHONUNBUFFERED: true
    - CASS_DRIVER_NO_EXTENSIONS: true
    - CASS_DRIVER_NO_CYTHON: true
    - CASSANDRA_SKIP_SYNC: true
    - DTEST_REPO: git://github.com/apache/cassandra-dtest.git
    - DTEST_BRANCH: trunk
    - CCM_MAX_HEAP_SIZE: 1024M
    - CCM_HEAP_NEWSIZE: 256M
    - JAVA_HOME: /usr/lib/jvm/java-11-openjdk-amd64
    - JDK_HOME: /usr/lib/jvm/java-11-openjdk-amd64
    - CASSANDRA_USE_JDK11: true
  utests_compression:
    docker:
    - image: apache/cassandra-testing-ubuntu2004-java11-w-dependencies:20210105
    resource_class: medium
    working_directory: ~/
    shell: /bin/bash -eo pipefail -l
    parallelism: 4
    steps:
    - attach_workspace:
        at: /home/cassandra
    - run:
        name: Determine unit Tests to Run
        command: |
          # reminder: this code (along with all the steps) is independently executed on every circle container
          # so the goal here is to get the circleci script to return the tests *this* container will run
          # which we do via the `circleci` cli tool.

          rm -fr ~/cassandra-dtest/upgrade_tests
          echo "***java tests***"

          # get all of our unit test filenames
          set -eo pipefail && circleci tests glob "$HOME/cassandra/test/unit/**/*.java" > /tmp/all_java_unit_tests.txt

          # split up the unit tests into groups based on the number of containers we have
          set -eo pipefail && circleci tests split --split-by=timings --timings-type=filename --index=${CIRCLE_NODE_INDEX} --total=${CIRCLE_NODE_TOTAL} /tmp/all_java_unit_tests.txt > /tmp/java_tests_${CIRCLE_NODE_INDEX}.txt
          set -eo pipefail && cat /tmp/java_tests_${CIRCLE_NODE_INDEX}.txt | sed "s;^/home/cassandra/cassandra/test/unit/;;g" | grep "Test\.java$"  > /tmp/java_tests_${CIRCLE_NODE_INDEX}_final.txt
          echo "** /tmp/java_tests_${CIRCLE_NODE_INDEX}_final.txt"
          cat /tmp/java_tests_${CIRCLE_NODE_INDEX}_final.txt
        no_output_timeout: 15m
    - run:
        name: Log Environment Information
        command: |
          echo '*** id ***'
          id
          echo '*** cat /proc/cpuinfo ***'
          cat /proc/cpuinfo
          echo '*** free -m ***'
          free -m
          echo '*** df -m ***'
          df -m
          echo '*** ifconfig -a ***'
          ifconfig -a
          echo '*** uname -a ***'
          uname -a
          echo '*** mount ***'
          mount
          echo '*** env ***'
          env
          echo '*** java ***'
          which java
          java -version
    - run:
        name: Run Unit Tests (testclasslist-compression)
        command: |
          set -x
          export PATH=$JAVA_HOME/bin:$PATH
          time mv ~/cassandra /tmp
          cd /tmp/cassandra
          if [ -d ~/dtest_jars ]; then
            cp ~/dtest_jars/dtest* /tmp/cassandra/build/
          fi
          test_timeout=$(grep 'name="test.unit.timeout"' build.xml | awk -F'"' '{print $4}' || true)
          if [ -z "$test_timeout" ]; then
            test_timeout=$(grep 'name="test.timeout"' build.xml | awk -F'"' '{print $4}')
          fi
          ant testclasslist-compression -Dtest.timeout="$test_timeout" -Dtest.classlistfile=/tmp/java_tests_${CIRCLE_NODE_INDEX}_final.txt  -Dtest.classlistprefix=unit
        no_output_timeout: 15m
    - store_test_results:
        path: /tmp/cassandra/build/test/output/
    - store_artifacts:
        path: /tmp/cassandra/build/test/output
        destination: junitxml
    - store_artifacts:
        path: /tmp/cassandra/build/test/logs
        destination: logs
    environment:
    - ANT_HOME: /usr/share/ant
    - LANG: en_US.UTF-8
    - KEEP_TEST_DIR: true
    - DEFAULT_DIR: /home/cassandra/cassandra-dtest
    - PYTHONIOENCODING: utf-8
    - PYTHONUNBUFFERED: true
    - CASS_DRIVER_NO_EXTENSIONS: true
    - CASS_DRIVER_NO_CYTHON: true
    - CASSANDRA_SKIP_SYNC: true
    - DTEST_REPO: git://github.com/apache/cassandra-dtest.git
    - DTEST_BRANCH: trunk
    - CCM_MAX_HEAP_SIZE: 1024M
    - CCM_HEAP_NEWSIZE: 256M
    - JAVA_HOME: /usr/lib/jvm/java-8-openjdk-amd64
    - JDK_HOME: /usr/lib/jvm/java-8-openjdk-amd64
  j8_dtest_jars_build:
    docker:
    - image: apache/cassandra-testing-ubuntu2004-java11-w-dependencies:20210105
    resource_class: medium
    working_directory: ~/
    shell: /bin/bash -eo pipefail -l
    parallelism: 1
    steps:
    - attach_workspace:
        at: /home/cassandra
    - run:
        name: Build Cassandra DTest jars
        command: |
          export PATH=$JAVA_HOME/bin:$PATH
          cd ~/cassandra
          mkdir ~/dtest_jars
          git remote add apache git://github.com/apache/cassandra.git
          for branch in cassandra-2.2 cassandra-3.0 cassandra-3.11 trunk; do
            # check out the correct cassandra version:
            git remote set-branches --add apache '$branch'
            git fetch --depth 1 apache $branch
            git checkout $branch
            # Loop to prevent failure due to maven-ant-tasks not downloading a jar..
            for x in $(seq 1 3); do
                ${ANT_HOME}/bin/ant realclean; ${ANT_HOME}/bin/ant jar dtest-jar
                RETURN="$?"
                if [ "${RETURN}" -eq "0" ]; then
                    cp build/dtest*.jar ~/dtest_jars
                    break
                fi
            done
            # Exit, if we didn't build successfully
            if [ "${RETURN}" -ne "0" ]; then
                echo "Build failed with exit code: ${RETURN}"
                exit ${RETURN}
            fi
          done
          # and build the dtest-jar for the branch under test
          git checkout origin/$CIRCLE_BRANCH
          for x in $(seq 1 3); do
              ${ANT_HOME}/bin/ant realclean; ${ANT_HOME}/bin/ant jar dtest-jar
              RETURN="$?"
              if [ "${RETURN}" -eq "0" ]; then
                  cp build/dtest*.jar ~/dtest_jars
                  break
              fi
          done
          # Exit, if we didn't build successfully
          if [ "${RETURN}" -ne "0" ]; then
              echo "Build failed with exit code: ${RETURN}"
              exit ${RETURN}
          fi
          ls -l ~/dtest_jars
        no_output_timeout: 15m
    - persist_to_workspace:
        root: /home/cassandra
        paths:
        - dtest_jars
    environment:
    - ANT_HOME: /usr/share/ant
    - LANG: en_US.UTF-8
    - KEEP_TEST_DIR: true
    - DEFAULT_DIR: /home/cassandra/cassandra-dtest
    - PYTHONIOENCODING: utf-8
    - PYTHONUNBUFFERED: true
    - CASS_DRIVER_NO_EXTENSIONS: true
    - CASS_DRIVER_NO_CYTHON: true
    - CASSANDRA_SKIP_SYNC: true
    - DTEST_REPO: git://github.com/apache/cassandra-dtest.git
    - DTEST_BRANCH: trunk
    - CCM_MAX_HEAP_SIZE: 1024M
    - CCM_HEAP_NEWSIZE: 256M
    - JAVA_HOME: /usr/lib/jvm/java-8-openjdk-amd64
    - JDK_HOME: /usr/lib/jvm/java-8-openjdk-amd64
workflows:
  version: 2
  java8_build_and_run_tests:
    jobs:
    - j8_build
    - j8_unit_tests:
        requires:
        - j8_build
    - j8_jvm_dtests:
        requires:
        - j8_build
    - start_j11_unit_tests:
        type: approval
    - j11_unit_tests:
        requires:
        - start_j11_unit_tests
        - j8_build
    - j8_cqlshlib_tests:
        requires:
        - j8_build
    - start_utests_long:
        type: approval
    - utests_long:
        requires:
        - start_utests_long
        - j8_build
    - start_utests_compression:
        type: approval
    - utests_compression:
        requires:
        - start_utests_compression
        - j8_build
    - start_utests_stress:
        type: approval
    - utests_stress:
        requires:
        - start_utests_stress
        - j8_build
    - start_utests_fqltool:
        type: approval
    - utests_fqltool:
        requires:
        - start_utests_fqltool
        - j8_build
    - start_jvm_upgrade_dtest:
        type: approval
    - j8_dtest_jars_build:
        requires:
        - j8_build
        - start_jvm_upgrade_dtest
    - j8_jvm_upgrade_dtests:
        requires:
        - j8_dtest_jars_build
    - start_j8_dtests:
        type: approval
    - j8_dtests-with-vnodes:
        requires:
        - start_j8_dtests
        - j8_build
    - j8_dtests-no-vnodes:
        requires:
        - start_j8_dtests
        - j8_build
    - start_j11_dtests:
        type: approval
    - j11_dtests-with-vnodes:
        requires:
        - start_j11_dtests
        - j8_build
    - j11_dtests-no-vnodes:
        requires:
        - start_j11_dtests
        - j8_build
    - start_upgrade_tests:
        type: approval
    - j8_upgradetests-no-vnodes:
        requires:
        - start_upgrade_tests
        - j8_build
    - start_j8_cqlsh_tests-with-vnodes:
        type: approval
    - j8_cqlsh-dtests-py2-with-vnodes:
        requires:
        - start_j8_cqlsh_tests-with-vnodes
        - j8_build
    - j8_cqlsh-dtests-py3-with-vnodes:
        requires:
        - start_j8_cqlsh_tests-with-vnodes
        - j8_build
    - j8_cqlsh-dtests-py38-with-vnodes:
        requires:
        - start_j8_cqlsh_tests-with-vnodes
        - j8_build
    - start_j8_cqlsh_tests-no-vnodes:
        type: approval
    - j8_cqlsh-dtests-py2-no-vnodes:
        requires:
        - start_j8_cqlsh_tests-no-vnodes
        - j8_build
    - j8_cqlsh-dtests-py3-no-vnodes:
        requires:
        - start_j8_cqlsh_tests-no-vnodes
        - j8_build
    - j8_cqlsh-dtests-py38-no-vnodes:
        requires:
        - start_j8_cqlsh_tests-no-vnodes
        - j8_build
    - start_j11_cqlsh_tests-with-vnodes:
        type: approval
    - j11_cqlsh-dtests-py2-with-vnodes:
        requires:
        - start_j11_cqlsh_tests-with-vnodes
        - j8_build
    - j11_cqlsh-dtests-py3-with-vnodes:
        requires:
        - start_j11_cqlsh_tests-with-vnodes
        - j8_build
    - j11_cqlsh-dtests-py38-with-vnodes:
        requires:
        - start_j11_cqlsh_tests-with-vnodes
        - j8_build
    - start_j11_cqlsh_tests-no-vnodes:
        type: approval
    - j11_cqlsh-dtests-py2-no-vnodes:
        requires:
        - start_j11_cqlsh_tests-no-vnodes
        - j8_build
    - j11_cqlsh-dtests-py3-no-vnodes:
        requires:
        - start_j11_cqlsh_tests-no-vnodes
        - j8_build
    - j11_cqlsh-dtests-py38-no-vnodes:
        requires:
        - start_j11_cqlsh_tests-no-vnodes
        - j8_build
  java11_build_and_run_tests:
    jobs:
    - j11_build
    - start_j11_unit_tests:
        type: approval
    - j11_unit_tests:
        requires:
        - start_j11_unit_tests
        - j11_build
    - j11_jvm_dtests:
        requires:
        - j11_build
    - j11_cqlshlib_tests:
        requires:
        - j11_build
    - start_j11_dtests:
        type: approval
    - j11_dtests-with-vnodes:
        requires:
        - start_j11_dtests
        - j11_build
    - j11_dtests-no-vnodes:
        requires:
        - start_j11_dtests
        - j11_build
    - start_j11_cqlsh_tests-with-vnodes:
        type: approval
    - j11_cqlsh-dtests-py2-with-vnodes:
        requires:
        - start_j11_cqlsh_tests-with-vnodes
        - j11_build
    - j11_cqlsh-dtests-py3-with-vnodes:
        requires:
        - start_j11_cqlsh_tests-with-vnodes
        - j11_build
    - j11_cqlsh-dtests-py38-with-vnodes:
        requires:
        - start_j11_cqlsh_tests-with-vnodes
        - j11_build
    - start_j11_cqlsh_tests-no-vnodes:
        type: approval
    - j11_cqlsh-dtests-py2-no-vnodes:
        requires:
        - start_j11_cqlsh_tests-no-vnodes
        - j11_build
    - j11_cqlsh-dtests-py3-no-vnodes:
        requires:
        - start_j11_cqlsh_tests-no-vnodes
        - j11_build
    - j11_cqlsh-dtests-py38-no-vnodes:
        requires:
        - start_j11_cqlsh_tests-no-vnodes
        - j11_build<|MERGE_RESOLUTION|>--- conflicted
+++ resolved
@@ -93,7 +93,7 @@
     - JDK_HOME: /usr/lib/jvm/java-8-openjdk-amd64
   j8_cqlsh-dtests-py2-with-vnodes:
     docker:
-    - image: beobal/cassandra-testing-ubuntu1910-java11-w-dependencies:20201130
+    - image: apache/cassandra-testing-ubuntu2004-java11-w-dependencies:20210105
     resource_class: medium
     working_directory: ~/
     shell: /bin/bash -eo pipefail -l
@@ -170,7 +170,7 @@
     - JDK_HOME: /usr/lib/jvm/java-8-openjdk-amd64
   j11_unit_tests:
     docker:
-    - image: beobal/cassandra-testing-ubuntu1910-java11:20201130
+    - image: apache/cassandra-testing-ubuntu2004-java11:20210105
     resource_class: medium
     working_directory: ~/
     shell: /bin/bash -eo pipefail -l
@@ -262,7 +262,7 @@
     - CASSANDRA_USE_JDK11: true
   j8_cqlsh-dtests-py38-no-vnodes:
     docker:
-    - image: beobal/cassandra-testing-ubuntu1910-java11-w-dependencies:20201130
+    - image: apache/cassandra-testing-ubuntu2004-java11-w-dependencies:20210105
     resource_class: medium
     working_directory: ~/
     shell: /bin/bash -eo pipefail -l
@@ -339,7 +339,7 @@
     - JDK_HOME: /usr/lib/jvm/java-8-openjdk-amd64
   j11_cqlsh-dtests-py3-with-vnodes:
     docker:
-    - image: beobal/cassandra-testing-ubuntu1910-java11:20201130
+    - image: apache/cassandra-testing-ubuntu2004-java11:20210105
     resource_class: medium
     working_directory: ~/
     shell: /bin/bash -eo pipefail -l
@@ -417,7 +417,7 @@
     - CASSANDRA_USE_JDK11: true
   j11_cqlsh-dtests-py3-no-vnodes:
     docker:
-    - image: beobal/cassandra-testing-ubuntu1910-java11:20201130
+    - image: apache/cassandra-testing-ubuntu2004-java11:20210105
     resource_class: medium
     working_directory: ~/
     shell: /bin/bash -eo pipefail -l
@@ -495,7 +495,7 @@
     - CASSANDRA_USE_JDK11: true
   j11_cqlsh-dtests-py38-with-vnodes:
     docker:
-    - image: beobal/cassandra-testing-ubuntu1910-java11:20201130
+    - image: apache/cassandra-testing-ubuntu2004-java11:20210105
     resource_class: medium
     working_directory: ~/
     shell: /bin/bash -eo pipefail -l
@@ -573,7 +573,7 @@
     - CASSANDRA_USE_JDK11: true
   j8_cqlsh-dtests-py3-with-vnodes:
     docker:
-    - image: beobal/cassandra-testing-ubuntu1910-java11-w-dependencies:20201130
+    - image: apache/cassandra-testing-ubuntu2004-java11-w-dependencies:20210105
     resource_class: medium
     working_directory: ~/
     shell: /bin/bash -eo pipefail -l
@@ -650,7 +650,7 @@
     - JDK_HOME: /usr/lib/jvm/java-8-openjdk-amd64
   j8_cqlsh-dtests-py2-no-vnodes:
     docker:
-    - image: beobal/cassandra-testing-ubuntu1910-java11-w-dependencies:20201130
+    - image: apache/cassandra-testing-ubuntu2004-java11-w-dependencies:20210105
     resource_class: medium
     working_directory: ~/
     shell: /bin/bash -eo pipefail -l
@@ -727,7 +727,7 @@
     - JDK_HOME: /usr/lib/jvm/java-8-openjdk-amd64
   j11_cqlsh-dtests-py2-with-vnodes:
     docker:
-    - image: beobal/cassandra-testing-ubuntu1910-java11:20201130
+    - image: apache/cassandra-testing-ubuntu2004-java11:20210105
     resource_class: medium
     working_directory: ~/
     shell: /bin/bash -eo pipefail -l
@@ -805,7 +805,7 @@
     - CASSANDRA_USE_JDK11: true
   j11_dtests-with-vnodes:
     docker:
-    - image: beobal/cassandra-testing-ubuntu1910-java11:20201130
+    - image: apache/cassandra-testing-ubuntu2004-java11:20210105
     resource_class: medium
     working_directory: ~/
     shell: /bin/bash -eo pipefail -l
@@ -886,7 +886,7 @@
     - CASSANDRA_USE_JDK11: true
   j8_dtests-no-vnodes:
     docker:
-    - image: beobal/cassandra-testing-ubuntu1910-java11-w-dependencies:20201130
+    - image: apache/cassandra-testing-ubuntu2004-java11-w-dependencies:20210105
     resource_class: medium
     working_directory: ~/
     shell: /bin/bash -eo pipefail -l
@@ -944,7 +944,7 @@
     - JDK_HOME: /usr/lib/jvm/java-8-openjdk-amd64
   j8_upgradetests-no-vnodes:
     docker:
-    - image: beobal/cassandra-testing-ubuntu1910-java11-w-dependencies:20201130
+    - image: apache/cassandra-testing-ubuntu2004-java11-w-dependencies:20210105
     resource_class: medium
     working_directory: ~/
     shell: /bin/bash -eo pipefail -l
@@ -1002,7 +1002,7 @@
     - JDK_HOME: /usr/lib/jvm/java-8-openjdk-amd64
   utests_stress:
     docker:
-    - image: beobal/cassandra-testing-ubuntu1910-java11-w-dependencies:20201130
+    - image: apache/cassandra-testing-ubuntu2004-java11-w-dependencies:20210105
     resource_class: medium
     working_directory: ~/
     shell: /bin/bash -eo pipefail -l
@@ -1047,7 +1047,7 @@
     - JDK_HOME: /usr/lib/jvm/java-8-openjdk-amd64
   j8_unit_tests:
     docker:
-    - image: beobal/cassandra-testing-ubuntu1910-java11-w-dependencies:20201130
+    - image: apache/cassandra-testing-ubuntu2004-java11-w-dependencies:20210105
     resource_class: medium
     working_directory: ~/
     shell: /bin/bash -eo pipefail -l
@@ -1138,7 +1138,7 @@
     - JDK_HOME: /usr/lib/jvm/java-8-openjdk-amd64
   j11_jvm_dtests:
     docker:
-    - image: beobal/cassandra-testing-ubuntu1910-java11:20201130
+    - image: apache/cassandra-testing-ubuntu2004-java11:20210105
     resource_class: medium
     working_directory: ~/
     shell: /bin/bash -eo pipefail -l
@@ -1230,7 +1230,7 @@
     - CASSANDRA_USE_JDK11: true
   j11_build:
     docker:
-    - image: beobal/cassandra-testing-ubuntu1910-java11:20201130
+    - image: apache/cassandra-testing-ubuntu2004-java11:20210105
     resource_class: medium
     working_directory: ~/
     shell: /bin/bash -eo pipefail -l
@@ -1311,7 +1311,7 @@
     - CASSANDRA_USE_JDK11: true
   j11_cqlsh-dtests-py2-no-vnodes:
     docker:
-    - image: beobal/cassandra-testing-ubuntu1910-java11:20201130
+    - image: apache/cassandra-testing-ubuntu2004-java11:20210105
     resource_class: medium
     working_directory: ~/
     shell: /bin/bash -eo pipefail -l
@@ -1389,7 +1389,7 @@
     - CASSANDRA_USE_JDK11: true
   j11_cqlshlib_tests:
     docker:
-    - image: beobal/cassandra-testing-ubuntu1910-java11:20201130
+    - image: apache/cassandra-testing-ubuntu2004-java11:20210105
     resource_class: medium
     working_directory: ~/
     shell: /bin/bash -eo pipefail -l
@@ -1426,7 +1426,7 @@
     - CASSANDRA_USE_JDK11: true
   j8_dtests-with-vnodes:
     docker:
-    - image: beobal/cassandra-testing-ubuntu1910-java11-w-dependencies:20201130
+    - image: apache/cassandra-testing-ubuntu2004-java11-w-dependencies:20210105
     resource_class: medium
     working_directory: ~/
     shell: /bin/bash -eo pipefail -l
@@ -1484,7 +1484,7 @@
     - JDK_HOME: /usr/lib/jvm/java-8-openjdk-amd64
   j11_cqlsh-dtests-py38-no-vnodes:
     docker:
-    - image: beobal/cassandra-testing-ubuntu1910-java11:20201130
+    - image: apache/cassandra-testing-ubuntu2004-java11:20210105
     resource_class: medium
     working_directory: ~/
     shell: /bin/bash -eo pipefail -l
@@ -1562,7 +1562,7 @@
     - CASSANDRA_USE_JDK11: true
   j8_jvm_dtests:
     docker:
-    - image: beobal/cassandra-testing-ubuntu1910-java11-w-dependencies:20201130
+    - image: apache/cassandra-testing-ubuntu2004-java11-w-dependencies:20210105
     resource_class: medium
     working_directory: ~/
     shell: /bin/bash -eo pipefail -l
@@ -2013,11 +2013,7 @@
     - JDK_HOME: /usr/lib/jvm/java-8-openjdk-amd64
   j11_dtests-no-vnodes:
     docker:
-<<<<<<< HEAD
-    - image: beobal/cassandra-testing-ubuntu1910-java11:20201130
-=======
-    - image: apache/cassandra-testing-ubuntu2004-java11-w-dependencies:20210105
->>>>>>> 2473ee32
+    - image: apache/cassandra-testing-ubuntu2004-java11:20210105
     resource_class: medium
     working_directory: ~/
     shell: /bin/bash -eo pipefail -l
@@ -2050,58 +2046,7 @@
     - run:
         name: Clone Cassandra dtest Repository (via git)
         command: |
-<<<<<<< HEAD
           git clone --single-branch --branch $DTEST_BRANCH --depth 1 $DTEST_REPO ~/cassandra-dtest
-=======
-          set -x
-          export PATH=$JAVA_HOME/bin:$PATH
-          time mv ~/cassandra /tmp
-          cd /tmp/cassandra
-          if [ -d ~/dtest_jars ]; then
-            cp ~/dtest_jars/dtest* /tmp/cassandra/build/
-          fi
-          test_timeout=$(grep 'name="test.distributed.timeout"' build.xml | awk -F'"' '{print $4}' || true)
-          if [ -z "$test_timeout" ]; then
-            test_timeout=$(grep 'name="test.timeout"' build.xml | awk -F'"' '{print $4}')
-          fi
-          ant testclasslist -Dtest.timeout="$test_timeout" -Dtest.classlistfile=/tmp/java_tests_${CIRCLE_NODE_INDEX}_final.txt  -Dtest.classlistprefix=distributed
-        no_output_timeout: 15m
-    - store_test_results:
-        path: /tmp/cassandra/build/test/output/
-    - store_artifacts:
-        path: /tmp/cassandra/build/test/output
-        destination: junitxml
-    - store_artifacts:
-        path: /tmp/cassandra/build/test/logs
-        destination: logs
-    environment:
-    - JAVA8_HOME: /usr/lib/jvm/java-8-openjdk-amd64
-    - ANT_HOME: /usr/share/ant
-    - LANG: en_US.UTF-8
-    - KEEP_TEST_DIR: true
-    - DEFAULT_DIR: /home/cassandra/cassandra-dtest
-    - PYTHONIOENCODING: utf-8
-    - PYTHONUNBUFFERED: true
-    - CASS_DRIVER_NO_EXTENSIONS: true
-    - CASS_DRIVER_NO_CYTHON: true
-    - CASSANDRA_SKIP_SYNC: true
-    - DTEST_REPO: git://github.com/apache/cassandra-dtest.git
-    - DTEST_BRANCH: trunk
-    - CCM_MAX_HEAP_SIZE: 1024M
-    - CCM_HEAP_NEWSIZE: 256M
-    - JAVA_HOME: /usr/lib/jvm/java-8-openjdk-amd64
-    - JDK_HOME: /usr/lib/jvm/java-8-openjdk-amd64
-  utests_long:
-    docker:
-    - image: apache/cassandra-testing-ubuntu2004-java11-w-dependencies:20210105
-    resource_class: medium
-    working_directory: ~/
-    shell: /bin/bash -eo pipefail -l
-    parallelism: 1
-    steps:
-    - attach_workspace:
-        at: /home/cassandra
->>>>>>> 2473ee32
     - run:
         name: Configure virtualenv and python Dependencies
         command: |
