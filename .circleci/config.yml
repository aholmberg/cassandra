--- conflicted
+++ resolved
@@ -44,2209 +44,6 @@
           # split up the unit tests into groups based on the number of containers we have
           set -eo pipefail && circleci tests split --split-by=timings --timings-type=filename --index=${CIRCLE_NODE_INDEX} --total=${CIRCLE_NODE_TOTAL} /tmp/all_java_unit_tests.txt > /tmp/java_tests_${CIRCLE_NODE_INDEX}.txt
           set -eo pipefail && cat /tmp/java_tests_${CIRCLE_NODE_INDEX}.txt | sed "s;^/home/cassandra/cassandra/test/distributed/;;g" | grep "Test\.java$" | grep upgrade > /tmp/java_tests_${CIRCLE_NODE_INDEX}_final.txt
-          echo "** /tmp/java_tests_${CIRCLE_NODE_INDEX}_final.txt"
-          cat /tmp/java_tests_${CIRCLE_NODE_INDEX}_final.txt
-        no_output_timeout: 15m
-    - run:
-        name: Log Environment Information
-        command: |
-          echo '*** id ***'
-          id
-          echo '*** cat /proc/cpuinfo ***'
-          cat /proc/cpuinfo
-          echo '*** free -m ***'
-          free -m
-          echo '*** df -m ***'
-          df -m
-          echo '*** ifconfig -a ***'
-          ifconfig -a
-          echo '*** uname -a ***'
-          uname -a
-          echo '*** mount ***'
-          mount
-          echo '*** env ***'
-          env
-          echo '*** java ***'
-          which java
-          java -version
-    - run:
-        name: Run Unit Tests (testclasslist)
-        command: |
-          set -x
-          export PATH=$JAVA_HOME/bin:$PATH
-          time mv ~/cassandra /tmp
-          cd /tmp/cassandra
-          if [ -d ~/dtest_jars ]; then
-            cp ~/dtest_jars/dtest* /tmp/cassandra/build/
-          fi
-          test_timeout=$(grep 'name="test.distributed.timeout"' build.xml | awk -F'"' '{print $4}' || true)
-          if [ -z "$test_timeout" ]; then
-            test_timeout=$(grep 'name="test.timeout"' build.xml | awk -F'"' '{print $4}')
-          fi
-          ant testclasslist -Dtest.timeout="$test_timeout" -Dtest.classlistfile=/tmp/java_tests_${CIRCLE_NODE_INDEX}_final.txt  -Dtest.classlistprefix=distributed
-        no_output_timeout: 15m
-    - store_test_results:
-        path: /tmp/cassandra/build/test/output/
-    - store_artifacts:
-        path: /tmp/cassandra/build/test/output
-        destination: junitxml
-    - store_artifacts:
-        path: /tmp/cassandra/build/test/logs
-        destination: logs
-    environment:
-    - ANT_HOME: /usr/share/ant
-    - JAVA11_HOME: /usr/lib/jvm/java-11-openjdk-amd64
-    - JAVA8_HOME: /usr/lib/jvm/java-8-openjdk-amd64
-    - LANG: en_US.UTF-8
-    - KEEP_TEST_DIR: true
-    - DEFAULT_DIR: /home/cassandra/cassandra-dtest
-    - PYTHONIOENCODING: utf-8
-    - PYTHONUNBUFFERED: true
-    - CASS_DRIVER_NO_EXTENSIONS: true
-    - CASS_DRIVER_NO_CYTHON: true
-    - CASSANDRA_SKIP_SYNC: true
-    - DTEST_REPO: git://github.com/apache/cassandra-dtest.git
-    - DTEST_BRANCH: trunk
-    - CCM_MAX_HEAP_SIZE: 1024M
-    - CCM_HEAP_NEWSIZE: 256M
-    - REPEATED_UTEST_TARGET: testsome
-    - REPEATED_UTEST_CLASS: null
-    - REPEATED_UTEST_METHODS: null
-    - REPEATED_UTEST_COUNT: 100
-    - REPEATED_UTEST_STOP_ON_FAILURE: false
-    - REPEATED_DTEST_NAME: null
-    - REPEATED_DTEST_VNODES: false
-    - REPEATED_DTEST_COUNT: 100
-    - REPEATED_DTEST_STOP_ON_FAILURE: false
-    - JAVA_HOME: /usr/lib/jvm/java-8-openjdk-amd64
-    - JDK_HOME: /usr/lib/jvm/java-8-openjdk-amd64
-  j8_cqlsh-dtests-py2-with-vnodes:
-    docker:
-    - image: apache/cassandra-testing-ubuntu2004-java11-w-dependencies:20210304
-    resource_class: medium
-    working_directory: ~/
-    shell: /bin/bash -eo pipefail -l
-    parallelism: 4
-    steps:
-    - attach_workspace:
-        at: /home/cassandra
-    - run:
-        name: Clone Cassandra dtest Repository (via git)
-        command: |
-          git clone --single-branch --branch $DTEST_BRANCH --depth 1 $DTEST_REPO ~/cassandra-dtest
-    - run:
-        name: Configure virtualenv and python Dependencies
-        command: |
-          # note, this should be super quick as all dependencies should be pre-installed in the docker image
-          # if additional dependencies were added to requirmeents.txt and the docker image hasn't been updated
-          # we'd have to install it here at runtime -- which will make things slow, so do yourself a favor and
-          # rebuild the docker image! (it automatically pulls the latest requirements.txt on build)
-          source ~/env3.6/bin/activate
-          export PATH=$JAVA_HOME/bin:$PATH
-          pip3 install --exists-action w --upgrade -r ~/cassandra-dtest/requirements.txt
-          pip3 uninstall -y cqlsh
-          pip3 freeze
-    - run:
-        name: Determine Tests to Run (j8_with_vnodes)
-        no_output_timeout: 5m
-        command: "# reminder: this code (along with all the steps) is independently executed on every circle container\n# so the goal here is to get the circleci script to return the tests *this* container will run\n# which we do via the `circleci` cli tool.\n\ncd cassandra-dtest\nsource ~/env3.6/bin/activate\nexport PATH=$JAVA_HOME/bin:$PATH\n\nif [ -n '' ]; then\n  export \nfi\n\necho \"***Collected DTests (j8_with_vnodes)***\"\nset -eo pipefail && ./run_dtests.py --use-vnodes --skip-resource-intensive-tests --pytest-options '-k cql' --dtest-print-tests-only --dtest-print-tests-output=/tmp/all_dtest_tests_j8_with_vnodes_raw --cassandra-dir=../cassandra\nif [ -z '' ]; then\n  mv /tmp/all_dtest_tests_j8_with_vnodes_raw /tmp/all_dtest_tests_j8_with_vnodes\nelse\n  grep -e '' /tmp/all_dtest_tests_j8_with_vnodes_raw > /tmp/all_dtest_tests_j8_with_vnodes || { echo \"Filter did not match any tests! Exiting build.\"; exit 0; }\nfi\nset -eo pipefail && circleci tests split --split-by=timings --timings-type=classname /tmp/all_dtest_tests_j8_with_vnodes > /tmp/split_dtest_tests_j8_with_vnodes.txt\ncat /tmp/split_dtest_tests_j8_with_vnodes.txt | tr '\\n' ' ' > /tmp/split_dtest_tests_j8_with_vnodes_final.txt\ncat /tmp/split_dtest_tests_j8_with_vnodes_final.txt\n"
-    - run:
-        name: Run dtests (j8_with_vnodes)
-        no_output_timeout: 15m
-        command: |
-          echo "cat /tmp/split_dtest_tests_j8_with_vnodes_final.txt"
-          cat /tmp/split_dtest_tests_j8_with_vnodes_final.txt
-
-          source ~/env3.6/bin/activate
-          export PATH=$JAVA_HOME/bin:$PATH
-          if [ -n 'CQLSH_PYTHON=/usr/bin/python2.7' ]; then
-            export CQLSH_PYTHON=/usr/bin/python2.7
-          fi
-
-          java -version
-          cd ~/cassandra-dtest
-          mkdir -p /tmp/dtest
-
-          echo "env: $(env)"
-          echo "** done env"
-          mkdir -p /tmp/results/dtests
-          # we need the "set -o pipefail" here so that the exit code that circleci will actually use is from pytest and not the exit code from tee
-          export SPLIT_TESTS=`cat /tmp/split_dtest_tests_j8_with_vnodes_final.txt`
-          set -o pipefail && cd ~/cassandra-dtest && pytest --use-vnodes --num-tokens=16 --skip-resource-intensive-tests --log-cli-level=DEBUG --junit-xml=/tmp/results/dtests/pytest_result_j8_with_vnodes.xml -s --cassandra-dir=/home/cassandra/cassandra --keep-test-dir $SPLIT_TESTS 2>&1 | tee /tmp/dtest/stdout.txt
-    - store_test_results:
-        path: /tmp/results
-    - store_artifacts:
-        path: /tmp/dtest
-        destination: dtest_j8_with_vnodes
-    - store_artifacts:
-        path: ~/cassandra-dtest/logs
-        destination: dtest_j8_with_vnodes_logs
-    environment:
-    - ANT_HOME: /usr/share/ant
-    - JAVA11_HOME: /usr/lib/jvm/java-11-openjdk-amd64
-    - JAVA8_HOME: /usr/lib/jvm/java-8-openjdk-amd64
-    - LANG: en_US.UTF-8
-    - KEEP_TEST_DIR: true
-    - DEFAULT_DIR: /home/cassandra/cassandra-dtest
-    - PYTHONIOENCODING: utf-8
-    - PYTHONUNBUFFERED: true
-    - CASS_DRIVER_NO_EXTENSIONS: true
-    - CASS_DRIVER_NO_CYTHON: true
-    - CASSANDRA_SKIP_SYNC: true
-    - DTEST_REPO: git://github.com/apache/cassandra-dtest.git
-    - DTEST_BRANCH: trunk
-    - CCM_MAX_HEAP_SIZE: 1024M
-    - CCM_HEAP_NEWSIZE: 256M
-    - REPEATED_UTEST_TARGET: testsome
-    - REPEATED_UTEST_CLASS: null
-    - REPEATED_UTEST_METHODS: null
-    - REPEATED_UTEST_COUNT: 100
-    - REPEATED_UTEST_STOP_ON_FAILURE: false
-    - REPEATED_DTEST_NAME: null
-    - REPEATED_DTEST_VNODES: false
-    - REPEATED_DTEST_COUNT: 100
-    - REPEATED_DTEST_STOP_ON_FAILURE: false
-    - JAVA_HOME: /usr/lib/jvm/java-8-openjdk-amd64
-    - JDK_HOME: /usr/lib/jvm/java-8-openjdk-amd64
-  j11_unit_tests:
-    docker:
-    - image: apache/cassandra-testing-ubuntu2004-java11:20210304
-    resource_class: medium
-    working_directory: ~/
-    shell: /bin/bash -eo pipefail -l
-    parallelism: 4
-    steps:
-    - attach_workspace:
-        at: /home/cassandra
-    - run:
-        name: Determine unit Tests to Run
-        command: |
-          # reminder: this code (along with all the steps) is independently executed on every circle container
-          # so the goal here is to get the circleci script to return the tests *this* container will run
-          # which we do via the `circleci` cli tool.
-
-          rm -fr ~/cassandra-dtest/upgrade_tests
-          echo "***java tests***"
-
-          # get all of our unit test filenames
-          set -eo pipefail && circleci tests glob "$HOME/cassandra/test/unit/**/*.java" > /tmp/all_java_unit_tests.txt
-
-          # split up the unit tests into groups based on the number of containers we have
-          set -eo pipefail && circleci tests split --split-by=timings --timings-type=filename --index=${CIRCLE_NODE_INDEX} --total=${CIRCLE_NODE_TOTAL} /tmp/all_java_unit_tests.txt > /tmp/java_tests_${CIRCLE_NODE_INDEX}.txt
-          set -eo pipefail && cat /tmp/java_tests_${CIRCLE_NODE_INDEX}.txt | sed "s;^/home/cassandra/cassandra/test/unit/;;g" | grep "Test\.java$"  > /tmp/java_tests_${CIRCLE_NODE_INDEX}_final.txt
-          echo "** /tmp/java_tests_${CIRCLE_NODE_INDEX}_final.txt"
-          cat /tmp/java_tests_${CIRCLE_NODE_INDEX}_final.txt
-        no_output_timeout: 15m
-    - run:
-        name: Log Environment Information
-        command: |
-          echo '*** id ***'
-          id
-          echo '*** cat /proc/cpuinfo ***'
-          cat /proc/cpuinfo
-          echo '*** free -m ***'
-          free -m
-          echo '*** df -m ***'
-          df -m
-          echo '*** ifconfig -a ***'
-          ifconfig -a
-          echo '*** uname -a ***'
-          uname -a
-          echo '*** mount ***'
-          mount
-          echo '*** env ***'
-          env
-          echo '*** java ***'
-          which java
-          java -version
-    - run:
-        name: Run Unit Tests (testclasslist)
-        command: |
-          set -x
-          export PATH=$JAVA_HOME/bin:$PATH
-          time mv ~/cassandra /tmp
-          cd /tmp/cassandra
-          if [ -d ~/dtest_jars ]; then
-            cp ~/dtest_jars/dtest* /tmp/cassandra/build/
-          fi
-          test_timeout=$(grep 'name="test.unit.timeout"' build.xml | awk -F'"' '{print $4}' || true)
-          if [ -z "$test_timeout" ]; then
-            test_timeout=$(grep 'name="test.timeout"' build.xml | awk -F'"' '{print $4}')
-          fi
-          ant testclasslist -Dtest.timeout="$test_timeout" -Dtest.classlistfile=/tmp/java_tests_${CIRCLE_NODE_INDEX}_final.txt  -Dtest.classlistprefix=unit
-        no_output_timeout: 15m
-    - store_test_results:
-        path: /tmp/cassandra/build/test/output/
-    - store_artifacts:
-        path: /tmp/cassandra/build/test/output
-        destination: junitxml
-    - store_artifacts:
-        path: /tmp/cassandra/build/test/logs
-        destination: logs
-    environment:
-    - ANT_HOME: /usr/share/ant
-    - JAVA11_HOME: /usr/lib/jvm/java-11-openjdk-amd64
-    - JAVA8_HOME: /usr/lib/jvm/java-8-openjdk-amd64
-    - LANG: en_US.UTF-8
-    - KEEP_TEST_DIR: true
-    - DEFAULT_DIR: /home/cassandra/cassandra-dtest
-    - PYTHONIOENCODING: utf-8
-    - PYTHONUNBUFFERED: true
-    - CASS_DRIVER_NO_EXTENSIONS: true
-    - CASS_DRIVER_NO_CYTHON: true
-    - CASSANDRA_SKIP_SYNC: true
-    - DTEST_REPO: git://github.com/apache/cassandra-dtest.git
-    - DTEST_BRANCH: trunk
-    - CCM_MAX_HEAP_SIZE: 1024M
-    - CCM_HEAP_NEWSIZE: 256M
-    - REPEATED_UTEST_TARGET: testsome
-    - REPEATED_UTEST_CLASS: null
-    - REPEATED_UTEST_METHODS: null
-    - REPEATED_UTEST_COUNT: 100
-    - REPEATED_UTEST_STOP_ON_FAILURE: false
-    - REPEATED_DTEST_NAME: null
-    - REPEATED_DTEST_VNODES: false
-    - REPEATED_DTEST_COUNT: 100
-    - REPEATED_DTEST_STOP_ON_FAILURE: false
-    - JAVA_HOME: /usr/lib/jvm/java-11-openjdk-amd64
-    - JDK_HOME: /usr/lib/jvm/java-11-openjdk-amd64
-    - CASSANDRA_USE_JDK11: true
-  j8_cqlsh-dtests-py38-no-vnodes:
-    docker:
-    - image: apache/cassandra-testing-ubuntu2004-java11-w-dependencies:20210304
-    resource_class: medium
-    working_directory: ~/
-    shell: /bin/bash -eo pipefail -l
-    parallelism: 4
-    steps:
-    - attach_workspace:
-        at: /home/cassandra
-    - run:
-        name: Clone Cassandra dtest Repository (via git)
-        command: |
-          git clone --single-branch --branch $DTEST_BRANCH --depth 1 $DTEST_REPO ~/cassandra-dtest
-    - run:
-        name: Configure virtualenv and python Dependencies
-        command: |
-          # note, this should be super quick as all dependencies should be pre-installed in the docker image
-          # if additional dependencies were added to requirmeents.txt and the docker image hasn't been updated
-          # we'd have to install it here at runtime -- which will make things slow, so do yourself a favor and
-          # rebuild the docker image! (it automatically pulls the latest requirements.txt on build)
-          source ~/env3.8/bin/activate
-          export PATH=$JAVA_HOME/bin:$PATH
-          pip3 install --exists-action w --upgrade -r ~/cassandra-dtest/requirements.txt
-          pip3 uninstall -y cqlsh
-          pip3 freeze
-    - run:
-        name: Determine Tests to Run (j8_without_vnodes)
-        no_output_timeout: 5m
-        command: "# reminder: this code (along with all the steps) is independently executed on every circle container\n# so the goal here is to get the circleci script to return the tests *this* container will run\n# which we do via the `circleci` cli tool.\n\ncd cassandra-dtest\nsource ~/env3.8/bin/activate\nexport PATH=$JAVA_HOME/bin:$PATH\n\nif [ -n '' ]; then\n  export \nfi\n\necho \"***Collected DTests (j8_without_vnodes)***\"\nset -eo pipefail && ./run_dtests.py --skip-resource-intensive-tests --pytest-options '-k cql' --dtest-print-tests-only --dtest-print-tests-output=/tmp/all_dtest_tests_j8_without_vnodes_raw --cassandra-dir=../cassandra\nif [ -z '' ]; then\n  mv /tmp/all_dtest_tests_j8_without_vnodes_raw /tmp/all_dtest_tests_j8_without_vnodes\nelse\n  grep -e '' /tmp/all_dtest_tests_j8_without_vnodes_raw > /tmp/all_dtest_tests_j8_without_vnodes || { echo \"Filter did not match any tests! Exiting build.\"; exit 0; }\nfi\nset -eo pipefail && circleci tests split --split-by=timings --timings-type=classname /tmp/all_dtest_tests_j8_without_vnodes > /tmp/split_dtest_tests_j8_without_vnodes.txt\ncat /tmp/split_dtest_tests_j8_without_vnodes.txt | tr '\\n' ' ' > /tmp/split_dtest_tests_j8_without_vnodes_final.txt\ncat /tmp/split_dtest_tests_j8_without_vnodes_final.txt\n"
-    - run:
-        name: Run dtests (j8_without_vnodes)
-        no_output_timeout: 15m
-        command: |
-          echo "cat /tmp/split_dtest_tests_j8_without_vnodes_final.txt"
-          cat /tmp/split_dtest_tests_j8_without_vnodes_final.txt
-
-          source ~/env3.8/bin/activate
-          export PATH=$JAVA_HOME/bin:$PATH
-          if [ -n 'CQLSH_PYTHON=/usr/bin/python3.8' ]; then
-            export CQLSH_PYTHON=/usr/bin/python3.8
-          fi
-
-          java -version
-          cd ~/cassandra-dtest
-          mkdir -p /tmp/dtest
-
-          echo "env: $(env)"
-          echo "** done env"
-          mkdir -p /tmp/results/dtests
-          # we need the "set -o pipefail" here so that the exit code that circleci will actually use is from pytest and not the exit code from tee
-          export SPLIT_TESTS=`cat /tmp/split_dtest_tests_j8_without_vnodes_final.txt`
-          set -o pipefail && cd ~/cassandra-dtest && pytest --skip-resource-intensive-tests --log-cli-level=DEBUG --junit-xml=/tmp/results/dtests/pytest_result_j8_without_vnodes.xml -s --cassandra-dir=/home/cassandra/cassandra --keep-test-dir $SPLIT_TESTS 2>&1 | tee /tmp/dtest/stdout.txt
-    - store_test_results:
-        path: /tmp/results
-    - store_artifacts:
-        path: /tmp/dtest
-        destination: dtest_j8_without_vnodes
-    - store_artifacts:
-        path: ~/cassandra-dtest/logs
-        destination: dtest_j8_without_vnodes_logs
-    environment:
-    - ANT_HOME: /usr/share/ant
-    - JAVA11_HOME: /usr/lib/jvm/java-11-openjdk-amd64
-    - JAVA8_HOME: /usr/lib/jvm/java-8-openjdk-amd64
-    - LANG: en_US.UTF-8
-    - KEEP_TEST_DIR: true
-    - DEFAULT_DIR: /home/cassandra/cassandra-dtest
-    - PYTHONIOENCODING: utf-8
-    - PYTHONUNBUFFERED: true
-    - CASS_DRIVER_NO_EXTENSIONS: true
-    - CASS_DRIVER_NO_CYTHON: true
-    - CASSANDRA_SKIP_SYNC: true
-    - DTEST_REPO: git://github.com/apache/cassandra-dtest.git
-    - DTEST_BRANCH: trunk
-    - CCM_MAX_HEAP_SIZE: 1024M
-    - CCM_HEAP_NEWSIZE: 256M
-    - REPEATED_UTEST_TARGET: testsome
-    - REPEATED_UTEST_CLASS: null
-    - REPEATED_UTEST_METHODS: null
-    - REPEATED_UTEST_COUNT: 100
-    - REPEATED_UTEST_STOP_ON_FAILURE: false
-    - REPEATED_DTEST_NAME: null
-    - REPEATED_DTEST_VNODES: false
-    - REPEATED_DTEST_COUNT: 100
-    - REPEATED_DTEST_STOP_ON_FAILURE: false
-    - JAVA_HOME: /usr/lib/jvm/java-8-openjdk-amd64
-    - JDK_HOME: /usr/lib/jvm/java-8-openjdk-amd64
-  j11_cqlsh-dtests-py3-with-vnodes:
-    docker:
-    - image: apache/cassandra-testing-ubuntu2004-java11:20210304
-    resource_class: medium
-    working_directory: ~/
-    shell: /bin/bash -eo pipefail -l
-    parallelism: 4
-    steps:
-    - attach_workspace:
-        at: /home/cassandra
-    - run:
-        name: Clone Cassandra dtest Repository (via git)
-        command: |
-          git clone --single-branch --branch $DTEST_BRANCH --depth 1 $DTEST_REPO ~/cassandra-dtest
-    - run:
-        name: Configure virtualenv and python Dependencies
-        command: |
-          # note, this should be super quick as all dependencies should be pre-installed in the docker image
-          # if additional dependencies were added to requirmeents.txt and the docker image hasn't been updated
-          # we'd have to install it here at runtime -- which will make things slow, so do yourself a favor and
-          # rebuild the docker image! (it automatically pulls the latest requirements.txt on build)
-          source ~/env3.6/bin/activate
-          export PATH=$JAVA_HOME/bin:$PATH
-          pip3 install --exists-action w --upgrade -r ~/cassandra-dtest/requirements.txt
-          pip3 uninstall -y cqlsh
-          pip3 freeze
-    - run:
-        name: Determine Tests to Run (j11_with_vnodes)
-        no_output_timeout: 5m
-        command: "# reminder: this code (along with all the steps) is independently executed on every circle container\n# so the goal here is to get the circleci script to return the tests *this* container will run\n# which we do via the `circleci` cli tool.\n\ncd cassandra-dtest\nsource ~/env3.6/bin/activate\nexport PATH=$JAVA_HOME/bin:$PATH\n\nif [ -n '' ]; then\n  export \nfi\n\necho \"***Collected DTests (j11_with_vnodes)***\"\nset -eo pipefail && ./run_dtests.py --use-vnodes --skip-resource-intensive-tests --pytest-options '-k cql' --dtest-print-tests-only --dtest-print-tests-output=/tmp/all_dtest_tests_j11_with_vnodes_raw --cassandra-dir=../cassandra\nif [ -z '' ]; then\n  mv /tmp/all_dtest_tests_j11_with_vnodes_raw /tmp/all_dtest_tests_j11_with_vnodes\nelse\n  grep -e '' /tmp/all_dtest_tests_j11_with_vnodes_raw > /tmp/all_dtest_tests_j11_with_vnodes || { echo \"Filter did not match any tests! Exiting build.\"; exit 0; }\nfi\nset -eo pipefail && circleci tests split --split-by=timings --timings-type=classname /tmp/all_dtest_tests_j11_with_vnodes > /tmp/split_dtest_tests_j11_with_vnodes.txt\ncat /tmp/split_dtest_tests_j11_with_vnodes.txt | tr '\\n' ' ' > /tmp/split_dtest_tests_j11_with_vnodes_final.txt\ncat /tmp/split_dtest_tests_j11_with_vnodes_final.txt\n"
-    - run:
-        name: Run dtests (j11_with_vnodes)
-        no_output_timeout: 15m
-        command: |
-          echo "cat /tmp/split_dtest_tests_j11_with_vnodes_final.txt"
-          cat /tmp/split_dtest_tests_j11_with_vnodes_final.txt
-
-          source ~/env3.6/bin/activate
-          export PATH=$JAVA_HOME/bin:$PATH
-          if [ -n 'CQLSH_PYTHON=/usr/bin/python3.6' ]; then
-            export CQLSH_PYTHON=/usr/bin/python3.6
-          fi
-
-          java -version
-          cd ~/cassandra-dtest
-          mkdir -p /tmp/dtest
-
-          echo "env: $(env)"
-          echo "** done env"
-          mkdir -p /tmp/results/dtests
-          # we need the "set -o pipefail" here so that the exit code that circleci will actually use is from pytest and not the exit code from tee
-          export SPLIT_TESTS=`cat /tmp/split_dtest_tests_j11_with_vnodes_final.txt`
-          set -o pipefail && cd ~/cassandra-dtest && pytest --use-vnodes --num-tokens=16 --skip-resource-intensive-tests --log-cli-level=DEBUG --junit-xml=/tmp/results/dtests/pytest_result_j11_with_vnodes.xml -s --cassandra-dir=/home/cassandra/cassandra --keep-test-dir $SPLIT_TESTS 2>&1 | tee /tmp/dtest/stdout.txt
-    - store_test_results:
-        path: /tmp/results
-    - store_artifacts:
-        path: /tmp/dtest
-        destination: dtest_j11_with_vnodes
-    - store_artifacts:
-        path: ~/cassandra-dtest/logs
-        destination: dtest_j11_with_vnodes_logs
-    environment:
-    - ANT_HOME: /usr/share/ant
-    - JAVA11_HOME: /usr/lib/jvm/java-11-openjdk-amd64
-    - JAVA8_HOME: /usr/lib/jvm/java-8-openjdk-amd64
-    - LANG: en_US.UTF-8
-    - KEEP_TEST_DIR: true
-    - DEFAULT_DIR: /home/cassandra/cassandra-dtest
-    - PYTHONIOENCODING: utf-8
-    - PYTHONUNBUFFERED: true
-    - CASS_DRIVER_NO_EXTENSIONS: true
-    - CASS_DRIVER_NO_CYTHON: true
-    - CASSANDRA_SKIP_SYNC: true
-    - DTEST_REPO: git://github.com/apache/cassandra-dtest.git
-    - DTEST_BRANCH: trunk
-    - CCM_MAX_HEAP_SIZE: 1024M
-    - CCM_HEAP_NEWSIZE: 256M
-    - REPEATED_UTEST_TARGET: testsome
-    - REPEATED_UTEST_CLASS: null
-    - REPEATED_UTEST_METHODS: null
-    - REPEATED_UTEST_COUNT: 100
-    - REPEATED_UTEST_STOP_ON_FAILURE: false
-    - REPEATED_DTEST_NAME: null
-    - REPEATED_DTEST_VNODES: false
-    - REPEATED_DTEST_COUNT: 100
-    - REPEATED_DTEST_STOP_ON_FAILURE: false
-    - JAVA_HOME: /usr/lib/jvm/java-11-openjdk-amd64
-    - JDK_HOME: /usr/lib/jvm/java-11-openjdk-amd64
-    - CASSANDRA_USE_JDK11: true
-  j11_cqlsh-dtests-py3-no-vnodes:
-    docker:
-    - image: apache/cassandra-testing-ubuntu2004-java11:20210304
-    resource_class: medium
-    working_directory: ~/
-    shell: /bin/bash -eo pipefail -l
-    parallelism: 4
-    steps:
-    - attach_workspace:
-        at: /home/cassandra
-    - run:
-        name: Clone Cassandra dtest Repository (via git)
-        command: |
-          git clone --single-branch --branch $DTEST_BRANCH --depth 1 $DTEST_REPO ~/cassandra-dtest
-    - run:
-        name: Configure virtualenv and python Dependencies
-        command: |
-          # note, this should be super quick as all dependencies should be pre-installed in the docker image
-          # if additional dependencies were added to requirmeents.txt and the docker image hasn't been updated
-          # we'd have to install it here at runtime -- which will make things slow, so do yourself a favor and
-          # rebuild the docker image! (it automatically pulls the latest requirements.txt on build)
-          source ~/env3.6/bin/activate
-          export PATH=$JAVA_HOME/bin:$PATH
-          pip3 install --exists-action w --upgrade -r ~/cassandra-dtest/requirements.txt
-          pip3 uninstall -y cqlsh
-          pip3 freeze
-    - run:
-        name: Determine Tests to Run (j11_without_vnodes)
-        no_output_timeout: 5m
-        command: "# reminder: this code (along with all the steps) is independently executed on every circle container\n# so the goal here is to get the circleci script to return the tests *this* container will run\n# which we do via the `circleci` cli tool.\n\ncd cassandra-dtest\nsource ~/env3.6/bin/activate\nexport PATH=$JAVA_HOME/bin:$PATH\n\nif [ -n '' ]; then\n  export \nfi\n\necho \"***Collected DTests (j11_without_vnodes)***\"\nset -eo pipefail && ./run_dtests.py --skip-resource-intensive-tests --pytest-options '-k cql' --dtest-print-tests-only --dtest-print-tests-output=/tmp/all_dtest_tests_j11_without_vnodes_raw --cassandra-dir=../cassandra\nif [ -z '' ]; then\n  mv /tmp/all_dtest_tests_j11_without_vnodes_raw /tmp/all_dtest_tests_j11_without_vnodes\nelse\n  grep -e '' /tmp/all_dtest_tests_j11_without_vnodes_raw > /tmp/all_dtest_tests_j11_without_vnodes || { echo \"Filter did not match any tests! Exiting build.\"; exit 0; }\nfi\nset -eo pipefail && circleci tests split --split-by=timings --timings-type=classname /tmp/all_dtest_tests_j11_without_vnodes > /tmp/split_dtest_tests_j11_without_vnodes.txt\ncat /tmp/split_dtest_tests_j11_without_vnodes.txt | tr '\\n' ' ' > /tmp/split_dtest_tests_j11_without_vnodes_final.txt\ncat /tmp/split_dtest_tests_j11_without_vnodes_final.txt\n"
-    - run:
-        name: Run dtests (j11_without_vnodes)
-        no_output_timeout: 15m
-        command: |
-          echo "cat /tmp/split_dtest_tests_j11_without_vnodes_final.txt"
-          cat /tmp/split_dtest_tests_j11_without_vnodes_final.txt
-
-          source ~/env3.6/bin/activate
-          export PATH=$JAVA_HOME/bin:$PATH
-          if [ -n 'CQLSH_PYTHON=/usr/bin/python3.6' ]; then
-            export CQLSH_PYTHON=/usr/bin/python3.6
-          fi
-
-          java -version
-          cd ~/cassandra-dtest
-          mkdir -p /tmp/dtest
-
-          echo "env: $(env)"
-          echo "** done env"
-          mkdir -p /tmp/results/dtests
-          # we need the "set -o pipefail" here so that the exit code that circleci will actually use is from pytest and not the exit code from tee
-          export SPLIT_TESTS=`cat /tmp/split_dtest_tests_j11_without_vnodes_final.txt`
-          set -o pipefail && cd ~/cassandra-dtest && pytest --skip-resource-intensive-tests --log-cli-level=DEBUG --junit-xml=/tmp/results/dtests/pytest_result_j11_without_vnodes.xml -s --cassandra-dir=/home/cassandra/cassandra --keep-test-dir $SPLIT_TESTS 2>&1 | tee /tmp/dtest/stdout.txt
-    - store_test_results:
-        path: /tmp/results
-    - store_artifacts:
-        path: /tmp/dtest
-        destination: dtest_j11_without_vnodes
-    - store_artifacts:
-        path: ~/cassandra-dtest/logs
-        destination: dtest_j11_without_vnodes_logs
-    environment:
-    - ANT_HOME: /usr/share/ant
-    - JAVA11_HOME: /usr/lib/jvm/java-11-openjdk-amd64
-    - JAVA8_HOME: /usr/lib/jvm/java-8-openjdk-amd64
-    - LANG: en_US.UTF-8
-    - KEEP_TEST_DIR: true
-    - DEFAULT_DIR: /home/cassandra/cassandra-dtest
-    - PYTHONIOENCODING: utf-8
-    - PYTHONUNBUFFERED: true
-    - CASS_DRIVER_NO_EXTENSIONS: true
-    - CASS_DRIVER_NO_CYTHON: true
-    - CASSANDRA_SKIP_SYNC: true
-    - DTEST_REPO: git://github.com/apache/cassandra-dtest.git
-    - DTEST_BRANCH: trunk
-    - CCM_MAX_HEAP_SIZE: 1024M
-    - CCM_HEAP_NEWSIZE: 256M
-    - REPEATED_UTEST_TARGET: testsome
-    - REPEATED_UTEST_CLASS: null
-    - REPEATED_UTEST_METHODS: null
-    - REPEATED_UTEST_COUNT: 100
-    - REPEATED_UTEST_STOP_ON_FAILURE: false
-    - REPEATED_DTEST_NAME: null
-    - REPEATED_DTEST_VNODES: false
-    - REPEATED_DTEST_COUNT: 100
-    - REPEATED_DTEST_STOP_ON_FAILURE: false
-    - JAVA_HOME: /usr/lib/jvm/java-11-openjdk-amd64
-    - JDK_HOME: /usr/lib/jvm/java-11-openjdk-amd64
-    - CASSANDRA_USE_JDK11: true
-  j11_repeated-dtest:
-    docker:
-    - image: apache/cassandra-testing-ubuntu2004-java11:20210304
-    resource_class: medium
-    working_directory: ~/
-    shell: /bin/bash -eo pipefail -l
-    parallelism: 4
-    steps:
-    - attach_workspace:
-        at: /home/cassandra
-    - run:
-        name: Log Environment Information
-        command: |
-          echo '*** id ***'
-          id
-          echo '*** cat /proc/cpuinfo ***'
-          cat /proc/cpuinfo
-          echo '*** free -m ***'
-          free -m
-          echo '*** df -m ***'
-          df -m
-          echo '*** ifconfig -a ***'
-          ifconfig -a
-          echo '*** uname -a ***'
-          uname -a
-          echo '*** mount ***'
-          mount
-          echo '*** env ***'
-          env
-          echo '*** java ***'
-          which java
-          java -version
-    - run:
-        name: Clone Cassandra dtest Repository (via git)
-        command: |
-          git clone --single-branch --branch $DTEST_BRANCH --depth 1 $DTEST_REPO ~/cassandra-dtest
-    - run:
-        name: Configure virtualenv and python Dependencies
-        command: |
-          # note, this should be super quick as all dependencies should be pre-installed in the docker image
-          # if additional dependencies were added to requirmeents.txt and the docker image hasn't been updated
-          # we'd have to install it here at runtime -- which will make things slow, so do yourself a favor and
-          # rebuild the docker image! (it automatically pulls the latest requirements.txt on build)
-          source ~/env3.6/bin/activate
-          export PATH=$JAVA_HOME/bin:$PATH
-          pip3 install --exists-action w --upgrade -r ~/cassandra-dtest/requirements.txt
-          pip3 uninstall -y cqlsh
-          pip3 freeze
-    - run:
-        name: Run repeated dtest
-        no_output_timeout: 15m
-        command: |
-          if [ "$REPEATED_DTEST_NAME" == "<nil>" ]; then
-            echo "Repeated dtest name hasn't been defined, exiting without running any test"
-          elif [ "$REPEATED_DTEST_COUNT" == "<nil>" ]; then
-            echo "Repeated dtest count hasn't been defined, exiting without running any test"
-          elif [ "$REPEATED_DTEST_COUNT" -le 0 ]; then
-            echo "Repeated dtest count is lesser or equals than zero, exiting without running any test"
-          else
-
-            # Calculate the number of test iterations to be run by the current parallel runner.
-            # Since we are running the same test multiple times there is no need to use `circleci tests split`.
-            count=$((REPEATED_DTEST_COUNT / CIRCLE_NODE_TOTAL))
-            if (($CIRCLE_NODE_INDEX < (REPEATED_DTEST_COUNT % CIRCLE_NODE_TOTAL))); then
-              count=$((count+1))
-            fi
-
-            if (($count <= 0)); then
-              echo "No tests to run in this runner"
-            else
-              echo "Running $REPEATED_DTEST_NAME $count times"
-
-              source ~/env3.6/bin/activate
-              export PATH=$JAVA_HOME/bin:$PATH
-
-              java -version
-              cd ~/cassandra-dtest
-              mkdir -p /tmp/dtest
-
-              echo "env: $(env)"
-              echo "** done env"
-              mkdir -p /tmp/results/dtests
-
-              stop_on_failure_arg=""
-              if $REPEATED_UTEST_STOP_ON_FAILURE; then
-                stop_on_failure_arg="-x"
-              fi
-
-              vnodes_args=""
-              if $REPEATED_DTEST_VNODES; then
-                vnodes_args="--use-vnodes --num-tokens=16"
-              fi
-
-              # we need the "set -o pipefail" here so that the exit code that circleci will actually use is from pytest and not the exit code from tee
-              set -o pipefail && cd ~/cassandra-dtest && pytest $vnodes_args --count=$count $stop_on_failure_arg --log-cli-level=DEBUG --junit-xml=/tmp/results/dtests/pytest_result.xml -s --cassandra-dir=/home/cassandra/cassandra --keep-test-dir $REPEATED_DTEST_NAME | tee /tmp/dtest/stdout.txt
-            fi
-          fi
-    - store_test_results:
-        path: /tmp/results
-    - store_artifacts:
-        path: /tmp/dtest
-        destination: dtest
-    - store_artifacts:
-        path: ~/cassandra-dtest/logs
-        destination: dtest_logs
-    environment:
-    - ANT_HOME: /usr/share/ant
-    - JAVA11_HOME: /usr/lib/jvm/java-11-openjdk-amd64
-    - JAVA8_HOME: /usr/lib/jvm/java-8-openjdk-amd64
-    - LANG: en_US.UTF-8
-    - KEEP_TEST_DIR: true
-    - DEFAULT_DIR: /home/cassandra/cassandra-dtest
-    - PYTHONIOENCODING: utf-8
-    - PYTHONUNBUFFERED: true
-    - CASS_DRIVER_NO_EXTENSIONS: true
-    - CASS_DRIVER_NO_CYTHON: true
-    - CASSANDRA_SKIP_SYNC: true
-    - DTEST_REPO: git://github.com/apache/cassandra-dtest.git
-    - DTEST_BRANCH: trunk
-    - CCM_MAX_HEAP_SIZE: 1024M
-    - CCM_HEAP_NEWSIZE: 256M
-    - REPEATED_UTEST_TARGET: testsome
-    - REPEATED_UTEST_CLASS: null
-    - REPEATED_UTEST_METHODS: null
-    - REPEATED_UTEST_COUNT: 100
-    - REPEATED_UTEST_STOP_ON_FAILURE: false
-    - REPEATED_DTEST_NAME: null
-    - REPEATED_DTEST_VNODES: false
-    - REPEATED_DTEST_COUNT: 100
-    - REPEATED_DTEST_STOP_ON_FAILURE: false
-    - JAVA_HOME: /usr/lib/jvm/java-11-openjdk-amd64
-    - JDK_HOME: /usr/lib/jvm/java-11-openjdk-amd64
-    - CASSANDRA_USE_JDK11: true
-  j11_cqlsh-dtests-py38-with-vnodes:
-    docker:
-    - image: apache/cassandra-testing-ubuntu2004-java11:20210304
-    resource_class: medium
-    working_directory: ~/
-    shell: /bin/bash -eo pipefail -l
-    parallelism: 4
-    steps:
-    - attach_workspace:
-        at: /home/cassandra
-    - run:
-        name: Clone Cassandra dtest Repository (via git)
-        command: |
-          git clone --single-branch --branch $DTEST_BRANCH --depth 1 $DTEST_REPO ~/cassandra-dtest
-    - run:
-        name: Configure virtualenv and python Dependencies
-        command: |
-          # note, this should be super quick as all dependencies should be pre-installed in the docker image
-          # if additional dependencies were added to requirmeents.txt and the docker image hasn't been updated
-          # we'd have to install it here at runtime -- which will make things slow, so do yourself a favor and
-          # rebuild the docker image! (it automatically pulls the latest requirements.txt on build)
-          source ~/env3.8/bin/activate
-          export PATH=$JAVA_HOME/bin:$PATH
-          pip3 install --exists-action w --upgrade -r ~/cassandra-dtest/requirements.txt
-          pip3 uninstall -y cqlsh
-          pip3 freeze
-    - run:
-        name: Determine Tests to Run (j11_with_vnodes)
-        no_output_timeout: 5m
-        command: "# reminder: this code (along with all the steps) is independently executed on every circle container\n# so the goal here is to get the circleci script to return the tests *this* container will run\n# which we do via the `circleci` cli tool.\n\ncd cassandra-dtest\nsource ~/env3.8/bin/activate\nexport PATH=$JAVA_HOME/bin:$PATH\n\nif [ -n '' ]; then\n  export \nfi\n\necho \"***Collected DTests (j11_with_vnodes)***\"\nset -eo pipefail && ./run_dtests.py --use-vnodes --skip-resource-intensive-tests --pytest-options '-k cql' --dtest-print-tests-only --dtest-print-tests-output=/tmp/all_dtest_tests_j11_with_vnodes_raw --cassandra-dir=../cassandra\nif [ -z '' ]; then\n  mv /tmp/all_dtest_tests_j11_with_vnodes_raw /tmp/all_dtest_tests_j11_with_vnodes\nelse\n  grep -e '' /tmp/all_dtest_tests_j11_with_vnodes_raw > /tmp/all_dtest_tests_j11_with_vnodes || { echo \"Filter did not match any tests! Exiting build.\"; exit 0; }\nfi\nset -eo pipefail && circleci tests split --split-by=timings --timings-type=classname /tmp/all_dtest_tests_j11_with_vnodes > /tmp/split_dtest_tests_j11_with_vnodes.txt\ncat /tmp/split_dtest_tests_j11_with_vnodes.txt | tr '\\n' ' ' > /tmp/split_dtest_tests_j11_with_vnodes_final.txt\ncat /tmp/split_dtest_tests_j11_with_vnodes_final.txt\n"
-    - run:
-        name: Run dtests (j11_with_vnodes)
-        no_output_timeout: 15m
-        command: |
-          echo "cat /tmp/split_dtest_tests_j11_with_vnodes_final.txt"
-          cat /tmp/split_dtest_tests_j11_with_vnodes_final.txt
-
-          source ~/env3.8/bin/activate
-          export PATH=$JAVA_HOME/bin:$PATH
-          if [ -n 'CQLSH_PYTHON=/usr/bin/python3.8' ]; then
-            export CQLSH_PYTHON=/usr/bin/python3.8
-          fi
-
-          java -version
-          cd ~/cassandra-dtest
-          mkdir -p /tmp/dtest
-
-          echo "env: $(env)"
-          echo "** done env"
-          mkdir -p /tmp/results/dtests
-          # we need the "set -o pipefail" here so that the exit code that circleci will actually use is from pytest and not the exit code from tee
-          export SPLIT_TESTS=`cat /tmp/split_dtest_tests_j11_with_vnodes_final.txt`
-          set -o pipefail && cd ~/cassandra-dtest && pytest --use-vnodes --num-tokens=16 --skip-resource-intensive-tests --log-cli-level=DEBUG --junit-xml=/tmp/results/dtests/pytest_result_j11_with_vnodes.xml -s --cassandra-dir=/home/cassandra/cassandra --keep-test-dir $SPLIT_TESTS 2>&1 | tee /tmp/dtest/stdout.txt
-    - store_test_results:
-        path: /tmp/results
-    - store_artifacts:
-        path: /tmp/dtest
-        destination: dtest_j11_with_vnodes
-    - store_artifacts:
-        path: ~/cassandra-dtest/logs
-        destination: dtest_j11_with_vnodes_logs
-    environment:
-    - ANT_HOME: /usr/share/ant
-    - JAVA11_HOME: /usr/lib/jvm/java-11-openjdk-amd64
-    - JAVA8_HOME: /usr/lib/jvm/java-8-openjdk-amd64
-    - LANG: en_US.UTF-8
-    - KEEP_TEST_DIR: true
-    - DEFAULT_DIR: /home/cassandra/cassandra-dtest
-    - PYTHONIOENCODING: utf-8
-    - PYTHONUNBUFFERED: true
-    - CASS_DRIVER_NO_EXTENSIONS: true
-    - CASS_DRIVER_NO_CYTHON: true
-    - CASSANDRA_SKIP_SYNC: true
-    - DTEST_REPO: git://github.com/apache/cassandra-dtest.git
-    - DTEST_BRANCH: trunk
-    - CCM_MAX_HEAP_SIZE: 1024M
-    - CCM_HEAP_NEWSIZE: 256M
-    - REPEATED_UTEST_TARGET: testsome
-    - REPEATED_UTEST_CLASS: null
-    - REPEATED_UTEST_METHODS: null
-    - REPEATED_UTEST_COUNT: 100
-    - REPEATED_UTEST_STOP_ON_FAILURE: false
-    - REPEATED_DTEST_NAME: null
-    - REPEATED_DTEST_VNODES: false
-    - REPEATED_DTEST_COUNT: 100
-    - REPEATED_DTEST_STOP_ON_FAILURE: false
-    - JAVA_HOME: /usr/lib/jvm/java-11-openjdk-amd64
-    - JDK_HOME: /usr/lib/jvm/java-11-openjdk-amd64
-    - CASSANDRA_USE_JDK11: true
-  j11_repeated-utest:
-    docker:
-    - image: apache/cassandra-testing-ubuntu2004-java11:20210304
-    resource_class: medium
-    working_directory: ~/
-    shell: /bin/bash -eo pipefail -l
-    parallelism: 4
-    steps:
-    - attach_workspace:
-        at: /home/cassandra
-    - run:
-        name: Log Environment Information
-        command: |
-          echo '*** id ***'
-          id
-          echo '*** cat /proc/cpuinfo ***'
-          cat /proc/cpuinfo
-          echo '*** free -m ***'
-          free -m
-          echo '*** df -m ***'
-          df -m
-          echo '*** ifconfig -a ***'
-          ifconfig -a
-          echo '*** uname -a ***'
-          uname -a
-          echo '*** mount ***'
-          mount
-          echo '*** env ***'
-          env
-          echo '*** java ***'
-          which java
-          java -version
-    - run:
-        name: Run repeated utest
-        no_output_timeout: 15m
-        command: |
-          if [ "$REPEATED_UTEST_CLASS" == "<nil>" ]; then
-            echo "Repeated utest class name hasn't been defined, exiting without running any test"
-          elif [ "$REPEATED_UTEST_COUNT" == "<nil>" ]; then
-            echo "Repeated utest count hasn't been defined, exiting without running any test"
-          elif [ "$REPEATED_UTEST_COUNT" -le 0 ]; then
-            echo "Repeated utest count is lesser or equals than zero, exiting without running any test"
-          else
-
-            # Calculate the number of test iterations to be run by the current parallel runner.
-            # Since we are running the same test multiple times there is no need to use `circleci tests split`.
-            count=$((REPEATED_UTEST_COUNT / CIRCLE_NODE_TOTAL))
-            if (($CIRCLE_NODE_INDEX < (REPEATED_UTEST_COUNT % CIRCLE_NODE_TOTAL))); then
-              count=$((count+1))
-            fi
-
-            if (($count <= 0)); then
-              echo "No tests to run in this runner"
-            else
-              echo "Running $REPEATED_UTEST_TARGET $REPEATED_UTEST_CLASS $REPEATED_UTEST_METHODS $count times"
-
-              set -x
-              export PATH=$JAVA_HOME/bin:$PATH
-              time mv ~/cassandra /tmp
-              cd /tmp/cassandra
-              if [ -d ~/dtest_jars ]; then
-                cp ~/dtest_jars/dtest* /tmp/cassandra/build/
-              fi
-
-              target=$REPEATED_UTEST_TARGET
-              class_path=$REPEATED_UTEST_CLASS
-              class_name="${class_path##*.}"
-
-              # Prepare the -Dtest.name argument.
-              # It can be the fully qualified class name or the short class name, depending on the target.
-              if [[ $target == "test" || \
-                    $target == "test-cdc" || \
-                    $target == "test-compression" || \
-                    $target == "test-system-keyspace-directory" ]]; then
-                name="-Dtest.name=$class_name"
-              else
-                name="-Dtest.name=$class_path"
-              fi
-
-              # Prepare the -Dtest.methods argument, which is optional
-              if [ "$REPEATED_UTEST_METHODS" == "<nil>" ]; then
-                methods=""
-              else
-                methods="-Dtest.methods=$REPEATED_UTEST_METHODS"
-              fi
-
-              # Run the test target as many times as requested collecting the exit code,
-              # stopping the iteration only if REPEATED_UTEST_STOP_ON_FAILURE is set.
-              exit_code="$?"
-              for i in $(seq -w 1 $count); do
-
-                echo "Running test iteration $i of $count"
-
-                # run the test
-                status="passes"
-                if !( set -o pipefail && ant $target $name $methods -Dno-build-test=true | tee stdout.txt ); then
-                  status="fails"
-                  exit_code=1
-                fi
-
-                # move the stdout output file
-                dest=/tmp/results/repeated_utest/stdout/${status}/${i}
-                mkdir -p $dest
-                mv stdout.txt $dest/${REPEATED_UTEST_TARGET}-${REPEATED_UTEST_CLASS}.txt
-
-                # move the XML output files
-                source=build/test/output
-                dest=/tmp/results/repeated_utest/output/${status}/${i}
-                mkdir -p $dest
-                if [[ -d $source && -n "$(ls $source)" ]]; then
-                  mv $source/* $dest/
-                fi
-
-                # move the log files
-                source=build/test/logs
-                dest=/tmp/results/repeated_utest/logs/${status}/${i}
-                mkdir -p $dest
-                if [[ -d $source && -n "$(ls $source)" ]]; then
-                  mv $source/* $dest/
-                fi
-
-                # maybe stop iterations on test failure
-                if [[ $REPEATED_UTEST_STOP_ON_FAILURE = true ]] && (( $exit_code > 0 )); then
-                  break
-                fi
-              done
-
-              (exit ${exit_code})
-            fi
-          fi
-    - store_test_results:
-        path: /tmp/results/repeated_utest/output
-    - store_artifacts:
-        path: /tmp/results/repeated_utest/stdout
-        destination: stdout
-    - store_artifacts:
-        path: /tmp/results/repeated_utest/output
-        destination: junitxml
-    - store_artifacts:
-        path: /tmp/results/repeated_utest/logs
-        destination: logs
-    environment:
-    - ANT_HOME: /usr/share/ant
-    - JAVA11_HOME: /usr/lib/jvm/java-11-openjdk-amd64
-    - JAVA8_HOME: /usr/lib/jvm/java-8-openjdk-amd64
-    - LANG: en_US.UTF-8
-    - KEEP_TEST_DIR: true
-    - DEFAULT_DIR: /home/cassandra/cassandra-dtest
-    - PYTHONIOENCODING: utf-8
-    - PYTHONUNBUFFERED: true
-    - CASS_DRIVER_NO_EXTENSIONS: true
-    - CASS_DRIVER_NO_CYTHON: true
-    - CASSANDRA_SKIP_SYNC: true
-    - DTEST_REPO: git://github.com/apache/cassandra-dtest.git
-    - DTEST_BRANCH: trunk
-    - CCM_MAX_HEAP_SIZE: 1024M
-    - CCM_HEAP_NEWSIZE: 256M
-    - REPEATED_UTEST_TARGET: testsome
-    - REPEATED_UTEST_CLASS: null
-    - REPEATED_UTEST_METHODS: null
-    - REPEATED_UTEST_COUNT: 100
-    - REPEATED_UTEST_STOP_ON_FAILURE: false
-    - REPEATED_DTEST_NAME: null
-    - REPEATED_DTEST_VNODES: false
-    - REPEATED_DTEST_COUNT: 100
-    - REPEATED_DTEST_STOP_ON_FAILURE: false
-    - JAVA_HOME: /usr/lib/jvm/java-11-openjdk-amd64
-    - JDK_HOME: /usr/lib/jvm/java-11-openjdk-amd64
-    - CASSANDRA_USE_JDK11: true
-  j8_cqlsh-dtests-py3-with-vnodes:
-    docker:
-    - image: apache/cassandra-testing-ubuntu2004-java11-w-dependencies:20210304
-    resource_class: medium
-    working_directory: ~/
-    shell: /bin/bash -eo pipefail -l
-    parallelism: 4
-    steps:
-    - attach_workspace:
-        at: /home/cassandra
-    - run:
-        name: Clone Cassandra dtest Repository (via git)
-        command: |
-          git clone --single-branch --branch $DTEST_BRANCH --depth 1 $DTEST_REPO ~/cassandra-dtest
-    - run:
-        name: Configure virtualenv and python Dependencies
-        command: |
-          # note, this should be super quick as all dependencies should be pre-installed in the docker image
-          # if additional dependencies were added to requirmeents.txt and the docker image hasn't been updated
-          # we'd have to install it here at runtime -- which will make things slow, so do yourself a favor and
-          # rebuild the docker image! (it automatically pulls the latest requirements.txt on build)
-          source ~/env3.6/bin/activate
-          export PATH=$JAVA_HOME/bin:$PATH
-          pip3 install --exists-action w --upgrade -r ~/cassandra-dtest/requirements.txt
-          pip3 uninstall -y cqlsh
-          pip3 freeze
-    - run:
-        name: Determine Tests to Run (j8_with_vnodes)
-        no_output_timeout: 5m
-        command: "# reminder: this code (along with all the steps) is independently executed on every circle container\n# so the goal here is to get the circleci script to return the tests *this* container will run\n# which we do via the `circleci` cli tool.\n\ncd cassandra-dtest\nsource ~/env3.6/bin/activate\nexport PATH=$JAVA_HOME/bin:$PATH\n\nif [ -n '' ]; then\n  export \nfi\n\necho \"***Collected DTests (j8_with_vnodes)***\"\nset -eo pipefail && ./run_dtests.py --use-vnodes --skip-resource-intensive-tests --pytest-options '-k cql' --dtest-print-tests-only --dtest-print-tests-output=/tmp/all_dtest_tests_j8_with_vnodes_raw --cassandra-dir=../cassandra\nif [ -z '' ]; then\n  mv /tmp/all_dtest_tests_j8_with_vnodes_raw /tmp/all_dtest_tests_j8_with_vnodes\nelse\n  grep -e '' /tmp/all_dtest_tests_j8_with_vnodes_raw > /tmp/all_dtest_tests_j8_with_vnodes || { echo \"Filter did not match any tests! Exiting build.\"; exit 0; }\nfi\nset -eo pipefail && circleci tests split --split-by=timings --timings-type=classname /tmp/all_dtest_tests_j8_with_vnodes > /tmp/split_dtest_tests_j8_with_vnodes.txt\ncat /tmp/split_dtest_tests_j8_with_vnodes.txt | tr '\\n' ' ' > /tmp/split_dtest_tests_j8_with_vnodes_final.txt\ncat /tmp/split_dtest_tests_j8_with_vnodes_final.txt\n"
-    - run:
-        name: Run dtests (j8_with_vnodes)
-        no_output_timeout: 15m
-        command: |
-          echo "cat /tmp/split_dtest_tests_j8_with_vnodes_final.txt"
-          cat /tmp/split_dtest_tests_j8_with_vnodes_final.txt
-
-          source ~/env3.6/bin/activate
-          export PATH=$JAVA_HOME/bin:$PATH
-          if [ -n 'CQLSH_PYTHON=/usr/bin/python3.6' ]; then
-            export CQLSH_PYTHON=/usr/bin/python3.6
-          fi
-
-          java -version
-          cd ~/cassandra-dtest
-          mkdir -p /tmp/dtest
-
-          echo "env: $(env)"
-          echo "** done env"
-          mkdir -p /tmp/results/dtests
-          # we need the "set -o pipefail" here so that the exit code that circleci will actually use is from pytest and not the exit code from tee
-          export SPLIT_TESTS=`cat /tmp/split_dtest_tests_j8_with_vnodes_final.txt`
-          set -o pipefail && cd ~/cassandra-dtest && pytest --use-vnodes --num-tokens=16 --skip-resource-intensive-tests --log-cli-level=DEBUG --junit-xml=/tmp/results/dtests/pytest_result_j8_with_vnodes.xml -s --cassandra-dir=/home/cassandra/cassandra --keep-test-dir $SPLIT_TESTS 2>&1 | tee /tmp/dtest/stdout.txt
-    - store_test_results:
-        path: /tmp/results
-    - store_artifacts:
-        path: /tmp/dtest
-        destination: dtest_j8_with_vnodes
-    - store_artifacts:
-        path: ~/cassandra-dtest/logs
-        destination: dtest_j8_with_vnodes_logs
-    environment:
-    - ANT_HOME: /usr/share/ant
-    - JAVA11_HOME: /usr/lib/jvm/java-11-openjdk-amd64
-    - JAVA8_HOME: /usr/lib/jvm/java-8-openjdk-amd64
-    - LANG: en_US.UTF-8
-    - KEEP_TEST_DIR: true
-    - DEFAULT_DIR: /home/cassandra/cassandra-dtest
-    - PYTHONIOENCODING: utf-8
-    - PYTHONUNBUFFERED: true
-    - CASS_DRIVER_NO_EXTENSIONS: true
-    - CASS_DRIVER_NO_CYTHON: true
-    - CASSANDRA_SKIP_SYNC: true
-    - DTEST_REPO: git://github.com/apache/cassandra-dtest.git
-    - DTEST_BRANCH: trunk
-    - CCM_MAX_HEAP_SIZE: 1024M
-    - CCM_HEAP_NEWSIZE: 256M
-    - REPEATED_UTEST_TARGET: testsome
-    - REPEATED_UTEST_CLASS: null
-    - REPEATED_UTEST_METHODS: null
-    - REPEATED_UTEST_COUNT: 100
-    - REPEATED_UTEST_STOP_ON_FAILURE: false
-    - REPEATED_DTEST_NAME: null
-    - REPEATED_DTEST_VNODES: false
-    - REPEATED_DTEST_COUNT: 100
-    - REPEATED_DTEST_STOP_ON_FAILURE: false
-    - JAVA_HOME: /usr/lib/jvm/java-8-openjdk-amd64
-    - JDK_HOME: /usr/lib/jvm/java-8-openjdk-amd64
-  j8_cqlsh-dtests-py2-no-vnodes:
-    docker:
-    - image: apache/cassandra-testing-ubuntu2004-java11-w-dependencies:20210304
-    resource_class: medium
-    working_directory: ~/
-    shell: /bin/bash -eo pipefail -l
-    parallelism: 4
-    steps:
-    - attach_workspace:
-        at: /home/cassandra
-    - run:
-        name: Clone Cassandra dtest Repository (via git)
-        command: |
-          git clone --single-branch --branch $DTEST_BRANCH --depth 1 $DTEST_REPO ~/cassandra-dtest
-    - run:
-        name: Configure virtualenv and python Dependencies
-        command: |
-          # note, this should be super quick as all dependencies should be pre-installed in the docker image
-          # if additional dependencies were added to requirmeents.txt and the docker image hasn't been updated
-          # we'd have to install it here at runtime -- which will make things slow, so do yourself a favor and
-          # rebuild the docker image! (it automatically pulls the latest requirements.txt on build)
-          source ~/env3.6/bin/activate
-          export PATH=$JAVA_HOME/bin:$PATH
-          pip3 install --exists-action w --upgrade -r ~/cassandra-dtest/requirements.txt
-          pip3 uninstall -y cqlsh
-          pip3 freeze
-    - run:
-        name: Determine Tests to Run (j8_without_vnodes)
-        no_output_timeout: 5m
-        command: "# reminder: this code (along with all the steps) is independently executed on every circle container\n# so the goal here is to get the circleci script to return the tests *this* container will run\n# which we do via the `circleci` cli tool.\n\ncd cassandra-dtest\nsource ~/env3.6/bin/activate\nexport PATH=$JAVA_HOME/bin:$PATH\n\nif [ -n '' ]; then\n  export \nfi\n\necho \"***Collected DTests (j8_without_vnodes)***\"\nset -eo pipefail && ./run_dtests.py --skip-resource-intensive-tests --pytest-options '-k cql' --dtest-print-tests-only --dtest-print-tests-output=/tmp/all_dtest_tests_j8_without_vnodes_raw --cassandra-dir=../cassandra\nif [ -z '' ]; then\n  mv /tmp/all_dtest_tests_j8_without_vnodes_raw /tmp/all_dtest_tests_j8_without_vnodes\nelse\n  grep -e '' /tmp/all_dtest_tests_j8_without_vnodes_raw > /tmp/all_dtest_tests_j8_without_vnodes || { echo \"Filter did not match any tests! Exiting build.\"; exit 0; }\nfi\nset -eo pipefail && circleci tests split --split-by=timings --timings-type=classname /tmp/all_dtest_tests_j8_without_vnodes > /tmp/split_dtest_tests_j8_without_vnodes.txt\ncat /tmp/split_dtest_tests_j8_without_vnodes.txt | tr '\\n' ' ' > /tmp/split_dtest_tests_j8_without_vnodes_final.txt\ncat /tmp/split_dtest_tests_j8_without_vnodes_final.txt\n"
-    - run:
-        name: Run dtests (j8_without_vnodes)
-        no_output_timeout: 15m
-        command: |
-          echo "cat /tmp/split_dtest_tests_j8_without_vnodes_final.txt"
-          cat /tmp/split_dtest_tests_j8_without_vnodes_final.txt
-
-          source ~/env3.6/bin/activate
-          export PATH=$JAVA_HOME/bin:$PATH
-          if [ -n 'CQLSH_PYTHON=/usr/bin/python2.7' ]; then
-            export CQLSH_PYTHON=/usr/bin/python2.7
-          fi
-
-          java -version
-          cd ~/cassandra-dtest
-          mkdir -p /tmp/dtest
-
-          echo "env: $(env)"
-          echo "** done env"
-          mkdir -p /tmp/results/dtests
-          # we need the "set -o pipefail" here so that the exit code that circleci will actually use is from pytest and not the exit code from tee
-          export SPLIT_TESTS=`cat /tmp/split_dtest_tests_j8_without_vnodes_final.txt`
-          set -o pipefail && cd ~/cassandra-dtest && pytest --skip-resource-intensive-tests --log-cli-level=DEBUG --junit-xml=/tmp/results/dtests/pytest_result_j8_without_vnodes.xml -s --cassandra-dir=/home/cassandra/cassandra --keep-test-dir $SPLIT_TESTS 2>&1 | tee /tmp/dtest/stdout.txt
-    - store_test_results:
-        path: /tmp/results
-    - store_artifacts:
-        path: /tmp/dtest
-        destination: dtest_j8_without_vnodes
-    - store_artifacts:
-        path: ~/cassandra-dtest/logs
-        destination: dtest_j8_without_vnodes_logs
-    environment:
-    - ANT_HOME: /usr/share/ant
-    - JAVA11_HOME: /usr/lib/jvm/java-11-openjdk-amd64
-    - JAVA8_HOME: /usr/lib/jvm/java-8-openjdk-amd64
-    - LANG: en_US.UTF-8
-    - KEEP_TEST_DIR: true
-    - DEFAULT_DIR: /home/cassandra/cassandra-dtest
-    - PYTHONIOENCODING: utf-8
-    - PYTHONUNBUFFERED: true
-    - CASS_DRIVER_NO_EXTENSIONS: true
-    - CASS_DRIVER_NO_CYTHON: true
-    - CASSANDRA_SKIP_SYNC: true
-    - DTEST_REPO: git://github.com/apache/cassandra-dtest.git
-    - DTEST_BRANCH: trunk
-    - CCM_MAX_HEAP_SIZE: 1024M
-    - CCM_HEAP_NEWSIZE: 256M
-    - REPEATED_UTEST_TARGET: testsome
-    - REPEATED_UTEST_CLASS: null
-    - REPEATED_UTEST_METHODS: null
-    - REPEATED_UTEST_COUNT: 100
-    - REPEATED_UTEST_STOP_ON_FAILURE: false
-    - REPEATED_DTEST_NAME: null
-    - REPEATED_DTEST_VNODES: false
-    - REPEATED_DTEST_COUNT: 100
-    - REPEATED_DTEST_STOP_ON_FAILURE: false
-    - JAVA_HOME: /usr/lib/jvm/java-8-openjdk-amd64
-    - JDK_HOME: /usr/lib/jvm/java-8-openjdk-amd64
-  j11_cqlsh-dtests-py2-with-vnodes:
-    docker:
-    - image: apache/cassandra-testing-ubuntu2004-java11:20210304
-    resource_class: medium
-    working_directory: ~/
-    shell: /bin/bash -eo pipefail -l
-    parallelism: 4
-    steps:
-    - attach_workspace:
-        at: /home/cassandra
-    - run:
-        name: Clone Cassandra dtest Repository (via git)
-        command: |
-          git clone --single-branch --branch $DTEST_BRANCH --depth 1 $DTEST_REPO ~/cassandra-dtest
-    - run:
-        name: Configure virtualenv and python Dependencies
-        command: |
-          # note, this should be super quick as all dependencies should be pre-installed in the docker image
-          # if additional dependencies were added to requirmeents.txt and the docker image hasn't been updated
-          # we'd have to install it here at runtime -- which will make things slow, so do yourself a favor and
-          # rebuild the docker image! (it automatically pulls the latest requirements.txt on build)
-          source ~/env3.6/bin/activate
-          export PATH=$JAVA_HOME/bin:$PATH
-          pip3 install --exists-action w --upgrade -r ~/cassandra-dtest/requirements.txt
-          pip3 uninstall -y cqlsh
-          pip3 freeze
-    - run:
-        name: Determine Tests to Run (j11_with_vnodes)
-        no_output_timeout: 5m
-        command: "# reminder: this code (along with all the steps) is independently executed on every circle container\n# so the goal here is to get the circleci script to return the tests *this* container will run\n# which we do via the `circleci` cli tool.\n\ncd cassandra-dtest\nsource ~/env3.6/bin/activate\nexport PATH=$JAVA_HOME/bin:$PATH\n\nif [ -n '' ]; then\n  export \nfi\n\necho \"***Collected DTests (j11_with_vnodes)***\"\nset -eo pipefail && ./run_dtests.py --use-vnodes --skip-resource-intensive-tests --pytest-options '-k cql' --dtest-print-tests-only --dtest-print-tests-output=/tmp/all_dtest_tests_j11_with_vnodes_raw --cassandra-dir=../cassandra\nif [ -z '' ]; then\n  mv /tmp/all_dtest_tests_j11_with_vnodes_raw /tmp/all_dtest_tests_j11_with_vnodes\nelse\n  grep -e '' /tmp/all_dtest_tests_j11_with_vnodes_raw > /tmp/all_dtest_tests_j11_with_vnodes || { echo \"Filter did not match any tests! Exiting build.\"; exit 0; }\nfi\nset -eo pipefail && circleci tests split --split-by=timings --timings-type=classname /tmp/all_dtest_tests_j11_with_vnodes > /tmp/split_dtest_tests_j11_with_vnodes.txt\ncat /tmp/split_dtest_tests_j11_with_vnodes.txt | tr '\\n' ' ' > /tmp/split_dtest_tests_j11_with_vnodes_final.txt\ncat /tmp/split_dtest_tests_j11_with_vnodes_final.txt\n"
-    - run:
-        name: Run dtests (j11_with_vnodes)
-        no_output_timeout: 15m
-        command: |
-          echo "cat /tmp/split_dtest_tests_j11_with_vnodes_final.txt"
-          cat /tmp/split_dtest_tests_j11_with_vnodes_final.txt
-
-          source ~/env3.6/bin/activate
-          export PATH=$JAVA_HOME/bin:$PATH
-          if [ -n 'CQLSH_PYTHON=/usr/bin/python2.7' ]; then
-            export CQLSH_PYTHON=/usr/bin/python2.7
-          fi
-
-          java -version
-          cd ~/cassandra-dtest
-          mkdir -p /tmp/dtest
-
-          echo "env: $(env)"
-          echo "** done env"
-          mkdir -p /tmp/results/dtests
-          # we need the "set -o pipefail" here so that the exit code that circleci will actually use is from pytest and not the exit code from tee
-          export SPLIT_TESTS=`cat /tmp/split_dtest_tests_j11_with_vnodes_final.txt`
-          set -o pipefail && cd ~/cassandra-dtest && pytest --use-vnodes --num-tokens=16 --skip-resource-intensive-tests --log-cli-level=DEBUG --junit-xml=/tmp/results/dtests/pytest_result_j11_with_vnodes.xml -s --cassandra-dir=/home/cassandra/cassandra --keep-test-dir $SPLIT_TESTS 2>&1 | tee /tmp/dtest/stdout.txt
-    - store_test_results:
-        path: /tmp/results
-    - store_artifacts:
-        path: /tmp/dtest
-        destination: dtest_j11_with_vnodes
-    - store_artifacts:
-        path: ~/cassandra-dtest/logs
-        destination: dtest_j11_with_vnodes_logs
-    environment:
-    - ANT_HOME: /usr/share/ant
-    - JAVA11_HOME: /usr/lib/jvm/java-11-openjdk-amd64
-    - JAVA8_HOME: /usr/lib/jvm/java-8-openjdk-amd64
-    - LANG: en_US.UTF-8
-    - KEEP_TEST_DIR: true
-    - DEFAULT_DIR: /home/cassandra/cassandra-dtest
-    - PYTHONIOENCODING: utf-8
-    - PYTHONUNBUFFERED: true
-    - CASS_DRIVER_NO_EXTENSIONS: true
-    - CASS_DRIVER_NO_CYTHON: true
-    - CASSANDRA_SKIP_SYNC: true
-    - DTEST_REPO: git://github.com/apache/cassandra-dtest.git
-    - DTEST_BRANCH: trunk
-    - CCM_MAX_HEAP_SIZE: 1024M
-    - CCM_HEAP_NEWSIZE: 256M
-    - REPEATED_UTEST_TARGET: testsome
-    - REPEATED_UTEST_CLASS: null
-    - REPEATED_UTEST_METHODS: null
-    - REPEATED_UTEST_COUNT: 100
-    - REPEATED_UTEST_STOP_ON_FAILURE: false
-    - REPEATED_DTEST_NAME: null
-    - REPEATED_DTEST_VNODES: false
-    - REPEATED_DTEST_COUNT: 100
-    - REPEATED_DTEST_STOP_ON_FAILURE: false
-    - JAVA_HOME: /usr/lib/jvm/java-11-openjdk-amd64
-    - JDK_HOME: /usr/lib/jvm/java-11-openjdk-amd64
-    - CASSANDRA_USE_JDK11: true
-  j11_dtests-with-vnodes:
-    docker:
-    - image: apache/cassandra-testing-ubuntu2004-java11:20210304
-    resource_class: medium
-    working_directory: ~/
-    shell: /bin/bash -eo pipefail -l
-    parallelism: 4
-    steps:
-    - attach_workspace:
-        at: /home/cassandra
-    - run:
-        name: Log Environment Information
-        command: |
-          echo '*** id ***'
-          id
-          echo '*** cat /proc/cpuinfo ***'
-          cat /proc/cpuinfo
-          echo '*** free -m ***'
-          free -m
-          echo '*** df -m ***'
-          df -m
-          echo '*** ifconfig -a ***'
-          ifconfig -a
-          echo '*** uname -a ***'
-          uname -a
-          echo '*** mount ***'
-          mount
-          echo '*** env ***'
-          env
-          echo '*** java ***'
-          which java
-          java -version
-    - run:
-        name: Clone Cassandra dtest Repository (via git)
-        command: |
-          git clone --single-branch --branch $DTEST_BRANCH --depth 1 $DTEST_REPO ~/cassandra-dtest
-    - run:
-        name: Configure virtualenv and python Dependencies
-        command: |
-          # note, this should be super quick as all dependencies should be pre-installed in the docker image
-          # if additional dependencies were added to requirmeents.txt and the docker image hasn't been updated
-          # we'd have to install it here at runtime -- which will make things slow, so do yourself a favor and
-          # rebuild the docker image! (it automatically pulls the latest requirements.txt on build)
-          source ~/env3.6/bin/activate
-          export PATH=$JAVA_HOME/bin:$PATH
-          pip3 install --exists-action w --upgrade -r ~/cassandra-dtest/requirements.txt
-          pip3 uninstall -y cqlsh
-          pip3 freeze
-    - run:
-        name: Determine Tests to Run (j11_with_vnodes)
-        no_output_timeout: 5m
-        command: "# reminder: this code (along with all the steps) is independently executed on every circle container\n# so the goal here is to get the circleci script to return the tests *this* container will run\n# which we do via the `circleci` cli tool.\n\ncd cassandra-dtest\nsource ~/env3.6/bin/activate\nexport PATH=$JAVA_HOME/bin:$PATH\n\nif [ -n '' ]; then\n  export \nfi\n\necho \"***Collected DTests (j11_with_vnodes)***\"\nset -eo pipefail && ./run_dtests.py --use-vnodes --skip-resource-intensive-tests --pytest-options '-k not cql' --dtest-print-tests-only --dtest-print-tests-output=/tmp/all_dtest_tests_j11_with_vnodes_raw --cassandra-dir=../cassandra\nif [ -z '' ]; then\n  mv /tmp/all_dtest_tests_j11_with_vnodes_raw /tmp/all_dtest_tests_j11_with_vnodes\nelse\n  grep -e '' /tmp/all_dtest_tests_j11_with_vnodes_raw > /tmp/all_dtest_tests_j11_with_vnodes || { echo \"Filter did not match any tests! Exiting build.\"; exit 0; }\nfi\nset -eo pipefail && circleci tests split --split-by=timings --timings-type=classname /tmp/all_dtest_tests_j11_with_vnodes > /tmp/split_dtest_tests_j11_with_vnodes.txt\ncat /tmp/split_dtest_tests_j11_with_vnodes.txt | tr '\\n' ' ' > /tmp/split_dtest_tests_j11_with_vnodes_final.txt\ncat /tmp/split_dtest_tests_j11_with_vnodes_final.txt\n"
-    - run:
-        name: Run dtests (j11_with_vnodes)
-        no_output_timeout: 15m
-        command: "echo \"cat /tmp/split_dtest_tests_j11_with_vnodes_final.txt\"\ncat /tmp/split_dtest_tests_j11_with_vnodes_final.txt\n\nsource ~/env3.6/bin/activate\nexport PATH=$JAVA_HOME/bin:$PATH\nif [ -n '' ]; then\n  export \nfi\n\njava -version\ncd ~/cassandra-dtest\nmkdir -p /tmp/dtest\n\necho \"env: $(env)\"\necho \"** done env\"\nmkdir -p /tmp/results/dtests\n# we need the \"set -o pipefail\" here so that the exit code that circleci will actually use is from pytest and not the exit code from tee\nexport SPLIT_TESTS=`cat /tmp/split_dtest_tests_j11_with_vnodes_final.txt`\nset -o pipefail && cd ~/cassandra-dtest && pytest --use-vnodes --num-tokens=16 --skip-resource-intensive-tests --log-cli-level=DEBUG --junit-xml=/tmp/results/dtests/pytest_result_j11_with_vnodes.xml -s --cassandra-dir=/home/cassandra/cassandra --keep-test-dir $SPLIT_TESTS 2>&1 | tee /tmp/dtest/stdout.txt\n"
-    - store_test_results:
-        path: /tmp/results
-    - store_artifacts:
-        path: /tmp/dtest
-        destination: dtest_j11_with_vnodes
-    - store_artifacts:
-        path: ~/cassandra-dtest/logs
-        destination: dtest_j11_with_vnodes_logs
-    environment:
-    - ANT_HOME: /usr/share/ant
-    - JAVA11_HOME: /usr/lib/jvm/java-11-openjdk-amd64
-    - JAVA8_HOME: /usr/lib/jvm/java-8-openjdk-amd64
-    - LANG: en_US.UTF-8
-    - KEEP_TEST_DIR: true
-    - DEFAULT_DIR: /home/cassandra/cassandra-dtest
-    - PYTHONIOENCODING: utf-8
-    - PYTHONUNBUFFERED: true
-    - CASS_DRIVER_NO_EXTENSIONS: true
-    - CASS_DRIVER_NO_CYTHON: true
-    - CASSANDRA_SKIP_SYNC: true
-    - DTEST_REPO: git://github.com/apache/cassandra-dtest.git
-    - DTEST_BRANCH: trunk
-    - CCM_MAX_HEAP_SIZE: 1024M
-    - CCM_HEAP_NEWSIZE: 256M
-    - REPEATED_UTEST_TARGET: testsome
-    - REPEATED_UTEST_CLASS: null
-    - REPEATED_UTEST_METHODS: null
-    - REPEATED_UTEST_COUNT: 100
-    - REPEATED_UTEST_STOP_ON_FAILURE: false
-    - REPEATED_DTEST_NAME: null
-    - REPEATED_DTEST_VNODES: false
-    - REPEATED_DTEST_COUNT: 100
-    - REPEATED_DTEST_STOP_ON_FAILURE: false
-    - JAVA_HOME: /usr/lib/jvm/java-11-openjdk-amd64
-    - JDK_HOME: /usr/lib/jvm/java-11-openjdk-amd64
-    - CASSANDRA_USE_JDK11: true
-  j8_dtests-no-vnodes:
-    docker:
-    - image: apache/cassandra-testing-ubuntu2004-java11-w-dependencies:20210304
-    resource_class: medium
-    working_directory: ~/
-    shell: /bin/bash -eo pipefail -l
-    parallelism: 4
-    steps:
-    - attach_workspace:
-        at: /home/cassandra
-    - run:
-        name: Clone Cassandra dtest Repository (via git)
-        command: |
-          git clone --single-branch --branch $DTEST_BRANCH --depth 1 $DTEST_REPO ~/cassandra-dtest
-    - run:
-        name: Configure virtualenv and python Dependencies
-        command: |
-          # note, this should be super quick as all dependencies should be pre-installed in the docker image
-          # if additional dependencies were added to requirmeents.txt and the docker image hasn't been updated
-          # we'd have to install it here at runtime -- which will make things slow, so do yourself a favor and
-          # rebuild the docker image! (it automatically pulls the latest requirements.txt on build)
-          source ~/env3.6/bin/activate
-          export PATH=$JAVA_HOME/bin:$PATH
-          pip3 install --exists-action w --upgrade -r ~/cassandra-dtest/requirements.txt
-          pip3 uninstall -y cqlsh
-          pip3 freeze
-    - run:
-        name: Determine Tests to Run (j8_without_vnodes)
-        no_output_timeout: 5m
-        command: "# reminder: this code (along with all the steps) is independently executed on every circle container\n# so the goal here is to get the circleci script to return the tests *this* container will run\n# which we do via the `circleci` cli tool.\n\ncd cassandra-dtest\nsource ~/env3.6/bin/activate\nexport PATH=$JAVA_HOME/bin:$PATH\n\nif [ -n '' ]; then\n  export \nfi\n\necho \"***Collected DTests (j8_without_vnodes)***\"\nset -eo pipefail && ./run_dtests.py --skip-resource-intensive-tests --pytest-options '-k not cql' --dtest-print-tests-only --dtest-print-tests-output=/tmp/all_dtest_tests_j8_without_vnodes_raw --cassandra-dir=../cassandra\nif [ -z '' ]; then\n  mv /tmp/all_dtest_tests_j8_without_vnodes_raw /tmp/all_dtest_tests_j8_without_vnodes\nelse\n  grep -e '' /tmp/all_dtest_tests_j8_without_vnodes_raw > /tmp/all_dtest_tests_j8_without_vnodes || { echo \"Filter did not match any tests! Exiting build.\"; exit 0; }\nfi\nset -eo pipefail && circleci tests split --split-by=timings --timings-type=classname /tmp/all_dtest_tests_j8_without_vnodes > /tmp/split_dtest_tests_j8_without_vnodes.txt\ncat /tmp/split_dtest_tests_j8_without_vnodes.txt | tr '\\n' ' ' > /tmp/split_dtest_tests_j8_without_vnodes_final.txt\ncat /tmp/split_dtest_tests_j8_without_vnodes_final.txt\n"
-    - run:
-        name: Run dtests (j8_without_vnodes)
-        no_output_timeout: 15m
-        command: "echo \"cat /tmp/split_dtest_tests_j8_without_vnodes_final.txt\"\ncat /tmp/split_dtest_tests_j8_without_vnodes_final.txt\n\nsource ~/env3.6/bin/activate\nexport PATH=$JAVA_HOME/bin:$PATH\nif [ -n '' ]; then\n  export \nfi\n\njava -version\ncd ~/cassandra-dtest\nmkdir -p /tmp/dtest\n\necho \"env: $(env)\"\necho \"** done env\"\nmkdir -p /tmp/results/dtests\n# we need the \"set -o pipefail\" here so that the exit code that circleci will actually use is from pytest and not the exit code from tee\nexport SPLIT_TESTS=`cat /tmp/split_dtest_tests_j8_without_vnodes_final.txt`\nset -o pipefail && cd ~/cassandra-dtest && pytest --skip-resource-intensive-tests --log-cli-level=DEBUG --junit-xml=/tmp/results/dtests/pytest_result_j8_without_vnodes.xml -s --cassandra-dir=/home/cassandra/cassandra --keep-test-dir $SPLIT_TESTS 2>&1 | tee /tmp/dtest/stdout.txt\n"
-    - store_test_results:
-        path: /tmp/results
-    - store_artifacts:
-        path: /tmp/dtest
-        destination: dtest_j8_without_vnodes
-    - store_artifacts:
-        path: ~/cassandra-dtest/logs
-        destination: dtest_j8_without_vnodes_logs
-    environment:
-    - ANT_HOME: /usr/share/ant
-    - JAVA11_HOME: /usr/lib/jvm/java-11-openjdk-amd64
-    - JAVA8_HOME: /usr/lib/jvm/java-8-openjdk-amd64
-    - LANG: en_US.UTF-8
-    - KEEP_TEST_DIR: true
-    - DEFAULT_DIR: /home/cassandra/cassandra-dtest
-    - PYTHONIOENCODING: utf-8
-    - PYTHONUNBUFFERED: true
-    - CASS_DRIVER_NO_EXTENSIONS: true
-    - CASS_DRIVER_NO_CYTHON: true
-    - CASSANDRA_SKIP_SYNC: true
-    - DTEST_REPO: git://github.com/apache/cassandra-dtest.git
-    - DTEST_BRANCH: trunk
-    - CCM_MAX_HEAP_SIZE: 1024M
-    - CCM_HEAP_NEWSIZE: 256M
-    - REPEATED_UTEST_TARGET: testsome
-    - REPEATED_UTEST_CLASS: null
-    - REPEATED_UTEST_METHODS: null
-    - REPEATED_UTEST_COUNT: 100
-    - REPEATED_UTEST_STOP_ON_FAILURE: false
-    - REPEATED_DTEST_NAME: null
-    - REPEATED_DTEST_VNODES: false
-    - REPEATED_DTEST_COUNT: 100
-    - REPEATED_DTEST_STOP_ON_FAILURE: false
-    - JAVA_HOME: /usr/lib/jvm/java-8-openjdk-amd64
-    - JDK_HOME: /usr/lib/jvm/java-8-openjdk-amd64
-  j8_upgradetests-no-vnodes:
-    docker:
-    - image: apache/cassandra-testing-ubuntu2004-java11-w-dependencies:20210304
-    resource_class: medium
-    working_directory: ~/
-    shell: /bin/bash -eo pipefail -l
-    parallelism: 4
-    steps:
-    - attach_workspace:
-        at: /home/cassandra
-    - run:
-        name: Clone Cassandra dtest Repository (via git)
-        command: |
-          git clone --single-branch --branch $DTEST_BRANCH --depth 1 $DTEST_REPO ~/cassandra-dtest
-    - run:
-        name: Configure virtualenv and python Dependencies
-        command: |
-          # note, this should be super quick as all dependencies should be pre-installed in the docker image
-          # if additional dependencies were added to requirmeents.txt and the docker image hasn't been updated
-          # we'd have to install it here at runtime -- which will make things slow, so do yourself a favor and
-          # rebuild the docker image! (it automatically pulls the latest requirements.txt on build)
-          source ~/env3.6/bin/activate
-          export PATH=$JAVA_HOME/bin:$PATH
-          pip3 install --exists-action w --upgrade -r ~/cassandra-dtest/requirements.txt
-          pip3 uninstall -y cqlsh
-          pip3 freeze
-    - run:
-        name: Determine Tests to Run (j8_upgradetests_without_vnodes)
-        no_output_timeout: 5m
-        command: "# reminder: this code (along with all the steps) is independently executed on every circle container\n# so the goal here is to get the circleci script to return the tests *this* container will run\n# which we do via the `circleci` cli tool.\n\ncd cassandra-dtest\nsource ~/env3.6/bin/activate\nexport PATH=$JAVA_HOME/bin:$PATH\n\nif [ -n '' ]; then\n  export \nfi\n\necho \"***Collected DTests (j8_upgradetests_without_vnodes)***\"\nset -eo pipefail && ./run_dtests.py --execute-upgrade-tests-only --upgrade-target-version-only --upgrade-version-selection all --dtest-print-tests-only --dtest-print-tests-output=/tmp/all_dtest_tests_j8_upgradetests_without_vnodes_raw --cassandra-dir=../cassandra\nif [ -z '' ]; then\n  mv /tmp/all_dtest_tests_j8_upgradetests_without_vnodes_raw /tmp/all_dtest_tests_j8_upgradetests_without_vnodes\nelse\n  grep -e '' /tmp/all_dtest_tests_j8_upgradetests_without_vnodes_raw > /tmp/all_dtest_tests_j8_upgradetests_without_vnodes || { echo \"Filter did not match any tests! Exiting build.\"; exit 0; }\nfi\nset -eo pipefail && circleci tests split --split-by=timings --timings-type=classname /tmp/all_dtest_tests_j8_upgradetests_without_vnodes > /tmp/split_dtest_tests_j8_upgradetests_without_vnodes.txt\ncat /tmp/split_dtest_tests_j8_upgradetests_without_vnodes.txt | tr '\\n' ' ' > /tmp/split_dtest_tests_j8_upgradetests_without_vnodes_final.txt\ncat /tmp/split_dtest_tests_j8_upgradetests_without_vnodes_final.txt\n"
-    - run:
-        name: Run dtests (j8_upgradetests_without_vnodes)
-        no_output_timeout: 15m
-        command: "echo \"cat /tmp/split_dtest_tests_j8_upgradetests_without_vnodes_final.txt\"\ncat /tmp/split_dtest_tests_j8_upgradetests_without_vnodes_final.txt\n\nsource ~/env3.6/bin/activate\nexport PATH=$JAVA_HOME/bin:$PATH\nif [ -n '' ]; then\n  export \nfi\n\njava -version\ncd ~/cassandra-dtest\nmkdir -p /tmp/dtest\n\necho \"env: $(env)\"\necho \"** done env\"\nmkdir -p /tmp/results/dtests\n# we need the \"set -o pipefail\" here so that the exit code that circleci will actually use is from pytest and not the exit code from tee\nexport SPLIT_TESTS=`cat /tmp/split_dtest_tests_j8_upgradetests_without_vnodes_final.txt`\nset -o pipefail && cd ~/cassandra-dtest && pytest --execute-upgrade-tests-only --upgrade-target-version-only --upgrade-version-selection all --log-cli-level=DEBUG --junit-xml=/tmp/results/dtests/pytest_result_j8_upgradetests_without_vnodes.xml -s --cassandra-dir=/home/cassandra/cassandra --keep-test-dir $SPLIT_TESTS 2>&1 | tee /tmp/dtest/stdout.txt\n"
-    - store_test_results:
-        path: /tmp/results
-    - store_artifacts:
-        path: /tmp/dtest
-        destination: dtest_j8_upgradetests_without_vnodes
-    - store_artifacts:
-        path: ~/cassandra-dtest/logs
-        destination: dtest_j8_upgradetests_without_vnodes_logs
-    environment:
-    - ANT_HOME: /usr/share/ant
-    - JAVA11_HOME: /usr/lib/jvm/java-11-openjdk-amd64
-    - JAVA8_HOME: /usr/lib/jvm/java-8-openjdk-amd64
-    - LANG: en_US.UTF-8
-    - KEEP_TEST_DIR: true
-    - DEFAULT_DIR: /home/cassandra/cassandra-dtest
-    - PYTHONIOENCODING: utf-8
-    - PYTHONUNBUFFERED: true
-    - CASS_DRIVER_NO_EXTENSIONS: true
-    - CASS_DRIVER_NO_CYTHON: true
-    - CASSANDRA_SKIP_SYNC: true
-    - DTEST_REPO: git://github.com/apache/cassandra-dtest.git
-    - DTEST_BRANCH: trunk
-    - CCM_MAX_HEAP_SIZE: 1024M
-    - CCM_HEAP_NEWSIZE: 256M
-    - REPEATED_UTEST_TARGET: testsome
-    - REPEATED_UTEST_CLASS: null
-    - REPEATED_UTEST_METHODS: null
-    - REPEATED_UTEST_COUNT: 100
-    - REPEATED_UTEST_STOP_ON_FAILURE: false
-    - REPEATED_DTEST_NAME: null
-    - REPEATED_DTEST_VNODES: false
-    - REPEATED_DTEST_COUNT: 100
-    - REPEATED_DTEST_STOP_ON_FAILURE: false
-    - JAVA_HOME: /usr/lib/jvm/java-8-openjdk-amd64
-    - JDK_HOME: /usr/lib/jvm/java-8-openjdk-amd64
-  j8_repeated-dtest:
-    docker:
-    - image: apache/cassandra-testing-ubuntu2004-java11-w-dependencies:20210304
-    resource_class: medium
-    working_directory: ~/
-    shell: /bin/bash -eo pipefail -l
-    parallelism: 4
-    steps:
-    - attach_workspace:
-        at: /home/cassandra
-    - run:
-        name: Clone Cassandra dtest Repository (via git)
-        command: |
-          git clone --single-branch --branch $DTEST_BRANCH --depth 1 $DTEST_REPO ~/cassandra-dtest
-    - run:
-        name: Configure virtualenv and python Dependencies
-        command: |
-          # note, this should be super quick as all dependencies should be pre-installed in the docker image
-          # if additional dependencies were added to requirmeents.txt and the docker image hasn't been updated
-          # we'd have to install it here at runtime -- which will make things slow, so do yourself a favor and
-          # rebuild the docker image! (it automatically pulls the latest requirements.txt on build)
-          source ~/env3.6/bin/activate
-          export PATH=$JAVA_HOME/bin:$PATH
-          pip3 install --exists-action w --upgrade -r ~/cassandra-dtest/requirements.txt
-          pip3 uninstall -y cqlsh
-          pip3 freeze
-    - run:
-        name: Run repeated dtest
-        no_output_timeout: 15m
-        command: |
-          if [ "$REPEATED_DTEST_NAME" == "<nil>" ]; then
-            echo "Repeated dtest name hasn't been defined, exiting without running any test"
-          elif [ "$REPEATED_DTEST_COUNT" == "<nil>" ]; then
-            echo "Repeated dtest count hasn't been defined, exiting without running any test"
-          elif [ "$REPEATED_DTEST_COUNT" -le 0 ]; then
-            echo "Repeated dtest count is lesser or equals than zero, exiting without running any test"
-          else
-
-            # Calculate the number of test iterations to be run by the current parallel runner.
-            # Since we are running the same test multiple times there is no need to use `circleci tests split`.
-            count=$((REPEATED_DTEST_COUNT / CIRCLE_NODE_TOTAL))
-            if (($CIRCLE_NODE_INDEX < (REPEATED_DTEST_COUNT % CIRCLE_NODE_TOTAL))); then
-              count=$((count+1))
-            fi
-
-            if (($count <= 0)); then
-              echo "No tests to run in this runner"
-            else
-              echo "Running $REPEATED_DTEST_NAME $count times"
-
-              source ~/env3.6/bin/activate
-              export PATH=$JAVA_HOME/bin:$PATH
-
-              java -version
-              cd ~/cassandra-dtest
-              mkdir -p /tmp/dtest
-
-              echo "env: $(env)"
-              echo "** done env"
-              mkdir -p /tmp/results/dtests
-
-              stop_on_failure_arg=""
-              if $REPEATED_UTEST_STOP_ON_FAILURE; then
-                stop_on_failure_arg="-x"
-              fi
-
-              vnodes_args=""
-              if $REPEATED_DTEST_VNODES; then
-                vnodes_args="--use-vnodes --num-tokens=16"
-              fi
-
-              # we need the "set -o pipefail" here so that the exit code that circleci will actually use is from pytest and not the exit code from tee
-              set -o pipefail && cd ~/cassandra-dtest && pytest $vnodes_args --count=$count $stop_on_failure_arg --log-cli-level=DEBUG --junit-xml=/tmp/results/dtests/pytest_result.xml -s --cassandra-dir=/home/cassandra/cassandra --keep-test-dir $REPEATED_DTEST_NAME | tee /tmp/dtest/stdout.txt
-            fi
-          fi
-    - store_test_results:
-        path: /tmp/results
-    - store_artifacts:
-        path: /tmp/dtest
-        destination: dtest
-    - store_artifacts:
-        path: ~/cassandra-dtest/logs
-        destination: dtest_logs
-    environment:
-    - ANT_HOME: /usr/share/ant
-    - JAVA11_HOME: /usr/lib/jvm/java-11-openjdk-amd64
-    - JAVA8_HOME: /usr/lib/jvm/java-8-openjdk-amd64
-    - LANG: en_US.UTF-8
-    - KEEP_TEST_DIR: true
-    - DEFAULT_DIR: /home/cassandra/cassandra-dtest
-    - PYTHONIOENCODING: utf-8
-    - PYTHONUNBUFFERED: true
-    - CASS_DRIVER_NO_EXTENSIONS: true
-    - CASS_DRIVER_NO_CYTHON: true
-    - CASSANDRA_SKIP_SYNC: true
-    - DTEST_REPO: git://github.com/apache/cassandra-dtest.git
-    - DTEST_BRANCH: trunk
-    - CCM_MAX_HEAP_SIZE: 1024M
-    - CCM_HEAP_NEWSIZE: 256M
-    - REPEATED_UTEST_TARGET: testsome
-    - REPEATED_UTEST_CLASS: null
-    - REPEATED_UTEST_METHODS: null
-    - REPEATED_UTEST_COUNT: 100
-    - REPEATED_UTEST_STOP_ON_FAILURE: false
-    - REPEATED_DTEST_NAME: null
-    - REPEATED_DTEST_VNODES: false
-    - REPEATED_DTEST_COUNT: 100
-    - REPEATED_DTEST_STOP_ON_FAILURE: false
-    - JAVA_HOME: /usr/lib/jvm/java-8-openjdk-amd64
-    - JDK_HOME: /usr/lib/jvm/java-8-openjdk-amd64
-  utests_stress:
-    docker:
-    - image: apache/cassandra-testing-ubuntu2004-java11-w-dependencies:20210304
-    resource_class: medium
-    working_directory: ~/
-    shell: /bin/bash -eo pipefail -l
-    parallelism: 1
-    steps:
-    - attach_workspace:
-        at: /home/cassandra
-    - run:
-        name: Run Unit Tests (stress-test)
-        command: |
-          export PATH=$JAVA_HOME/bin:$PATH
-          time mv ~/cassandra /tmp
-          cd /tmp/cassandra
-          if [ -d ~/dtest_jars ]; then
-            cp ~/dtest_jars/dtest* /tmp/cassandra/build/
-          fi
-          ant stress-test
-        no_output_timeout: 15m
-    - store_test_results:
-        path: /tmp/cassandra/build/test/output/
-    - store_artifacts:
-        path: /tmp/cassandra/build/test/output
-        destination: junitxml
-    - store_artifacts:
-        path: /tmp/cassandra/build/test/logs
-        destination: logs
-    environment:
-    - ANT_HOME: /usr/share/ant
-    - JAVA11_HOME: /usr/lib/jvm/java-11-openjdk-amd64
-    - JAVA8_HOME: /usr/lib/jvm/java-8-openjdk-amd64
-    - LANG: en_US.UTF-8
-    - KEEP_TEST_DIR: true
-    - DEFAULT_DIR: /home/cassandra/cassandra-dtest
-    - PYTHONIOENCODING: utf-8
-    - PYTHONUNBUFFERED: true
-    - CASS_DRIVER_NO_EXTENSIONS: true
-    - CASS_DRIVER_NO_CYTHON: true
-    - CASSANDRA_SKIP_SYNC: true
-    - DTEST_REPO: git://github.com/apache/cassandra-dtest.git
-    - DTEST_BRANCH: trunk
-    - CCM_MAX_HEAP_SIZE: 1024M
-    - CCM_HEAP_NEWSIZE: 256M
-    - REPEATED_UTEST_TARGET: testsome
-    - REPEATED_UTEST_CLASS: null
-    - REPEATED_UTEST_METHODS: null
-    - REPEATED_UTEST_COUNT: 100
-    - REPEATED_UTEST_STOP_ON_FAILURE: false
-    - REPEATED_DTEST_NAME: null
-    - REPEATED_DTEST_VNODES: false
-    - REPEATED_DTEST_COUNT: 100
-    - REPEATED_DTEST_STOP_ON_FAILURE: false
-    - JAVA_HOME: /usr/lib/jvm/java-8-openjdk-amd64
-    - JDK_HOME: /usr/lib/jvm/java-8-openjdk-amd64
-  j8_unit_tests:
-    docker:
-    - image: apache/cassandra-testing-ubuntu2004-java11-w-dependencies:20210304
-    resource_class: medium
-    working_directory: ~/
-    shell: /bin/bash -eo pipefail -l
-    parallelism: 4
-    steps:
-    - attach_workspace:
-        at: /home/cassandra
-    - run:
-        name: Determine unit Tests to Run
-        command: |
-          # reminder: this code (along with all the steps) is independently executed on every circle container
-          # so the goal here is to get the circleci script to return the tests *this* container will run
-          # which we do via the `circleci` cli tool.
-
-          rm -fr ~/cassandra-dtest/upgrade_tests
-          echo "***java tests***"
-
-          # get all of our unit test filenames
-          set -eo pipefail && circleci tests glob "$HOME/cassandra/test/unit/**/*.java" > /tmp/all_java_unit_tests.txt
-
-          # split up the unit tests into groups based on the number of containers we have
-          set -eo pipefail && circleci tests split --split-by=timings --timings-type=filename --index=${CIRCLE_NODE_INDEX} --total=${CIRCLE_NODE_TOTAL} /tmp/all_java_unit_tests.txt > /tmp/java_tests_${CIRCLE_NODE_INDEX}.txt
-          set -eo pipefail && cat /tmp/java_tests_${CIRCLE_NODE_INDEX}.txt | sed "s;^/home/cassandra/cassandra/test/unit/;;g" | grep "Test\.java$"  > /tmp/java_tests_${CIRCLE_NODE_INDEX}_final.txt
-          echo "** /tmp/java_tests_${CIRCLE_NODE_INDEX}_final.txt"
-          cat /tmp/java_tests_${CIRCLE_NODE_INDEX}_final.txt
-        no_output_timeout: 15m
-    - run:
-        name: Log Environment Information
-        command: |
-          echo '*** id ***'
-          id
-          echo '*** cat /proc/cpuinfo ***'
-          cat /proc/cpuinfo
-          echo '*** free -m ***'
-          free -m
-          echo '*** df -m ***'
-          df -m
-          echo '*** ifconfig -a ***'
-          ifconfig -a
-          echo '*** uname -a ***'
-          uname -a
-          echo '*** mount ***'
-          mount
-          echo '*** env ***'
-          env
-          echo '*** java ***'
-          which java
-          java -version
-    - run:
-        name: Run Unit Tests (testclasslist)
-        command: |
-          set -x
-          export PATH=$JAVA_HOME/bin:$PATH
-          time mv ~/cassandra /tmp
-          cd /tmp/cassandra
-          if [ -d ~/dtest_jars ]; then
-            cp ~/dtest_jars/dtest* /tmp/cassandra/build/
-          fi
-          test_timeout=$(grep 'name="test.unit.timeout"' build.xml | awk -F'"' '{print $4}' || true)
-          if [ -z "$test_timeout" ]; then
-            test_timeout=$(grep 'name="test.timeout"' build.xml | awk -F'"' '{print $4}')
-          fi
-          ant testclasslist -Dtest.timeout="$test_timeout" -Dtest.classlistfile=/tmp/java_tests_${CIRCLE_NODE_INDEX}_final.txt  -Dtest.classlistprefix=unit
-        no_output_timeout: 15m
-    - store_test_results:
-        path: /tmp/cassandra/build/test/output/
-    - store_artifacts:
-        path: /tmp/cassandra/build/test/output
-        destination: junitxml
-    - store_artifacts:
-        path: /tmp/cassandra/build/test/logs
-        destination: logs
-    environment:
-    - ANT_HOME: /usr/share/ant
-    - JAVA11_HOME: /usr/lib/jvm/java-11-openjdk-amd64
-    - JAVA8_HOME: /usr/lib/jvm/java-8-openjdk-amd64
-    - LANG: en_US.UTF-8
-    - KEEP_TEST_DIR: true
-    - DEFAULT_DIR: /home/cassandra/cassandra-dtest
-    - PYTHONIOENCODING: utf-8
-    - PYTHONUNBUFFERED: true
-    - CASS_DRIVER_NO_EXTENSIONS: true
-    - CASS_DRIVER_NO_CYTHON: true
-    - CASSANDRA_SKIP_SYNC: true
-    - DTEST_REPO: git://github.com/apache/cassandra-dtest.git
-    - DTEST_BRANCH: trunk
-    - CCM_MAX_HEAP_SIZE: 1024M
-    - CCM_HEAP_NEWSIZE: 256M
-    - REPEATED_UTEST_TARGET: testsome
-    - REPEATED_UTEST_CLASS: null
-    - REPEATED_UTEST_METHODS: null
-    - REPEATED_UTEST_COUNT: 100
-    - REPEATED_UTEST_STOP_ON_FAILURE: false
-    - REPEATED_DTEST_NAME: null
-    - REPEATED_DTEST_VNODES: false
-    - REPEATED_DTEST_COUNT: 100
-    - REPEATED_DTEST_STOP_ON_FAILURE: false
-    - JAVA_HOME: /usr/lib/jvm/java-8-openjdk-amd64
-    - JDK_HOME: /usr/lib/jvm/java-8-openjdk-amd64
-  j11_jvm_dtests:
-    docker:
-    - image: apache/cassandra-testing-ubuntu2004-java11:20210304
-    resource_class: medium
-    working_directory: ~/
-    shell: /bin/bash -eo pipefail -l
-    parallelism: 1
-    steps:
-    - attach_workspace:
-        at: /home/cassandra
-    - run:
-        name: Determine distributed Tests to Run
-        command: |
-          # reminder: this code (along with all the steps) is independently executed on every circle container
-          # so the goal here is to get the circleci script to return the tests *this* container will run
-          # which we do via the `circleci` cli tool.
-
-          rm -fr ~/cassandra-dtest/upgrade_tests
-          echo "***java tests***"
-
-          # get all of our unit test filenames
-          set -eo pipefail && circleci tests glob "$HOME/cassandra/test/distributed/**/*.java" > /tmp/all_java_unit_tests.txt
-
-          # split up the unit tests into groups based on the number of containers we have
-          set -eo pipefail && circleci tests split --split-by=timings --timings-type=filename --index=${CIRCLE_NODE_INDEX} --total=${CIRCLE_NODE_TOTAL} /tmp/all_java_unit_tests.txt > /tmp/java_tests_${CIRCLE_NODE_INDEX}.txt
-          set -eo pipefail && cat /tmp/java_tests_${CIRCLE_NODE_INDEX}.txt | sed "s;^/home/cassandra/cassandra/test/distributed/;;g" | grep "Test\.java$" | grep -v upgrade > /tmp/java_tests_${CIRCLE_NODE_INDEX}_final.txt
-          echo "** /tmp/java_tests_${CIRCLE_NODE_INDEX}_final.txt"
-          cat /tmp/java_tests_${CIRCLE_NODE_INDEX}_final.txt
-        no_output_timeout: 15m
-    - run:
-        name: Log Environment Information
-        command: |
-          echo '*** id ***'
-          id
-          echo '*** cat /proc/cpuinfo ***'
-          cat /proc/cpuinfo
-          echo '*** free -m ***'
-          free -m
-          echo '*** df -m ***'
-          df -m
-          echo '*** ifconfig -a ***'
-          ifconfig -a
-          echo '*** uname -a ***'
-          uname -a
-          echo '*** mount ***'
-          mount
-          echo '*** env ***'
-          env
-          echo '*** java ***'
-          which java
-          java -version
-    - run:
-        name: Run Unit Tests (testclasslist)
-        command: |
-          set -x
-          export PATH=$JAVA_HOME/bin:$PATH
-          time mv ~/cassandra /tmp
-          cd /tmp/cassandra
-          if [ -d ~/dtest_jars ]; then
-            cp ~/dtest_jars/dtest* /tmp/cassandra/build/
-          fi
-          test_timeout=$(grep 'name="test.distributed.timeout"' build.xml | awk -F'"' '{print $4}' || true)
-          if [ -z "$test_timeout" ]; then
-            test_timeout=$(grep 'name="test.timeout"' build.xml | awk -F'"' '{print $4}')
-          fi
-          ant testclasslist -Dtest.timeout="$test_timeout" -Dtest.classlistfile=/tmp/java_tests_${CIRCLE_NODE_INDEX}_final.txt  -Dtest.classlistprefix=distributed
-        no_output_timeout: 15m
-    - store_test_results:
-        path: /tmp/cassandra/build/test/output/
-    - store_artifacts:
-        path: /tmp/cassandra/build/test/output
-        destination: junitxml
-    - store_artifacts:
-        path: /tmp/cassandra/build/test/logs
-        destination: logs
-    environment:
-    - ANT_HOME: /usr/share/ant
-    - JAVA11_HOME: /usr/lib/jvm/java-11-openjdk-amd64
-    - JAVA8_HOME: /usr/lib/jvm/java-8-openjdk-amd64
-    - LANG: en_US.UTF-8
-    - KEEP_TEST_DIR: true
-    - DEFAULT_DIR: /home/cassandra/cassandra-dtest
-    - PYTHONIOENCODING: utf-8
-    - PYTHONUNBUFFERED: true
-    - CASS_DRIVER_NO_EXTENSIONS: true
-    - CASS_DRIVER_NO_CYTHON: true
-    - CASSANDRA_SKIP_SYNC: true
-    - DTEST_REPO: git://github.com/apache/cassandra-dtest.git
-    - DTEST_BRANCH: trunk
-    - CCM_MAX_HEAP_SIZE: 1024M
-    - CCM_HEAP_NEWSIZE: 256M
-    - REPEATED_UTEST_TARGET: testsome
-    - REPEATED_UTEST_CLASS: null
-    - REPEATED_UTEST_METHODS: null
-    - REPEATED_UTEST_COUNT: 100
-    - REPEATED_UTEST_STOP_ON_FAILURE: false
-    - REPEATED_DTEST_NAME: null
-    - REPEATED_DTEST_VNODES: false
-    - REPEATED_DTEST_COUNT: 100
-    - REPEATED_DTEST_STOP_ON_FAILURE: false
-    - JAVA_HOME: /usr/lib/jvm/java-11-openjdk-amd64
-    - JDK_HOME: /usr/lib/jvm/java-11-openjdk-amd64
-    - CASSANDRA_USE_JDK11: true
-  j11_build:
-    docker:
-    - image: apache/cassandra-testing-ubuntu2004-java11:20210304
-    resource_class: medium
-    working_directory: ~/
-    shell: /bin/bash -eo pipefail -l
-    parallelism: 1
-    steps:
-    - run:
-        name: Log Environment Information
-        command: |
-          echo '*** id ***'
-          id
-          echo '*** cat /proc/cpuinfo ***'
-          cat /proc/cpuinfo
-          echo '*** free -m ***'
-          free -m
-          echo '*** df -m ***'
-          df -m
-          echo '*** ifconfig -a ***'
-          ifconfig -a
-          echo '*** uname -a ***'
-          uname -a
-          echo '*** mount ***'
-          mount
-          echo '*** env ***'
-          env
-          echo '*** java ***'
-          which java
-          java -version
-    - run:
-        name: Clone Cassandra Repository (via git)
-        command: |
-          git clone --single-branch --depth 1 --branch $CIRCLE_BRANCH git://github.com/$CIRCLE_PROJECT_USERNAME/$CIRCLE_PROJECT_REPONAME.git ~/cassandra
-    - run:
-        name: Build Cassandra
-        command: |
-          export PATH=$JAVA_HOME/bin:$PATH
-          cd ~/cassandra
-          # Loop to prevent failure due to maven-ant-tasks not downloading a jar..
-          for x in $(seq 1 3); do
-              ${ANT_HOME}/bin/ant clean realclean jar
-              RETURN="$?"
-              if [ "${RETURN}" -eq "0" ]; then
-                  break
-              fi
-          done
-          # Exit, if we didn't build successfully
-          if [ "${RETURN}" -ne "0" ]; then
-              echo "Build failed with exit code: ${RETURN}"
-              exit ${RETURN}
-          fi
-        no_output_timeout: 15m
-    - run:
-        name: Run eclipse-warnings
-        command: |
-          export PATH=$JAVA_HOME/bin:$PATH
-          cd ~/cassandra
-          ant eclipse-warnings
-    - persist_to_workspace:
-        root: /home/cassandra
-        paths:
-        - cassandra
-        - .m2
-    environment:
-    - ANT_HOME: /usr/share/ant
-    - JAVA11_HOME: /usr/lib/jvm/java-11-openjdk-amd64
-    - JAVA8_HOME: /usr/lib/jvm/java-8-openjdk-amd64
-    - LANG: en_US.UTF-8
-    - KEEP_TEST_DIR: true
-    - DEFAULT_DIR: /home/cassandra/cassandra-dtest
-    - PYTHONIOENCODING: utf-8
-    - PYTHONUNBUFFERED: true
-    - CASS_DRIVER_NO_EXTENSIONS: true
-    - CASS_DRIVER_NO_CYTHON: true
-    - CASSANDRA_SKIP_SYNC: true
-    - DTEST_REPO: git://github.com/apache/cassandra-dtest.git
-    - DTEST_BRANCH: trunk
-    - CCM_MAX_HEAP_SIZE: 1024M
-    - CCM_HEAP_NEWSIZE: 256M
-    - REPEATED_UTEST_TARGET: testsome
-    - REPEATED_UTEST_CLASS: null
-    - REPEATED_UTEST_METHODS: null
-    - REPEATED_UTEST_COUNT: 100
-    - REPEATED_UTEST_STOP_ON_FAILURE: false
-    - REPEATED_DTEST_NAME: null
-    - REPEATED_DTEST_VNODES: false
-    - REPEATED_DTEST_COUNT: 100
-    - REPEATED_DTEST_STOP_ON_FAILURE: false
-    - JAVA_HOME: /usr/lib/jvm/java-11-openjdk-amd64
-    - JDK_HOME: /usr/lib/jvm/java-11-openjdk-amd64
-    - CASSANDRA_USE_JDK11: true
-  j11_cqlsh-dtests-py2-no-vnodes:
-    docker:
-    - image: apache/cassandra-testing-ubuntu2004-java11:20210304
-    resource_class: medium
-    working_directory: ~/
-    shell: /bin/bash -eo pipefail -l
-    parallelism: 4
-    steps:
-    - attach_workspace:
-        at: /home/cassandra
-    - run:
-        name: Clone Cassandra dtest Repository (via git)
-        command: |
-          git clone --single-branch --branch $DTEST_BRANCH --depth 1 $DTEST_REPO ~/cassandra-dtest
-    - run:
-        name: Configure virtualenv and python Dependencies
-        command: |
-          # note, this should be super quick as all dependencies should be pre-installed in the docker image
-          # if additional dependencies were added to requirmeents.txt and the docker image hasn't been updated
-          # we'd have to install it here at runtime -- which will make things slow, so do yourself a favor and
-          # rebuild the docker image! (it automatically pulls the latest requirements.txt on build)
-          source ~/env3.6/bin/activate
-          export PATH=$JAVA_HOME/bin:$PATH
-          pip3 install --exists-action w --upgrade -r ~/cassandra-dtest/requirements.txt
-          pip3 uninstall -y cqlsh
-          pip3 freeze
-    - run:
-        name: Determine Tests to Run (j11_without_vnodes)
-        no_output_timeout: 5m
-        command: "# reminder: this code (along with all the steps) is independently executed on every circle container\n# so the goal here is to get the circleci script to return the tests *this* container will run\n# which we do via the `circleci` cli tool.\n\ncd cassandra-dtest\nsource ~/env3.6/bin/activate\nexport PATH=$JAVA_HOME/bin:$PATH\n\nif [ -n '' ]; then\n  export \nfi\n\necho \"***Collected DTests (j11_without_vnodes)***\"\nset -eo pipefail && ./run_dtests.py --skip-resource-intensive-tests --pytest-options '-k cql' --dtest-print-tests-only --dtest-print-tests-output=/tmp/all_dtest_tests_j11_without_vnodes_raw --cassandra-dir=../cassandra\nif [ -z '' ]; then\n  mv /tmp/all_dtest_tests_j11_without_vnodes_raw /tmp/all_dtest_tests_j11_without_vnodes\nelse\n  grep -e '' /tmp/all_dtest_tests_j11_without_vnodes_raw > /tmp/all_dtest_tests_j11_without_vnodes || { echo \"Filter did not match any tests! Exiting build.\"; exit 0; }\nfi\nset -eo pipefail && circleci tests split --split-by=timings --timings-type=classname /tmp/all_dtest_tests_j11_without_vnodes > /tmp/split_dtest_tests_j11_without_vnodes.txt\ncat /tmp/split_dtest_tests_j11_without_vnodes.txt | tr '\\n' ' ' > /tmp/split_dtest_tests_j11_without_vnodes_final.txt\ncat /tmp/split_dtest_tests_j11_without_vnodes_final.txt\n"
-    - run:
-        name: Run dtests (j11_without_vnodes)
-        no_output_timeout: 15m
-        command: |
-          echo "cat /tmp/split_dtest_tests_j11_without_vnodes_final.txt"
-          cat /tmp/split_dtest_tests_j11_without_vnodes_final.txt
-
-          source ~/env3.6/bin/activate
-          export PATH=$JAVA_HOME/bin:$PATH
-          if [ -n 'CQLSH_PYTHON=/usr/bin/python2.7' ]; then
-            export CQLSH_PYTHON=/usr/bin/python2.7
-          fi
-
-          java -version
-          cd ~/cassandra-dtest
-          mkdir -p /tmp/dtest
-
-          echo "env: $(env)"
-          echo "** done env"
-          mkdir -p /tmp/results/dtests
-          # we need the "set -o pipefail" here so that the exit code that circleci will actually use is from pytest and not the exit code from tee
-          export SPLIT_TESTS=`cat /tmp/split_dtest_tests_j11_without_vnodes_final.txt`
-          set -o pipefail && cd ~/cassandra-dtest && pytest --skip-resource-intensive-tests --log-cli-level=DEBUG --junit-xml=/tmp/results/dtests/pytest_result_j11_without_vnodes.xml -s --cassandra-dir=/home/cassandra/cassandra --keep-test-dir $SPLIT_TESTS 2>&1 | tee /tmp/dtest/stdout.txt
-    - store_test_results:
-        path: /tmp/results
-    - store_artifacts:
-        path: /tmp/dtest
-        destination: dtest_j11_without_vnodes
-    - store_artifacts:
-        path: ~/cassandra-dtest/logs
-        destination: dtest_j11_without_vnodes_logs
-    environment:
-    - ANT_HOME: /usr/share/ant
-    - JAVA11_HOME: /usr/lib/jvm/java-11-openjdk-amd64
-    - JAVA8_HOME: /usr/lib/jvm/java-8-openjdk-amd64
-    - LANG: en_US.UTF-8
-    - KEEP_TEST_DIR: true
-    - DEFAULT_DIR: /home/cassandra/cassandra-dtest
-    - PYTHONIOENCODING: utf-8
-    - PYTHONUNBUFFERED: true
-    - CASS_DRIVER_NO_EXTENSIONS: true
-    - CASS_DRIVER_NO_CYTHON: true
-    - CASSANDRA_SKIP_SYNC: true
-    - DTEST_REPO: git://github.com/apache/cassandra-dtest.git
-    - DTEST_BRANCH: trunk
-    - CCM_MAX_HEAP_SIZE: 1024M
-    - CCM_HEAP_NEWSIZE: 256M
-    - REPEATED_UTEST_TARGET: testsome
-    - REPEATED_UTEST_CLASS: null
-    - REPEATED_UTEST_METHODS: null
-    - REPEATED_UTEST_COUNT: 100
-    - REPEATED_UTEST_STOP_ON_FAILURE: false
-    - REPEATED_DTEST_NAME: null
-    - REPEATED_DTEST_VNODES: false
-    - REPEATED_DTEST_COUNT: 100
-    - REPEATED_DTEST_STOP_ON_FAILURE: false
-    - JAVA_HOME: /usr/lib/jvm/java-11-openjdk-amd64
-    - JDK_HOME: /usr/lib/jvm/java-11-openjdk-amd64
-    - CASSANDRA_USE_JDK11: true
-  j11_cqlshlib_tests:
-    docker:
-    - image: apache/cassandra-testing-ubuntu2004-java11:20210304
-    resource_class: medium
-    working_directory: ~/
-    shell: /bin/bash -eo pipefail -l
-    parallelism: 1
-    steps:
-    - attach_workspace:
-        at: /home/cassandra
-    - run:
-        name: Run cqlshlib Unit Tests
-        command: |
-          export PATH=$JAVA_HOME/bin:$PATH
-          time mv ~/cassandra /tmp
-          cd /tmp/cassandra/pylib
-          ./cassandra-cqlsh-tests.sh ..
-        no_output_timeout: 15m
-    - store_test_results:
-        path: /tmp/cassandra/pylib
-    environment:
-    - ANT_HOME: /usr/share/ant
-    - JAVA11_HOME: /usr/lib/jvm/java-11-openjdk-amd64
-    - JAVA8_HOME: /usr/lib/jvm/java-8-openjdk-amd64
-    - LANG: en_US.UTF-8
-    - KEEP_TEST_DIR: true
-    - DEFAULT_DIR: /home/cassandra/cassandra-dtest
-    - PYTHONIOENCODING: utf-8
-    - PYTHONUNBUFFERED: true
-    - CASS_DRIVER_NO_EXTENSIONS: true
-    - CASS_DRIVER_NO_CYTHON: true
-    - CASSANDRA_SKIP_SYNC: true
-    - DTEST_REPO: git://github.com/apache/cassandra-dtest.git
-    - DTEST_BRANCH: trunk
-    - CCM_MAX_HEAP_SIZE: 1024M
-    - CCM_HEAP_NEWSIZE: 256M
-    - REPEATED_UTEST_TARGET: testsome
-    - REPEATED_UTEST_CLASS: null
-    - REPEATED_UTEST_METHODS: null
-    - REPEATED_UTEST_COUNT: 100
-    - REPEATED_UTEST_STOP_ON_FAILURE: false
-    - REPEATED_DTEST_NAME: null
-    - REPEATED_DTEST_VNODES: false
-    - REPEATED_DTEST_COUNT: 100
-    - REPEATED_DTEST_STOP_ON_FAILURE: false
-    - JAVA_HOME: /usr/lib/jvm/java-11-openjdk-amd64
-    - JDK_HOME: /usr/lib/jvm/java-11-openjdk-amd64
-    - CASSANDRA_USE_JDK11: true
-  j8_dtests-with-vnodes:
-    docker:
-    - image: apache/cassandra-testing-ubuntu2004-java11-w-dependencies:20210304
-    resource_class: medium
-    working_directory: ~/
-    shell: /bin/bash -eo pipefail -l
-    parallelism: 4
-    steps:
-    - attach_workspace:
-        at: /home/cassandra
-    - run:
-        name: Clone Cassandra dtest Repository (via git)
-        command: |
-          git clone --single-branch --branch $DTEST_BRANCH --depth 1 $DTEST_REPO ~/cassandra-dtest
-    - run:
-        name: Configure virtualenv and python Dependencies
-        command: |
-          # note, this should be super quick as all dependencies should be pre-installed in the docker image
-          # if additional dependencies were added to requirmeents.txt and the docker image hasn't been updated
-          # we'd have to install it here at runtime -- which will make things slow, so do yourself a favor and
-          # rebuild the docker image! (it automatically pulls the latest requirements.txt on build)
-          source ~/env3.6/bin/activate
-          export PATH=$JAVA_HOME/bin:$PATH
-          pip3 install --exists-action w --upgrade -r ~/cassandra-dtest/requirements.txt
-          pip3 uninstall -y cqlsh
-          pip3 freeze
-    - run:
-        name: Determine Tests to Run (j8_with_vnodes)
-        no_output_timeout: 5m
-        command: "# reminder: this code (along with all the steps) is independently executed on every circle container\n# so the goal here is to get the circleci script to return the tests *this* container will run\n# which we do via the `circleci` cli tool.\n\ncd cassandra-dtest\nsource ~/env3.6/bin/activate\nexport PATH=$JAVA_HOME/bin:$PATH\n\nif [ -n '' ]; then\n  export \nfi\n\necho \"***Collected DTests (j8_with_vnodes)***\"\nset -eo pipefail && ./run_dtests.py --use-vnodes --skip-resource-intensive-tests --pytest-options '-k not cql' --dtest-print-tests-only --dtest-print-tests-output=/tmp/all_dtest_tests_j8_with_vnodes_raw --cassandra-dir=../cassandra\nif [ -z '' ]; then\n  mv /tmp/all_dtest_tests_j8_with_vnodes_raw /tmp/all_dtest_tests_j8_with_vnodes\nelse\n  grep -e '' /tmp/all_dtest_tests_j8_with_vnodes_raw > /tmp/all_dtest_tests_j8_with_vnodes || { echo \"Filter did not match any tests! Exiting build.\"; exit 0; }\nfi\nset -eo pipefail && circleci tests split --split-by=timings --timings-type=classname /tmp/all_dtest_tests_j8_with_vnodes > /tmp/split_dtest_tests_j8_with_vnodes.txt\ncat /tmp/split_dtest_tests_j8_with_vnodes.txt | tr '\\n' ' ' > /tmp/split_dtest_tests_j8_with_vnodes_final.txt\ncat /tmp/split_dtest_tests_j8_with_vnodes_final.txt\n"
-    - run:
-        name: Run dtests (j8_with_vnodes)
-        no_output_timeout: 15m
-        command: "echo \"cat /tmp/split_dtest_tests_j8_with_vnodes_final.txt\"\ncat /tmp/split_dtest_tests_j8_with_vnodes_final.txt\n\nsource ~/env3.6/bin/activate\nexport PATH=$JAVA_HOME/bin:$PATH\nif [ -n '' ]; then\n  export \nfi\n\njava -version\ncd ~/cassandra-dtest\nmkdir -p /tmp/dtest\n\necho \"env: $(env)\"\necho \"** done env\"\nmkdir -p /tmp/results/dtests\n# we need the \"set -o pipefail\" here so that the exit code that circleci will actually use is from pytest and not the exit code from tee\nexport SPLIT_TESTS=`cat /tmp/split_dtest_tests_j8_with_vnodes_final.txt`\nset -o pipefail && cd ~/cassandra-dtest && pytest --use-vnodes --num-tokens=16 --skip-resource-intensive-tests --log-cli-level=DEBUG --junit-xml=/tmp/results/dtests/pytest_result_j8_with_vnodes.xml -s --cassandra-dir=/home/cassandra/cassandra --keep-test-dir $SPLIT_TESTS 2>&1 | tee /tmp/dtest/stdout.txt\n"
-    - store_test_results:
-        path: /tmp/results
-    - store_artifacts:
-        path: /tmp/dtest
-        destination: dtest_j8_with_vnodes
-    - store_artifacts:
-        path: ~/cassandra-dtest/logs
-        destination: dtest_j8_with_vnodes_logs
-    environment:
-    - ANT_HOME: /usr/share/ant
-    - JAVA11_HOME: /usr/lib/jvm/java-11-openjdk-amd64
-    - JAVA8_HOME: /usr/lib/jvm/java-8-openjdk-amd64
-    - LANG: en_US.UTF-8
-    - KEEP_TEST_DIR: true
-    - DEFAULT_DIR: /home/cassandra/cassandra-dtest
-    - PYTHONIOENCODING: utf-8
-    - PYTHONUNBUFFERED: true
-    - CASS_DRIVER_NO_EXTENSIONS: true
-    - CASS_DRIVER_NO_CYTHON: true
-    - CASSANDRA_SKIP_SYNC: true
-    - DTEST_REPO: git://github.com/apache/cassandra-dtest.git
-    - DTEST_BRANCH: trunk
-    - CCM_MAX_HEAP_SIZE: 1024M
-    - CCM_HEAP_NEWSIZE: 256M
-    - REPEATED_UTEST_TARGET: testsome
-    - REPEATED_UTEST_CLASS: null
-    - REPEATED_UTEST_METHODS: null
-    - REPEATED_UTEST_COUNT: 100
-    - REPEATED_UTEST_STOP_ON_FAILURE: false
-    - REPEATED_DTEST_NAME: null
-    - REPEATED_DTEST_VNODES: false
-    - REPEATED_DTEST_COUNT: 100
-    - REPEATED_DTEST_STOP_ON_FAILURE: false
-    - JAVA_HOME: /usr/lib/jvm/java-8-openjdk-amd64
-    - JDK_HOME: /usr/lib/jvm/java-8-openjdk-amd64
-  j11_cqlsh-dtests-py38-no-vnodes:
-    docker:
-    - image: apache/cassandra-testing-ubuntu2004-java11:20210304
-    resource_class: medium
-    working_directory: ~/
-    shell: /bin/bash -eo pipefail -l
-    parallelism: 4
-    steps:
-    - attach_workspace:
-        at: /home/cassandra
-    - run:
-        name: Clone Cassandra dtest Repository (via git)
-        command: |
-          git clone --single-branch --branch $DTEST_BRANCH --depth 1 $DTEST_REPO ~/cassandra-dtest
-    - run:
-        name: Configure virtualenv and python Dependencies
-        command: |
-          # note, this should be super quick as all dependencies should be pre-installed in the docker image
-          # if additional dependencies were added to requirmeents.txt and the docker image hasn't been updated
-          # we'd have to install it here at runtime -- which will make things slow, so do yourself a favor and
-          # rebuild the docker image! (it automatically pulls the latest requirements.txt on build)
-          source ~/env3.8/bin/activate
-          export PATH=$JAVA_HOME/bin:$PATH
-          pip3 install --exists-action w --upgrade -r ~/cassandra-dtest/requirements.txt
-          pip3 uninstall -y cqlsh
-          pip3 freeze
-    - run:
-        name: Determine Tests to Run (j11_without_vnodes)
-        no_output_timeout: 5m
-        command: "# reminder: this code (along with all the steps) is independently executed on every circle container\n# so the goal here is to get the circleci script to return the tests *this* container will run\n# which we do via the `circleci` cli tool.\n\ncd cassandra-dtest\nsource ~/env3.8/bin/activate\nexport PATH=$JAVA_HOME/bin:$PATH\n\nif [ -n '' ]; then\n  export \nfi\n\necho \"***Collected DTests (j11_without_vnodes)***\"\nset -eo pipefail && ./run_dtests.py --skip-resource-intensive-tests --pytest-options '-k cql' --dtest-print-tests-only --dtest-print-tests-output=/tmp/all_dtest_tests_j11_without_vnodes_raw --cassandra-dir=../cassandra\nif [ -z '' ]; then\n  mv /tmp/all_dtest_tests_j11_without_vnodes_raw /tmp/all_dtest_tests_j11_without_vnodes\nelse\n  grep -e '' /tmp/all_dtest_tests_j11_without_vnodes_raw > /tmp/all_dtest_tests_j11_without_vnodes || { echo \"Filter did not match any tests! Exiting build.\"; exit 0; }\nfi\nset -eo pipefail && circleci tests split --split-by=timings --timings-type=classname /tmp/all_dtest_tests_j11_without_vnodes > /tmp/split_dtest_tests_j11_without_vnodes.txt\ncat /tmp/split_dtest_tests_j11_without_vnodes.txt | tr '\\n' ' ' > /tmp/split_dtest_tests_j11_without_vnodes_final.txt\ncat /tmp/split_dtest_tests_j11_without_vnodes_final.txt\n"
-    - run:
-        name: Run dtests (j11_without_vnodes)
-        no_output_timeout: 15m
-        command: |
-          echo "cat /tmp/split_dtest_tests_j11_without_vnodes_final.txt"
-          cat /tmp/split_dtest_tests_j11_without_vnodes_final.txt
-
-          source ~/env3.8/bin/activate
-          export PATH=$JAVA_HOME/bin:$PATH
-          if [ -n 'CQLSH_PYTHON=/usr/bin/python3.8' ]; then
-            export CQLSH_PYTHON=/usr/bin/python3.8
-          fi
-
-          java -version
-          cd ~/cassandra-dtest
-          mkdir -p /tmp/dtest
-
-          echo "env: $(env)"
-          echo "** done env"
-          mkdir -p /tmp/results/dtests
-          # we need the "set -o pipefail" here so that the exit code that circleci will actually use is from pytest and not the exit code from tee
-          export SPLIT_TESTS=`cat /tmp/split_dtest_tests_j11_without_vnodes_final.txt`
-          set -o pipefail && cd ~/cassandra-dtest && pytest --skip-resource-intensive-tests --log-cli-level=DEBUG --junit-xml=/tmp/results/dtests/pytest_result_j11_without_vnodes.xml -s --cassandra-dir=/home/cassandra/cassandra --keep-test-dir $SPLIT_TESTS 2>&1 | tee /tmp/dtest/stdout.txt
-    - store_test_results:
-        path: /tmp/results
-    - store_artifacts:
-        path: /tmp/dtest
-        destination: dtest_j11_without_vnodes
-    - store_artifacts:
-        path: ~/cassandra-dtest/logs
-        destination: dtest_j11_without_vnodes_logs
-    environment:
-    - ANT_HOME: /usr/share/ant
-    - JAVA11_HOME: /usr/lib/jvm/java-11-openjdk-amd64
-    - JAVA8_HOME: /usr/lib/jvm/java-8-openjdk-amd64
-    - LANG: en_US.UTF-8
-    - KEEP_TEST_DIR: true
-    - DEFAULT_DIR: /home/cassandra/cassandra-dtest
-    - PYTHONIOENCODING: utf-8
-    - PYTHONUNBUFFERED: true
-    - CASS_DRIVER_NO_EXTENSIONS: true
-    - CASS_DRIVER_NO_CYTHON: true
-    - CASSANDRA_SKIP_SYNC: true
-    - DTEST_REPO: git://github.com/apache/cassandra-dtest.git
-    - DTEST_BRANCH: trunk
-    - CCM_MAX_HEAP_SIZE: 1024M
-    - CCM_HEAP_NEWSIZE: 256M
-    - REPEATED_UTEST_TARGET: testsome
-    - REPEATED_UTEST_CLASS: null
-    - REPEATED_UTEST_METHODS: null
-    - REPEATED_UTEST_COUNT: 100
-    - REPEATED_UTEST_STOP_ON_FAILURE: false
-    - REPEATED_DTEST_NAME: null
-    - REPEATED_DTEST_VNODES: false
-    - REPEATED_DTEST_COUNT: 100
-    - REPEATED_DTEST_STOP_ON_FAILURE: false
-    - JAVA_HOME: /usr/lib/jvm/java-11-openjdk-amd64
-    - JDK_HOME: /usr/lib/jvm/java-11-openjdk-amd64
-    - CASSANDRA_USE_JDK11: true
-  j8_jvm_dtests:
-    docker:
-    - image: apache/cassandra-testing-ubuntu2004-java11-w-dependencies:20210304
-    resource_class: medium
-    working_directory: ~/
-    shell: /bin/bash -eo pipefail -l
-    parallelism: 1
-    steps:
-    - attach_workspace:
-        at: /home/cassandra
-    - run:
-        name: Determine distributed Tests to Run
-        command: |
-          # reminder: this code (along with all the steps) is independently executed on every circle container
-          # so the goal here is to get the circleci script to return the tests *this* container will run
-          # which we do via the `circleci` cli tool.
-
-          rm -fr ~/cassandra-dtest/upgrade_tests
-          echo "***java tests***"
-
-          # get all of our unit test filenames
-          set -eo pipefail && circleci tests glob "$HOME/cassandra/test/distributed/**/*.java" > /tmp/all_java_unit_tests.txt
-
-          # split up the unit tests into groups based on the number of containers we have
-          set -eo pipefail && circleci tests split --split-by=timings --timings-type=filename --index=${CIRCLE_NODE_INDEX} --total=${CIRCLE_NODE_TOTAL} /tmp/all_java_unit_tests.txt > /tmp/java_tests_${CIRCLE_NODE_INDEX}.txt
-          set -eo pipefail && cat /tmp/java_tests_${CIRCLE_NODE_INDEX}.txt | sed "s;^/home/cassandra/cassandra/test/distributed/;;g" | grep "Test\.java$" | grep -v upgrade > /tmp/java_tests_${CIRCLE_NODE_INDEX}_final.txt
           echo "** /tmp/java_tests_${CIRCLE_NODE_INDEX}_final.txt"
           cat /tmp/java_tests_${CIRCLE_NODE_INDEX}_final.txt
         no_output_timeout: 15m
@@ -2472,8 +269,9 @@
         path: /tmp/results/repeated_utest/logs
         destination: logs
     environment:
+    - ANT_HOME: /usr/share/ant
+    - JAVA11_HOME: /usr/lib/jvm/java-11-openjdk-amd64
     - JAVA8_HOME: /usr/lib/jvm/java-8-openjdk-amd64
-    - ANT_HOME: /usr/share/ant
     - LANG: en_US.UTF-8
     - KEEP_TEST_DIR: true
     - DEFAULT_DIR: /home/cassandra/cassandra-dtest
@@ -2504,7 +302,7 @@
     - REPEATED_JVM_UPGRADE_DTEST_STOP_ON_FAILURE: false
     - JAVA_HOME: /usr/lib/jvm/java-8-openjdk-amd64
     - JDK_HOME: /usr/lib/jvm/java-8-openjdk-amd64
-  repeated_upgrade_dtest:
+  j8_cqlsh-dtests-py2-with-vnodes:
     docker:
     - image: apache/cassandra-testing-ubuntu2004-java11-w-dependencies:20210304
     resource_class: medium
@@ -2527,73 +325,48 @@
           # rebuild the docker image! (it automatically pulls the latest requirements.txt on build)
           source ~/env3.6/bin/activate
           export PATH=$JAVA_HOME/bin:$PATH
-          pip3 install --upgrade -r ~/cassandra-dtest/requirements.txt
+          pip3 install --exists-action w --upgrade -r ~/cassandra-dtest/requirements.txt
+          pip3 uninstall -y cqlsh
           pip3 freeze
     - run:
-        name: Run repeated Python dtest
-        no_output_timeout: 15m
-        command: |
-          if [ "${REPEATED_UPGRADE_DTEST_NAME}" == "<nil>" ]; then
-            echo "Repeated dtest name hasn't been defined, exiting without running any test"
-          elif [ "${REPEATED_UPGRADE_DTEST_COUNT}" == "<nil>" ]; then
-            echo "Repeated dtest count hasn't been defined, exiting without running any test"
-          elif [ "${REPEATED_UPGRADE_DTEST_COUNT}" -le 0 ]; then
-            echo "Repeated dtest count is lesser or equals than zero, exiting without running any test"
-          else
-
-            # Calculate the number of test iterations to be run by the current parallel runner.
-            # Since we are running the same test multiple times there is no need to use `circleci tests split`.
-            count=$((${REPEATED_UPGRADE_DTEST_COUNT} / CIRCLE_NODE_TOTAL))
-            if (($CIRCLE_NODE_INDEX < (${REPEATED_UPGRADE_DTEST_COUNT} % CIRCLE_NODE_TOTAL))); then
-              count=$((count+1))
-            fi
-
-            if (($count <= 0)); then
-              echo "No tests to run in this runner"
-            else
-              echo "Running ${REPEATED_UPGRADE_DTEST_NAME} $count times"
-
-              source ~/env3.6/bin/activate
-              export PATH=$JAVA_HOME/bin:$PATH
-
-              java -version
-              cd ~/cassandra-dtest
-              mkdir -p /tmp/dtest
-
-              echo "env: $(env)"
-              echo "** done env"
-              mkdir -p /tmp/results/dtests
-
-              stop_on_failure_arg=""
-              if ${REPEATED_UPGRADE_DTEST_STOP_ON_FAILURE}; then
-                stop_on_failure_arg="-x"
-              fi
-
-              vnodes_args=""
-              if false; then
-                vnodes_args="--use-vnodes --num-tokens=16"
-              fi
-
-              upgrade_arg=""
-              if true; then
-                upgrade_arg="--execute-upgrade-tests"
-              fi
-
-              # we need the "set -o pipefail" here so that the exit code that circleci will actually use is from pytest and not the exit code from tee
-              set -o pipefail && cd ~/cassandra-dtest && pytest $vnodes_args --count=$count $stop_on_failure_arg $upgrade_arg --log-cli-level=DEBUG --junit-xml=/tmp/results/dtests/pytest_result.xml -s --cassandra-dir=/home/cassandra/cassandra --keep-test-dir ${REPEATED_UPGRADE_DTEST_NAME} | tee /tmp/dtest/stdout.txt
-            fi
+        name: Determine Tests to Run (j8_with_vnodes)
+        no_output_timeout: 5m
+        command: "# reminder: this code (along with all the steps) is independently executed on every circle container\n# so the goal here is to get the circleci script to return the tests *this* container will run\n# which we do via the `circleci` cli tool.\n\ncd cassandra-dtest\nsource ~/env3.6/bin/activate\nexport PATH=$JAVA_HOME/bin:$PATH\n\nif [ -n '' ]; then\n  export \nfi\n\necho \"***Collected DTests (j8_with_vnodes)***\"\nset -eo pipefail && ./run_dtests.py --use-vnodes --skip-resource-intensive-tests --pytest-options '-k cql' --dtest-print-tests-only --dtest-print-tests-output=/tmp/all_dtest_tests_j8_with_vnodes_raw --cassandra-dir=../cassandra\nif [ -z '' ]; then\n  mv /tmp/all_dtest_tests_j8_with_vnodes_raw /tmp/all_dtest_tests_j8_with_vnodes\nelse\n  grep -e '' /tmp/all_dtest_tests_j8_with_vnodes_raw > /tmp/all_dtest_tests_j8_with_vnodes || { echo \"Filter did not match any tests! Exiting build.\"; exit 0; }\nfi\nset -eo pipefail && circleci tests split --split-by=timings --timings-type=classname /tmp/all_dtest_tests_j8_with_vnodes > /tmp/split_dtest_tests_j8_with_vnodes.txt\ncat /tmp/split_dtest_tests_j8_with_vnodes.txt | tr '\\n' ' ' > /tmp/split_dtest_tests_j8_with_vnodes_final.txt\ncat /tmp/split_dtest_tests_j8_with_vnodes_final.txt\n"
+    - run:
+        name: Run dtests (j8_with_vnodes)
+        no_output_timeout: 15m
+        command: |
+          echo "cat /tmp/split_dtest_tests_j8_with_vnodes_final.txt"
+          cat /tmp/split_dtest_tests_j8_with_vnodes_final.txt
+
+          source ~/env3.6/bin/activate
+          export PATH=$JAVA_HOME/bin:$PATH
+          if [ -n 'CQLSH_PYTHON=/usr/bin/python2.7' ]; then
+            export CQLSH_PYTHON=/usr/bin/python2.7
           fi
+
+          java -version
+          cd ~/cassandra-dtest
+          mkdir -p /tmp/dtest
+
+          echo "env: $(env)"
+          echo "** done env"
+          mkdir -p /tmp/results/dtests
+          # we need the "set -o pipefail" here so that the exit code that circleci will actually use is from pytest and not the exit code from tee
+          export SPLIT_TESTS=`cat /tmp/split_dtest_tests_j8_with_vnodes_final.txt`
+          set -o pipefail && cd ~/cassandra-dtest && pytest --use-vnodes --num-tokens=16 --skip-resource-intensive-tests --log-cli-level=DEBUG --junit-xml=/tmp/results/dtests/pytest_result_j8_with_vnodes.xml -s --cassandra-dir=/home/cassandra/cassandra --keep-test-dir $SPLIT_TESTS 2>&1 | tee /tmp/dtest/stdout.txt
     - store_test_results:
         path: /tmp/results
     - store_artifacts:
         path: /tmp/dtest
-        destination: dtest
+        destination: dtest_j8_with_vnodes
     - store_artifacts:
         path: ~/cassandra-dtest/logs
-        destination: dtest_logs
+        destination: dtest_j8_with_vnodes_logs
     environment:
+    - ANT_HOME: /usr/share/ant
+    - JAVA11_HOME: /usr/lib/jvm/java-11-openjdk-amd64
     - JAVA8_HOME: /usr/lib/jvm/java-8-openjdk-amd64
-    - ANT_HOME: /usr/share/ant
     - LANG: en_US.UTF-8
     - KEEP_TEST_DIR: true
     - DEFAULT_DIR: /home/cassandra/cassandra-dtest
@@ -2624,6 +397,956 @@
     - REPEATED_JVM_UPGRADE_DTEST_STOP_ON_FAILURE: false
     - JAVA_HOME: /usr/lib/jvm/java-8-openjdk-amd64
     - JDK_HOME: /usr/lib/jvm/java-8-openjdk-amd64
+  j11_unit_tests:
+    docker:
+    - image: apache/cassandra-testing-ubuntu2004-java11:20210304
+    resource_class: medium
+    working_directory: ~/
+    shell: /bin/bash -eo pipefail -l
+    parallelism: 4
+    steps:
+    - attach_workspace:
+        at: /home/cassandra
+    - run:
+        name: Determine unit Tests to Run
+        command: |
+          # reminder: this code (along with all the steps) is independently executed on every circle container
+          # so the goal here is to get the circleci script to return the tests *this* container will run
+          # which we do via the `circleci` cli tool.
+
+          rm -fr ~/cassandra-dtest/upgrade_tests
+          echo "***java tests***"
+
+          # get all of our unit test filenames
+          set -eo pipefail && circleci tests glob "$HOME/cassandra/test/unit/**/*.java" > /tmp/all_java_unit_tests.txt
+
+          # split up the unit tests into groups based on the number of containers we have
+          set -eo pipefail && circleci tests split --split-by=timings --timings-type=filename --index=${CIRCLE_NODE_INDEX} --total=${CIRCLE_NODE_TOTAL} /tmp/all_java_unit_tests.txt > /tmp/java_tests_${CIRCLE_NODE_INDEX}.txt
+          set -eo pipefail && cat /tmp/java_tests_${CIRCLE_NODE_INDEX}.txt | sed "s;^/home/cassandra/cassandra/test/unit/;;g" | grep "Test\.java$"  > /tmp/java_tests_${CIRCLE_NODE_INDEX}_final.txt
+          echo "** /tmp/java_tests_${CIRCLE_NODE_INDEX}_final.txt"
+          cat /tmp/java_tests_${CIRCLE_NODE_INDEX}_final.txt
+        no_output_timeout: 15m
+    - run:
+        name: Log Environment Information
+        command: |
+          echo '*** id ***'
+          id
+          echo '*** cat /proc/cpuinfo ***'
+          cat /proc/cpuinfo
+          echo '*** free -m ***'
+          free -m
+          echo '*** df -m ***'
+          df -m
+          echo '*** ifconfig -a ***'
+          ifconfig -a
+          echo '*** uname -a ***'
+          uname -a
+          echo '*** mount ***'
+          mount
+          echo '*** env ***'
+          env
+          echo '*** java ***'
+          which java
+          java -version
+    - run:
+        name: Run Unit Tests (testclasslist)
+        command: |
+          set -x
+          export PATH=$JAVA_HOME/bin:$PATH
+          time mv ~/cassandra /tmp
+          cd /tmp/cassandra
+          if [ -d ~/dtest_jars ]; then
+            cp ~/dtest_jars/dtest* /tmp/cassandra/build/
+          fi
+          test_timeout=$(grep 'name="test.unit.timeout"' build.xml | awk -F'"' '{print $4}' || true)
+          if [ -z "$test_timeout" ]; then
+            test_timeout=$(grep 'name="test.timeout"' build.xml | awk -F'"' '{print $4}')
+          fi
+          ant testclasslist -Dtest.timeout="$test_timeout" -Dtest.classlistfile=/tmp/java_tests_${CIRCLE_NODE_INDEX}_final.txt  -Dtest.classlistprefix=unit
+        no_output_timeout: 15m
+    - store_test_results:
+        path: /tmp/cassandra/build/test/output/
+    - store_artifacts:
+        path: /tmp/cassandra/build/test/output
+        destination: junitxml
+    - store_artifacts:
+        path: /tmp/cassandra/build/test/logs
+        destination: logs
+    environment:
+    - ANT_HOME: /usr/share/ant
+    - JAVA11_HOME: /usr/lib/jvm/java-11-openjdk-amd64
+    - JAVA8_HOME: /usr/lib/jvm/java-8-openjdk-amd64
+    - LANG: en_US.UTF-8
+    - KEEP_TEST_DIR: true
+    - DEFAULT_DIR: /home/cassandra/cassandra-dtest
+    - PYTHONIOENCODING: utf-8
+    - PYTHONUNBUFFERED: true
+    - CASS_DRIVER_NO_EXTENSIONS: true
+    - CASS_DRIVER_NO_CYTHON: true
+    - CASSANDRA_SKIP_SYNC: true
+    - DTEST_REPO: git://github.com/apache/cassandra-dtest.git
+    - DTEST_BRANCH: trunk
+    - CCM_MAX_HEAP_SIZE: 1024M
+    - CCM_HEAP_NEWSIZE: 256M
+    - REPEATED_UTEST_TARGET: testsome
+    - REPEATED_UTEST_CLASS: null
+    - REPEATED_UTEST_METHODS: null
+    - REPEATED_UTEST_COUNT: 100
+    - REPEATED_UTEST_STOP_ON_FAILURE: false
+    - REPEATED_DTEST_NAME: null
+    - REPEATED_DTEST_VNODES: false
+    - REPEATED_DTEST_COUNT: 100
+    - REPEATED_DTEST_STOP_ON_FAILURE: false
+    - REPEATED_UPGRADE_DTEST_NAME: null
+    - REPEATED_UPGRADE_DTEST_COUNT: 100
+    - REPEATED_UPGRADE_DTEST_STOP_ON_FAILURE: false
+    - REPEATED_JVM_UPGRADE_DTEST_CLASS: null
+    - REPEATED_JVM_UPGRADE_DTEST_METHODS: null
+    - REPEATED_JVM_UPGRADE_DTEST_COUNT: 100
+    - REPEATED_JVM_UPGRADE_DTEST_STOP_ON_FAILURE: false
+    - JAVA_HOME: /usr/lib/jvm/java-11-openjdk-amd64
+    - JDK_HOME: /usr/lib/jvm/java-11-openjdk-amd64
+    - CASSANDRA_USE_JDK11: true
+  repeated_upgrade_dtest:
+    docker:
+    - image: apache/cassandra-testing-ubuntu2004-java11-w-dependencies:20210304
+    resource_class: medium
+    working_directory: ~/
+    shell: /bin/bash -eo pipefail -l
+    parallelism: 4
+    steps:
+    - attach_workspace:
+        at: /home/cassandra
+    - run:
+        name: Clone Cassandra dtest Repository (via git)
+        command: |
+          git clone --single-branch --branch $DTEST_BRANCH --depth 1 $DTEST_REPO ~/cassandra-dtest
+    - run:
+        name: Configure virtualenv and python Dependencies
+        command: |
+          # note, this should be super quick as all dependencies should be pre-installed in the docker image
+          # if additional dependencies were added to requirmeents.txt and the docker image hasn't been updated
+          # we'd have to install it here at runtime -- which will make things slow, so do yourself a favor and
+          # rebuild the docker image! (it automatically pulls the latest requirements.txt on build)
+          source ~/env3.6/bin/activate
+          export PATH=$JAVA_HOME/bin:$PATH
+          pip3 install --exists-action w --upgrade -r ~/cassandra-dtest/requirements.txt
+          pip3 uninstall -y cqlsh
+          pip3 freeze
+    - run:
+        name: Run repeated Python dtest
+        no_output_timeout: 15m
+        command: |
+          if [ "${REPEATED_UPGRADE_DTEST_NAME}" == "<nil>" ]; then
+            echo "Repeated dtest name hasn't been defined, exiting without running any test"
+          elif [ "${REPEATED_UPGRADE_DTEST_COUNT}" == "<nil>" ]; then
+            echo "Repeated dtest count hasn't been defined, exiting without running any test"
+          elif [ "${REPEATED_UPGRADE_DTEST_COUNT}" -le 0 ]; then
+            echo "Repeated dtest count is lesser or equals than zero, exiting without running any test"
+          else
+
+            # Calculate the number of test iterations to be run by the current parallel runner.
+            # Since we are running the same test multiple times there is no need to use `circleci tests split`.
+            count=$((${REPEATED_UPGRADE_DTEST_COUNT} / CIRCLE_NODE_TOTAL))
+            if (($CIRCLE_NODE_INDEX < (${REPEATED_UPGRADE_DTEST_COUNT} % CIRCLE_NODE_TOTAL))); then
+              count=$((count+1))
+            fi
+
+            if (($count <= 0)); then
+              echo "No tests to run in this runner"
+            else
+              echo "Running ${REPEATED_UPGRADE_DTEST_NAME} $count times"
+
+              source ~/env3.6/bin/activate
+              export PATH=$JAVA_HOME/bin:$PATH
+
+              java -version
+              cd ~/cassandra-dtest
+              mkdir -p /tmp/dtest
+
+              echo "env: $(env)"
+              echo "** done env"
+              mkdir -p /tmp/results/dtests
+
+              stop_on_failure_arg=""
+              if ${REPEATED_UPGRADE_DTEST_STOP_ON_FAILURE}; then
+                stop_on_failure_arg="-x"
+              fi
+
+              vnodes_args=""
+              if false; then
+                vnodes_args="--use-vnodes --num-tokens=16"
+              fi
+
+              upgrade_arg=""
+              if true; then
+                upgrade_arg="--execute-upgrade-tests"
+              fi
+
+              # we need the "set -o pipefail" here so that the exit code that circleci will actually use is from pytest and not the exit code from tee
+              set -o pipefail && cd ~/cassandra-dtest && pytest $vnodes_args --count=$count $stop_on_failure_arg $upgrade_arg --log-cli-level=DEBUG --junit-xml=/tmp/results/dtests/pytest_result.xml -s --cassandra-dir=/home/cassandra/cassandra --keep-test-dir ${REPEATED_UPGRADE_DTEST_NAME} | tee /tmp/dtest/stdout.txt
+            fi
+          fi
+    - store_test_results:
+        path: /tmp/results
+    - store_artifacts:
+        path: /tmp/dtest
+        destination: dtest
+    - store_artifacts:
+        path: ~/cassandra-dtest/logs
+        destination: dtest_logs
+    environment:
+    - ANT_HOME: /usr/share/ant
+    - JAVA11_HOME: /usr/lib/jvm/java-11-openjdk-amd64
+    - JAVA8_HOME: /usr/lib/jvm/java-8-openjdk-amd64
+    - LANG: en_US.UTF-8
+    - KEEP_TEST_DIR: true
+    - DEFAULT_DIR: /home/cassandra/cassandra-dtest
+    - PYTHONIOENCODING: utf-8
+    - PYTHONUNBUFFERED: true
+    - CASS_DRIVER_NO_EXTENSIONS: true
+    - CASS_DRIVER_NO_CYTHON: true
+    - CASSANDRA_SKIP_SYNC: true
+    - DTEST_REPO: git://github.com/apache/cassandra-dtest.git
+    - DTEST_BRANCH: trunk
+    - CCM_MAX_HEAP_SIZE: 1024M
+    - CCM_HEAP_NEWSIZE: 256M
+    - REPEATED_UTEST_TARGET: testsome
+    - REPEATED_UTEST_CLASS: null
+    - REPEATED_UTEST_METHODS: null
+    - REPEATED_UTEST_COUNT: 100
+    - REPEATED_UTEST_STOP_ON_FAILURE: false
+    - REPEATED_DTEST_NAME: null
+    - REPEATED_DTEST_VNODES: false
+    - REPEATED_DTEST_COUNT: 100
+    - REPEATED_DTEST_STOP_ON_FAILURE: false
+    - REPEATED_UPGRADE_DTEST_NAME: null
+    - REPEATED_UPGRADE_DTEST_COUNT: 100
+    - REPEATED_UPGRADE_DTEST_STOP_ON_FAILURE: false
+    - REPEATED_JVM_UPGRADE_DTEST_CLASS: null
+    - REPEATED_JVM_UPGRADE_DTEST_METHODS: null
+    - REPEATED_JVM_UPGRADE_DTEST_COUNT: 100
+    - REPEATED_JVM_UPGRADE_DTEST_STOP_ON_FAILURE: false
+    - JAVA_HOME: /usr/lib/jvm/java-8-openjdk-amd64
+    - JDK_HOME: /usr/lib/jvm/java-8-openjdk-amd64
+  j8_cqlsh-dtests-py38-no-vnodes:
+    docker:
+    - image: apache/cassandra-testing-ubuntu2004-java11-w-dependencies:20210304
+    resource_class: medium
+    working_directory: ~/
+    shell: /bin/bash -eo pipefail -l
+    parallelism: 4
+    steps:
+    - attach_workspace:
+        at: /home/cassandra
+    - run:
+        name: Clone Cassandra dtest Repository (via git)
+        command: |
+          git clone --single-branch --branch $DTEST_BRANCH --depth 1 $DTEST_REPO ~/cassandra-dtest
+    - run:
+        name: Configure virtualenv and python Dependencies
+        command: |
+          # note, this should be super quick as all dependencies should be pre-installed in the docker image
+          # if additional dependencies were added to requirmeents.txt and the docker image hasn't been updated
+          # we'd have to install it here at runtime -- which will make things slow, so do yourself a favor and
+          # rebuild the docker image! (it automatically pulls the latest requirements.txt on build)
+          source ~/env3.8/bin/activate
+          export PATH=$JAVA_HOME/bin:$PATH
+          pip3 install --exists-action w --upgrade -r ~/cassandra-dtest/requirements.txt
+          pip3 uninstall -y cqlsh
+          pip3 freeze
+    - run:
+        name: Determine Tests to Run (j8_without_vnodes)
+        no_output_timeout: 5m
+        command: "# reminder: this code (along with all the steps) is independently executed on every circle container\n# so the goal here is to get the circleci script to return the tests *this* container will run\n# which we do via the `circleci` cli tool.\n\ncd cassandra-dtest\nsource ~/env3.8/bin/activate\nexport PATH=$JAVA_HOME/bin:$PATH\n\nif [ -n '' ]; then\n  export \nfi\n\necho \"***Collected DTests (j8_without_vnodes)***\"\nset -eo pipefail && ./run_dtests.py --skip-resource-intensive-tests --pytest-options '-k cql' --dtest-print-tests-only --dtest-print-tests-output=/tmp/all_dtest_tests_j8_without_vnodes_raw --cassandra-dir=../cassandra\nif [ -z '' ]; then\n  mv /tmp/all_dtest_tests_j8_without_vnodes_raw /tmp/all_dtest_tests_j8_without_vnodes\nelse\n  grep -e '' /tmp/all_dtest_tests_j8_without_vnodes_raw > /tmp/all_dtest_tests_j8_without_vnodes || { echo \"Filter did not match any tests! Exiting build.\"; exit 0; }\nfi\nset -eo pipefail && circleci tests split --split-by=timings --timings-type=classname /tmp/all_dtest_tests_j8_without_vnodes > /tmp/split_dtest_tests_j8_without_vnodes.txt\ncat /tmp/split_dtest_tests_j8_without_vnodes.txt | tr '\\n' ' ' > /tmp/split_dtest_tests_j8_without_vnodes_final.txt\ncat /tmp/split_dtest_tests_j8_without_vnodes_final.txt\n"
+    - run:
+        name: Run dtests (j8_without_vnodes)
+        no_output_timeout: 15m
+        command: |
+          echo "cat /tmp/split_dtest_tests_j8_without_vnodes_final.txt"
+          cat /tmp/split_dtest_tests_j8_without_vnodes_final.txt
+
+          source ~/env3.8/bin/activate
+          export PATH=$JAVA_HOME/bin:$PATH
+          if [ -n 'CQLSH_PYTHON=/usr/bin/python3.8' ]; then
+            export CQLSH_PYTHON=/usr/bin/python3.8
+          fi
+
+          java -version
+          cd ~/cassandra-dtest
+          mkdir -p /tmp/dtest
+
+          echo "env: $(env)"
+          echo "** done env"
+          mkdir -p /tmp/results/dtests
+          # we need the "set -o pipefail" here so that the exit code that circleci will actually use is from pytest and not the exit code from tee
+          export SPLIT_TESTS=`cat /tmp/split_dtest_tests_j8_without_vnodes_final.txt`
+          set -o pipefail && cd ~/cassandra-dtest && pytest --skip-resource-intensive-tests --log-cli-level=DEBUG --junit-xml=/tmp/results/dtests/pytest_result_j8_without_vnodes.xml -s --cassandra-dir=/home/cassandra/cassandra --keep-test-dir $SPLIT_TESTS 2>&1 | tee /tmp/dtest/stdout.txt
+    - store_test_results:
+        path: /tmp/results
+    - store_artifacts:
+        path: /tmp/dtest
+        destination: dtest_j8_without_vnodes
+    - store_artifacts:
+        path: ~/cassandra-dtest/logs
+        destination: dtest_j8_without_vnodes_logs
+    environment:
+    - ANT_HOME: /usr/share/ant
+    - JAVA11_HOME: /usr/lib/jvm/java-11-openjdk-amd64
+    - JAVA8_HOME: /usr/lib/jvm/java-8-openjdk-amd64
+    - LANG: en_US.UTF-8
+    - KEEP_TEST_DIR: true
+    - DEFAULT_DIR: /home/cassandra/cassandra-dtest
+    - PYTHONIOENCODING: utf-8
+    - PYTHONUNBUFFERED: true
+    - CASS_DRIVER_NO_EXTENSIONS: true
+    - CASS_DRIVER_NO_CYTHON: true
+    - CASSANDRA_SKIP_SYNC: true
+    - DTEST_REPO: git://github.com/apache/cassandra-dtest.git
+    - DTEST_BRANCH: trunk
+    - CCM_MAX_HEAP_SIZE: 1024M
+    - CCM_HEAP_NEWSIZE: 256M
+    - REPEATED_UTEST_TARGET: testsome
+    - REPEATED_UTEST_CLASS: null
+    - REPEATED_UTEST_METHODS: null
+    - REPEATED_UTEST_COUNT: 100
+    - REPEATED_UTEST_STOP_ON_FAILURE: false
+    - REPEATED_DTEST_NAME: null
+    - REPEATED_DTEST_VNODES: false
+    - REPEATED_DTEST_COUNT: 100
+    - REPEATED_DTEST_STOP_ON_FAILURE: false
+    - REPEATED_UPGRADE_DTEST_NAME: null
+    - REPEATED_UPGRADE_DTEST_COUNT: 100
+    - REPEATED_UPGRADE_DTEST_STOP_ON_FAILURE: false
+    - REPEATED_JVM_UPGRADE_DTEST_CLASS: null
+    - REPEATED_JVM_UPGRADE_DTEST_METHODS: null
+    - REPEATED_JVM_UPGRADE_DTEST_COUNT: 100
+    - REPEATED_JVM_UPGRADE_DTEST_STOP_ON_FAILURE: false
+    - JAVA_HOME: /usr/lib/jvm/java-8-openjdk-amd64
+    - JDK_HOME: /usr/lib/jvm/java-8-openjdk-amd64
+  j11_cqlsh-dtests-py3-with-vnodes:
+    docker:
+    - image: apache/cassandra-testing-ubuntu2004-java11:20210304
+    resource_class: medium
+    working_directory: ~/
+    shell: /bin/bash -eo pipefail -l
+    parallelism: 4
+    steps:
+    - attach_workspace:
+        at: /home/cassandra
+    - run:
+        name: Clone Cassandra dtest Repository (via git)
+        command: |
+          git clone --single-branch --branch $DTEST_BRANCH --depth 1 $DTEST_REPO ~/cassandra-dtest
+    - run:
+        name: Configure virtualenv and python Dependencies
+        command: |
+          # note, this should be super quick as all dependencies should be pre-installed in the docker image
+          # if additional dependencies were added to requirmeents.txt and the docker image hasn't been updated
+          # we'd have to install it here at runtime -- which will make things slow, so do yourself a favor and
+          # rebuild the docker image! (it automatically pulls the latest requirements.txt on build)
+          source ~/env3.6/bin/activate
+          export PATH=$JAVA_HOME/bin:$PATH
+          pip3 install --exists-action w --upgrade -r ~/cassandra-dtest/requirements.txt
+          pip3 uninstall -y cqlsh
+          pip3 freeze
+    - run:
+        name: Determine Tests to Run (j11_with_vnodes)
+        no_output_timeout: 5m
+        command: "# reminder: this code (along with all the steps) is independently executed on every circle container\n# so the goal here is to get the circleci script to return the tests *this* container will run\n# which we do via the `circleci` cli tool.\n\ncd cassandra-dtest\nsource ~/env3.6/bin/activate\nexport PATH=$JAVA_HOME/bin:$PATH\n\nif [ -n '' ]; then\n  export \nfi\n\necho \"***Collected DTests (j11_with_vnodes)***\"\nset -eo pipefail && ./run_dtests.py --use-vnodes --skip-resource-intensive-tests --pytest-options '-k cql' --dtest-print-tests-only --dtest-print-tests-output=/tmp/all_dtest_tests_j11_with_vnodes_raw --cassandra-dir=../cassandra\nif [ -z '' ]; then\n  mv /tmp/all_dtest_tests_j11_with_vnodes_raw /tmp/all_dtest_tests_j11_with_vnodes\nelse\n  grep -e '' /tmp/all_dtest_tests_j11_with_vnodes_raw > /tmp/all_dtest_tests_j11_with_vnodes || { echo \"Filter did not match any tests! Exiting build.\"; exit 0; }\nfi\nset -eo pipefail && circleci tests split --split-by=timings --timings-type=classname /tmp/all_dtest_tests_j11_with_vnodes > /tmp/split_dtest_tests_j11_with_vnodes.txt\ncat /tmp/split_dtest_tests_j11_with_vnodes.txt | tr '\\n' ' ' > /tmp/split_dtest_tests_j11_with_vnodes_final.txt\ncat /tmp/split_dtest_tests_j11_with_vnodes_final.txt\n"
+    - run:
+        name: Run dtests (j11_with_vnodes)
+        no_output_timeout: 15m
+        command: |
+          echo "cat /tmp/split_dtest_tests_j11_with_vnodes_final.txt"
+          cat /tmp/split_dtest_tests_j11_with_vnodes_final.txt
+
+          source ~/env3.6/bin/activate
+          export PATH=$JAVA_HOME/bin:$PATH
+          if [ -n 'CQLSH_PYTHON=/usr/bin/python3.6' ]; then
+            export CQLSH_PYTHON=/usr/bin/python3.6
+          fi
+
+          java -version
+          cd ~/cassandra-dtest
+          mkdir -p /tmp/dtest
+
+          echo "env: $(env)"
+          echo "** done env"
+          mkdir -p /tmp/results/dtests
+          # we need the "set -o pipefail" here so that the exit code that circleci will actually use is from pytest and not the exit code from tee
+          export SPLIT_TESTS=`cat /tmp/split_dtest_tests_j11_with_vnodes_final.txt`
+          set -o pipefail && cd ~/cassandra-dtest && pytest --use-vnodes --num-tokens=16 --skip-resource-intensive-tests --log-cli-level=DEBUG --junit-xml=/tmp/results/dtests/pytest_result_j11_with_vnodes.xml -s --cassandra-dir=/home/cassandra/cassandra --keep-test-dir $SPLIT_TESTS 2>&1 | tee /tmp/dtest/stdout.txt
+    - store_test_results:
+        path: /tmp/results
+    - store_artifacts:
+        path: /tmp/dtest
+        destination: dtest_j11_with_vnodes
+    - store_artifacts:
+        path: ~/cassandra-dtest/logs
+        destination: dtest_j11_with_vnodes_logs
+    environment:
+    - ANT_HOME: /usr/share/ant
+    - JAVA11_HOME: /usr/lib/jvm/java-11-openjdk-amd64
+    - JAVA8_HOME: /usr/lib/jvm/java-8-openjdk-amd64
+    - LANG: en_US.UTF-8
+    - KEEP_TEST_DIR: true
+    - DEFAULT_DIR: /home/cassandra/cassandra-dtest
+    - PYTHONIOENCODING: utf-8
+    - PYTHONUNBUFFERED: true
+    - CASS_DRIVER_NO_EXTENSIONS: true
+    - CASS_DRIVER_NO_CYTHON: true
+    - CASSANDRA_SKIP_SYNC: true
+    - DTEST_REPO: git://github.com/apache/cassandra-dtest.git
+    - DTEST_BRANCH: trunk
+    - CCM_MAX_HEAP_SIZE: 1024M
+    - CCM_HEAP_NEWSIZE: 256M
+    - REPEATED_UTEST_TARGET: testsome
+    - REPEATED_UTEST_CLASS: null
+    - REPEATED_UTEST_METHODS: null
+    - REPEATED_UTEST_COUNT: 100
+    - REPEATED_UTEST_STOP_ON_FAILURE: false
+    - REPEATED_DTEST_NAME: null
+    - REPEATED_DTEST_VNODES: false
+    - REPEATED_DTEST_COUNT: 100
+    - REPEATED_DTEST_STOP_ON_FAILURE: false
+    - REPEATED_UPGRADE_DTEST_NAME: null
+    - REPEATED_UPGRADE_DTEST_COUNT: 100
+    - REPEATED_UPGRADE_DTEST_STOP_ON_FAILURE: false
+    - REPEATED_JVM_UPGRADE_DTEST_CLASS: null
+    - REPEATED_JVM_UPGRADE_DTEST_METHODS: null
+    - REPEATED_JVM_UPGRADE_DTEST_COUNT: 100
+    - REPEATED_JVM_UPGRADE_DTEST_STOP_ON_FAILURE: false
+    - JAVA_HOME: /usr/lib/jvm/java-11-openjdk-amd64
+    - JDK_HOME: /usr/lib/jvm/java-11-openjdk-amd64
+    - CASSANDRA_USE_JDK11: true
+  j11_cqlsh-dtests-py3-no-vnodes:
+    docker:
+    - image: apache/cassandra-testing-ubuntu2004-java11:20210304
+    resource_class: medium
+    working_directory: ~/
+    shell: /bin/bash -eo pipefail -l
+    parallelism: 4
+    steps:
+    - attach_workspace:
+        at: /home/cassandra
+    - run:
+        name: Clone Cassandra dtest Repository (via git)
+        command: |
+          git clone --single-branch --branch $DTEST_BRANCH --depth 1 $DTEST_REPO ~/cassandra-dtest
+    - run:
+        name: Configure virtualenv and python Dependencies
+        command: |
+          # note, this should be super quick as all dependencies should be pre-installed in the docker image
+          # if additional dependencies were added to requirmeents.txt and the docker image hasn't been updated
+          # we'd have to install it here at runtime -- which will make things slow, so do yourself a favor and
+          # rebuild the docker image! (it automatically pulls the latest requirements.txt on build)
+          source ~/env3.6/bin/activate
+          export PATH=$JAVA_HOME/bin:$PATH
+          pip3 install --exists-action w --upgrade -r ~/cassandra-dtest/requirements.txt
+          pip3 uninstall -y cqlsh
+          pip3 freeze
+    - run:
+        name: Determine Tests to Run (j11_without_vnodes)
+        no_output_timeout: 5m
+        command: "# reminder: this code (along with all the steps) is independently executed on every circle container\n# so the goal here is to get the circleci script to return the tests *this* container will run\n# which we do via the `circleci` cli tool.\n\ncd cassandra-dtest\nsource ~/env3.6/bin/activate\nexport PATH=$JAVA_HOME/bin:$PATH\n\nif [ -n '' ]; then\n  export \nfi\n\necho \"***Collected DTests (j11_without_vnodes)***\"\nset -eo pipefail && ./run_dtests.py --skip-resource-intensive-tests --pytest-options '-k cql' --dtest-print-tests-only --dtest-print-tests-output=/tmp/all_dtest_tests_j11_without_vnodes_raw --cassandra-dir=../cassandra\nif [ -z '' ]; then\n  mv /tmp/all_dtest_tests_j11_without_vnodes_raw /tmp/all_dtest_tests_j11_without_vnodes\nelse\n  grep -e '' /tmp/all_dtest_tests_j11_without_vnodes_raw > /tmp/all_dtest_tests_j11_without_vnodes || { echo \"Filter did not match any tests! Exiting build.\"; exit 0; }\nfi\nset -eo pipefail && circleci tests split --split-by=timings --timings-type=classname /tmp/all_dtest_tests_j11_without_vnodes > /tmp/split_dtest_tests_j11_without_vnodes.txt\ncat /tmp/split_dtest_tests_j11_without_vnodes.txt | tr '\\n' ' ' > /tmp/split_dtest_tests_j11_without_vnodes_final.txt\ncat /tmp/split_dtest_tests_j11_without_vnodes_final.txt\n"
+    - run:
+        name: Run dtests (j11_without_vnodes)
+        no_output_timeout: 15m
+        command: |
+          echo "cat /tmp/split_dtest_tests_j11_without_vnodes_final.txt"
+          cat /tmp/split_dtest_tests_j11_without_vnodes_final.txt
+
+          source ~/env3.6/bin/activate
+          export PATH=$JAVA_HOME/bin:$PATH
+          if [ -n 'CQLSH_PYTHON=/usr/bin/python3.6' ]; then
+            export CQLSH_PYTHON=/usr/bin/python3.6
+          fi
+
+          java -version
+          cd ~/cassandra-dtest
+          mkdir -p /tmp/dtest
+
+          echo "env: $(env)"
+          echo "** done env"
+          mkdir -p /tmp/results/dtests
+          # we need the "set -o pipefail" here so that the exit code that circleci will actually use is from pytest and not the exit code from tee
+          export SPLIT_TESTS=`cat /tmp/split_dtest_tests_j11_without_vnodes_final.txt`
+          set -o pipefail && cd ~/cassandra-dtest && pytest --skip-resource-intensive-tests --log-cli-level=DEBUG --junit-xml=/tmp/results/dtests/pytest_result_j11_without_vnodes.xml -s --cassandra-dir=/home/cassandra/cassandra --keep-test-dir $SPLIT_TESTS 2>&1 | tee /tmp/dtest/stdout.txt
+    - store_test_results:
+        path: /tmp/results
+    - store_artifacts:
+        path: /tmp/dtest
+        destination: dtest_j11_without_vnodes
+    - store_artifacts:
+        path: ~/cassandra-dtest/logs
+        destination: dtest_j11_without_vnodes_logs
+    environment:
+    - ANT_HOME: /usr/share/ant
+    - JAVA11_HOME: /usr/lib/jvm/java-11-openjdk-amd64
+    - JAVA8_HOME: /usr/lib/jvm/java-8-openjdk-amd64
+    - LANG: en_US.UTF-8
+    - KEEP_TEST_DIR: true
+    - DEFAULT_DIR: /home/cassandra/cassandra-dtest
+    - PYTHONIOENCODING: utf-8
+    - PYTHONUNBUFFERED: true
+    - CASS_DRIVER_NO_EXTENSIONS: true
+    - CASS_DRIVER_NO_CYTHON: true
+    - CASSANDRA_SKIP_SYNC: true
+    - DTEST_REPO: git://github.com/apache/cassandra-dtest.git
+    - DTEST_BRANCH: trunk
+    - CCM_MAX_HEAP_SIZE: 1024M
+    - CCM_HEAP_NEWSIZE: 256M
+    - REPEATED_UTEST_TARGET: testsome
+    - REPEATED_UTEST_CLASS: null
+    - REPEATED_UTEST_METHODS: null
+    - REPEATED_UTEST_COUNT: 100
+    - REPEATED_UTEST_STOP_ON_FAILURE: false
+    - REPEATED_DTEST_NAME: null
+    - REPEATED_DTEST_VNODES: false
+    - REPEATED_DTEST_COUNT: 100
+    - REPEATED_DTEST_STOP_ON_FAILURE: false
+    - REPEATED_UPGRADE_DTEST_NAME: null
+    - REPEATED_UPGRADE_DTEST_COUNT: 100
+    - REPEATED_UPGRADE_DTEST_STOP_ON_FAILURE: false
+    - REPEATED_JVM_UPGRADE_DTEST_CLASS: null
+    - REPEATED_JVM_UPGRADE_DTEST_METHODS: null
+    - REPEATED_JVM_UPGRADE_DTEST_COUNT: 100
+    - REPEATED_JVM_UPGRADE_DTEST_STOP_ON_FAILURE: false
+    - JAVA_HOME: /usr/lib/jvm/java-11-openjdk-amd64
+    - JDK_HOME: /usr/lib/jvm/java-11-openjdk-amd64
+    - CASSANDRA_USE_JDK11: true
+  j11_cqlsh-dtests-py38-with-vnodes:
+    docker:
+    - image: apache/cassandra-testing-ubuntu2004-java11:20210304
+    resource_class: medium
+    working_directory: ~/
+    shell: /bin/bash -eo pipefail -l
+    parallelism: 4
+    steps:
+    - attach_workspace:
+        at: /home/cassandra
+    - run:
+        name: Clone Cassandra dtest Repository (via git)
+        command: |
+          git clone --single-branch --branch $DTEST_BRANCH --depth 1 $DTEST_REPO ~/cassandra-dtest
+    - run:
+        name: Configure virtualenv and python Dependencies
+        command: |
+          # note, this should be super quick as all dependencies should be pre-installed in the docker image
+          # if additional dependencies were added to requirmeents.txt and the docker image hasn't been updated
+          # we'd have to install it here at runtime -- which will make things slow, so do yourself a favor and
+          # rebuild the docker image! (it automatically pulls the latest requirements.txt on build)
+          source ~/env3.8/bin/activate
+          export PATH=$JAVA_HOME/bin:$PATH
+          pip3 install --exists-action w --upgrade -r ~/cassandra-dtest/requirements.txt
+          pip3 uninstall -y cqlsh
+          pip3 freeze
+    - run:
+        name: Determine Tests to Run (j11_with_vnodes)
+        no_output_timeout: 5m
+        command: "# reminder: this code (along with all the steps) is independently executed on every circle container\n# so the goal here is to get the circleci script to return the tests *this* container will run\n# which we do via the `circleci` cli tool.\n\ncd cassandra-dtest\nsource ~/env3.8/bin/activate\nexport PATH=$JAVA_HOME/bin:$PATH\n\nif [ -n '' ]; then\n  export \nfi\n\necho \"***Collected DTests (j11_with_vnodes)***\"\nset -eo pipefail && ./run_dtests.py --use-vnodes --skip-resource-intensive-tests --pytest-options '-k cql' --dtest-print-tests-only --dtest-print-tests-output=/tmp/all_dtest_tests_j11_with_vnodes_raw --cassandra-dir=../cassandra\nif [ -z '' ]; then\n  mv /tmp/all_dtest_tests_j11_with_vnodes_raw /tmp/all_dtest_tests_j11_with_vnodes\nelse\n  grep -e '' /tmp/all_dtest_tests_j11_with_vnodes_raw > /tmp/all_dtest_tests_j11_with_vnodes || { echo \"Filter did not match any tests! Exiting build.\"; exit 0; }\nfi\nset -eo pipefail && circleci tests split --split-by=timings --timings-type=classname /tmp/all_dtest_tests_j11_with_vnodes > /tmp/split_dtest_tests_j11_with_vnodes.txt\ncat /tmp/split_dtest_tests_j11_with_vnodes.txt | tr '\\n' ' ' > /tmp/split_dtest_tests_j11_with_vnodes_final.txt\ncat /tmp/split_dtest_tests_j11_with_vnodes_final.txt\n"
+    - run:
+        name: Run dtests (j11_with_vnodes)
+        no_output_timeout: 15m
+        command: |
+          echo "cat /tmp/split_dtest_tests_j11_with_vnodes_final.txt"
+          cat /tmp/split_dtest_tests_j11_with_vnodes_final.txt
+
+          source ~/env3.8/bin/activate
+          export PATH=$JAVA_HOME/bin:$PATH
+          if [ -n 'CQLSH_PYTHON=/usr/bin/python3.8' ]; then
+            export CQLSH_PYTHON=/usr/bin/python3.8
+          fi
+
+          java -version
+          cd ~/cassandra-dtest
+          mkdir -p /tmp/dtest
+
+          echo "env: $(env)"
+          echo "** done env"
+          mkdir -p /tmp/results/dtests
+          # we need the "set -o pipefail" here so that the exit code that circleci will actually use is from pytest and not the exit code from tee
+          export SPLIT_TESTS=`cat /tmp/split_dtest_tests_j11_with_vnodes_final.txt`
+          set -o pipefail && cd ~/cassandra-dtest && pytest --use-vnodes --num-tokens=16 --skip-resource-intensive-tests --log-cli-level=DEBUG --junit-xml=/tmp/results/dtests/pytest_result_j11_with_vnodes.xml -s --cassandra-dir=/home/cassandra/cassandra --keep-test-dir $SPLIT_TESTS 2>&1 | tee /tmp/dtest/stdout.txt
+    - store_test_results:
+        path: /tmp/results
+    - store_artifacts:
+        path: /tmp/dtest
+        destination: dtest_j11_with_vnodes
+    - store_artifacts:
+        path: ~/cassandra-dtest/logs
+        destination: dtest_j11_with_vnodes_logs
+    environment:
+    - ANT_HOME: /usr/share/ant
+    - JAVA11_HOME: /usr/lib/jvm/java-11-openjdk-amd64
+    - JAVA8_HOME: /usr/lib/jvm/java-8-openjdk-amd64
+    - LANG: en_US.UTF-8
+    - KEEP_TEST_DIR: true
+    - DEFAULT_DIR: /home/cassandra/cassandra-dtest
+    - PYTHONIOENCODING: utf-8
+    - PYTHONUNBUFFERED: true
+    - CASS_DRIVER_NO_EXTENSIONS: true
+    - CASS_DRIVER_NO_CYTHON: true
+    - CASSANDRA_SKIP_SYNC: true
+    - DTEST_REPO: git://github.com/apache/cassandra-dtest.git
+    - DTEST_BRANCH: trunk
+    - CCM_MAX_HEAP_SIZE: 1024M
+    - CCM_HEAP_NEWSIZE: 256M
+    - REPEATED_UTEST_TARGET: testsome
+    - REPEATED_UTEST_CLASS: null
+    - REPEATED_UTEST_METHODS: null
+    - REPEATED_UTEST_COUNT: 100
+    - REPEATED_UTEST_STOP_ON_FAILURE: false
+    - REPEATED_DTEST_NAME: null
+    - REPEATED_DTEST_VNODES: false
+    - REPEATED_DTEST_COUNT: 100
+    - REPEATED_DTEST_STOP_ON_FAILURE: false
+    - REPEATED_UPGRADE_DTEST_NAME: null
+    - REPEATED_UPGRADE_DTEST_COUNT: 100
+    - REPEATED_UPGRADE_DTEST_STOP_ON_FAILURE: false
+    - REPEATED_JVM_UPGRADE_DTEST_CLASS: null
+    - REPEATED_JVM_UPGRADE_DTEST_METHODS: null
+    - REPEATED_JVM_UPGRADE_DTEST_COUNT: 100
+    - REPEATED_JVM_UPGRADE_DTEST_STOP_ON_FAILURE: false
+    - JAVA_HOME: /usr/lib/jvm/java-11-openjdk-amd64
+    - JDK_HOME: /usr/lib/jvm/java-11-openjdk-amd64
+    - CASSANDRA_USE_JDK11: true
+  j8_cqlsh-dtests-py3-with-vnodes:
+    docker:
+    - image: apache/cassandra-testing-ubuntu2004-java11-w-dependencies:20210304
+    resource_class: medium
+    working_directory: ~/
+    shell: /bin/bash -eo pipefail -l
+    parallelism: 4
+    steps:
+    - attach_workspace:
+        at: /home/cassandra
+    - run:
+        name: Clone Cassandra dtest Repository (via git)
+        command: |
+          git clone --single-branch --branch $DTEST_BRANCH --depth 1 $DTEST_REPO ~/cassandra-dtest
+    - run:
+        name: Configure virtualenv and python Dependencies
+        command: |
+          # note, this should be super quick as all dependencies should be pre-installed in the docker image
+          # if additional dependencies were added to requirmeents.txt and the docker image hasn't been updated
+          # we'd have to install it here at runtime -- which will make things slow, so do yourself a favor and
+          # rebuild the docker image! (it automatically pulls the latest requirements.txt on build)
+          source ~/env3.6/bin/activate
+          export PATH=$JAVA_HOME/bin:$PATH
+          pip3 install --exists-action w --upgrade -r ~/cassandra-dtest/requirements.txt
+          pip3 uninstall -y cqlsh
+          pip3 freeze
+    - run:
+        name: Determine Tests to Run (j8_with_vnodes)
+        no_output_timeout: 5m
+        command: "# reminder: this code (along with all the steps) is independently executed on every circle container\n# so the goal here is to get the circleci script to return the tests *this* container will run\n# which we do via the `circleci` cli tool.\n\ncd cassandra-dtest\nsource ~/env3.6/bin/activate\nexport PATH=$JAVA_HOME/bin:$PATH\n\nif [ -n '' ]; then\n  export \nfi\n\necho \"***Collected DTests (j8_with_vnodes)***\"\nset -eo pipefail && ./run_dtests.py --use-vnodes --skip-resource-intensive-tests --pytest-options '-k cql' --dtest-print-tests-only --dtest-print-tests-output=/tmp/all_dtest_tests_j8_with_vnodes_raw --cassandra-dir=../cassandra\nif [ -z '' ]; then\n  mv /tmp/all_dtest_tests_j8_with_vnodes_raw /tmp/all_dtest_tests_j8_with_vnodes\nelse\n  grep -e '' /tmp/all_dtest_tests_j8_with_vnodes_raw > /tmp/all_dtest_tests_j8_with_vnodes || { echo \"Filter did not match any tests! Exiting build.\"; exit 0; }\nfi\nset -eo pipefail && circleci tests split --split-by=timings --timings-type=classname /tmp/all_dtest_tests_j8_with_vnodes > /tmp/split_dtest_tests_j8_with_vnodes.txt\ncat /tmp/split_dtest_tests_j8_with_vnodes.txt | tr '\\n' ' ' > /tmp/split_dtest_tests_j8_with_vnodes_final.txt\ncat /tmp/split_dtest_tests_j8_with_vnodes_final.txt\n"
+    - run:
+        name: Run dtests (j8_with_vnodes)
+        no_output_timeout: 15m
+        command: |
+          echo "cat /tmp/split_dtest_tests_j8_with_vnodes_final.txt"
+          cat /tmp/split_dtest_tests_j8_with_vnodes_final.txt
+
+          source ~/env3.6/bin/activate
+          export PATH=$JAVA_HOME/bin:$PATH
+          if [ -n 'CQLSH_PYTHON=/usr/bin/python3.6' ]; then
+            export CQLSH_PYTHON=/usr/bin/python3.6
+          fi
+
+          java -version
+          cd ~/cassandra-dtest
+          mkdir -p /tmp/dtest
+
+          echo "env: $(env)"
+          echo "** done env"
+          mkdir -p /tmp/results/dtests
+          # we need the "set -o pipefail" here so that the exit code that circleci will actually use is from pytest and not the exit code from tee
+          export SPLIT_TESTS=`cat /tmp/split_dtest_tests_j8_with_vnodes_final.txt`
+          set -o pipefail && cd ~/cassandra-dtest && pytest --use-vnodes --num-tokens=16 --skip-resource-intensive-tests --log-cli-level=DEBUG --junit-xml=/tmp/results/dtests/pytest_result_j8_with_vnodes.xml -s --cassandra-dir=/home/cassandra/cassandra --keep-test-dir $SPLIT_TESTS 2>&1 | tee /tmp/dtest/stdout.txt
+    - store_test_results:
+        path: /tmp/results
+    - store_artifacts:
+        path: /tmp/dtest
+        destination: dtest_j8_with_vnodes
+    - store_artifacts:
+        path: ~/cassandra-dtest/logs
+        destination: dtest_j8_with_vnodes_logs
+    environment:
+    - ANT_HOME: /usr/share/ant
+    - JAVA11_HOME: /usr/lib/jvm/java-11-openjdk-amd64
+    - JAVA8_HOME: /usr/lib/jvm/java-8-openjdk-amd64
+    - LANG: en_US.UTF-8
+    - KEEP_TEST_DIR: true
+    - DEFAULT_DIR: /home/cassandra/cassandra-dtest
+    - PYTHONIOENCODING: utf-8
+    - PYTHONUNBUFFERED: true
+    - CASS_DRIVER_NO_EXTENSIONS: true
+    - CASS_DRIVER_NO_CYTHON: true
+    - CASSANDRA_SKIP_SYNC: true
+    - DTEST_REPO: git://github.com/apache/cassandra-dtest.git
+    - DTEST_BRANCH: trunk
+    - CCM_MAX_HEAP_SIZE: 1024M
+    - CCM_HEAP_NEWSIZE: 256M
+    - REPEATED_UTEST_TARGET: testsome
+    - REPEATED_UTEST_CLASS: null
+    - REPEATED_UTEST_METHODS: null
+    - REPEATED_UTEST_COUNT: 100
+    - REPEATED_UTEST_STOP_ON_FAILURE: false
+    - REPEATED_DTEST_NAME: null
+    - REPEATED_DTEST_VNODES: false
+    - REPEATED_DTEST_COUNT: 100
+    - REPEATED_DTEST_STOP_ON_FAILURE: false
+    - REPEATED_UPGRADE_DTEST_NAME: null
+    - REPEATED_UPGRADE_DTEST_COUNT: 100
+    - REPEATED_UPGRADE_DTEST_STOP_ON_FAILURE: false
+    - REPEATED_JVM_UPGRADE_DTEST_CLASS: null
+    - REPEATED_JVM_UPGRADE_DTEST_METHODS: null
+    - REPEATED_JVM_UPGRADE_DTEST_COUNT: 100
+    - REPEATED_JVM_UPGRADE_DTEST_STOP_ON_FAILURE: false
+    - JAVA_HOME: /usr/lib/jvm/java-8-openjdk-amd64
+    - JDK_HOME: /usr/lib/jvm/java-8-openjdk-amd64
+  j8_cqlsh-dtests-py2-no-vnodes:
+    docker:
+    - image: apache/cassandra-testing-ubuntu2004-java11-w-dependencies:20210304
+    resource_class: medium
+    working_directory: ~/
+    shell: /bin/bash -eo pipefail -l
+    parallelism: 4
+    steps:
+    - attach_workspace:
+        at: /home/cassandra
+    - run:
+        name: Clone Cassandra dtest Repository (via git)
+        command: |
+          git clone --single-branch --branch $DTEST_BRANCH --depth 1 $DTEST_REPO ~/cassandra-dtest
+    - run:
+        name: Configure virtualenv and python Dependencies
+        command: |
+          # note, this should be super quick as all dependencies should be pre-installed in the docker image
+          # if additional dependencies were added to requirmeents.txt and the docker image hasn't been updated
+          # we'd have to install it here at runtime -- which will make things slow, so do yourself a favor and
+          # rebuild the docker image! (it automatically pulls the latest requirements.txt on build)
+          source ~/env3.6/bin/activate
+          export PATH=$JAVA_HOME/bin:$PATH
+          pip3 install --exists-action w --upgrade -r ~/cassandra-dtest/requirements.txt
+          pip3 uninstall -y cqlsh
+          pip3 freeze
+    - run:
+        name: Determine Tests to Run (j8_without_vnodes)
+        no_output_timeout: 5m
+        command: "# reminder: this code (along with all the steps) is independently executed on every circle container\n# so the goal here is to get the circleci script to return the tests *this* container will run\n# which we do via the `circleci` cli tool.\n\ncd cassandra-dtest\nsource ~/env3.6/bin/activate\nexport PATH=$JAVA_HOME/bin:$PATH\n\nif [ -n '' ]; then\n  export \nfi\n\necho \"***Collected DTests (j8_without_vnodes)***\"\nset -eo pipefail && ./run_dtests.py --skip-resource-intensive-tests --pytest-options '-k cql' --dtest-print-tests-only --dtest-print-tests-output=/tmp/all_dtest_tests_j8_without_vnodes_raw --cassandra-dir=../cassandra\nif [ -z '' ]; then\n  mv /tmp/all_dtest_tests_j8_without_vnodes_raw /tmp/all_dtest_tests_j8_without_vnodes\nelse\n  grep -e '' /tmp/all_dtest_tests_j8_without_vnodes_raw > /tmp/all_dtest_tests_j8_without_vnodes || { echo \"Filter did not match any tests! Exiting build.\"; exit 0; }\nfi\nset -eo pipefail && circleci tests split --split-by=timings --timings-type=classname /tmp/all_dtest_tests_j8_without_vnodes > /tmp/split_dtest_tests_j8_without_vnodes.txt\ncat /tmp/split_dtest_tests_j8_without_vnodes.txt | tr '\\n' ' ' > /tmp/split_dtest_tests_j8_without_vnodes_final.txt\ncat /tmp/split_dtest_tests_j8_without_vnodes_final.txt\n"
+    - run:
+        name: Run dtests (j8_without_vnodes)
+        no_output_timeout: 15m
+        command: |
+          echo "cat /tmp/split_dtest_tests_j8_without_vnodes_final.txt"
+          cat /tmp/split_dtest_tests_j8_without_vnodes_final.txt
+
+          source ~/env3.6/bin/activate
+          export PATH=$JAVA_HOME/bin:$PATH
+          if [ -n 'CQLSH_PYTHON=/usr/bin/python2.7' ]; then
+            export CQLSH_PYTHON=/usr/bin/python2.7
+          fi
+
+          java -version
+          cd ~/cassandra-dtest
+          mkdir -p /tmp/dtest
+
+          echo "env: $(env)"
+          echo "** done env"
+          mkdir -p /tmp/results/dtests
+          # we need the "set -o pipefail" here so that the exit code that circleci will actually use is from pytest and not the exit code from tee
+          export SPLIT_TESTS=`cat /tmp/split_dtest_tests_j8_without_vnodes_final.txt`
+          set -o pipefail && cd ~/cassandra-dtest && pytest --skip-resource-intensive-tests --log-cli-level=DEBUG --junit-xml=/tmp/results/dtests/pytest_result_j8_without_vnodes.xml -s --cassandra-dir=/home/cassandra/cassandra --keep-test-dir $SPLIT_TESTS 2>&1 | tee /tmp/dtest/stdout.txt
+    - store_test_results:
+        path: /tmp/results
+    - store_artifacts:
+        path: /tmp/dtest
+        destination: dtest_j8_without_vnodes
+    - store_artifacts:
+        path: ~/cassandra-dtest/logs
+        destination: dtest_j8_without_vnodes_logs
+    environment:
+    - ANT_HOME: /usr/share/ant
+    - JAVA11_HOME: /usr/lib/jvm/java-11-openjdk-amd64
+    - JAVA8_HOME: /usr/lib/jvm/java-8-openjdk-amd64
+    - LANG: en_US.UTF-8
+    - KEEP_TEST_DIR: true
+    - DEFAULT_DIR: /home/cassandra/cassandra-dtest
+    - PYTHONIOENCODING: utf-8
+    - PYTHONUNBUFFERED: true
+    - CASS_DRIVER_NO_EXTENSIONS: true
+    - CASS_DRIVER_NO_CYTHON: true
+    - CASSANDRA_SKIP_SYNC: true
+    - DTEST_REPO: git://github.com/apache/cassandra-dtest.git
+    - DTEST_BRANCH: trunk
+    - CCM_MAX_HEAP_SIZE: 1024M
+    - CCM_HEAP_NEWSIZE: 256M
+    - REPEATED_UTEST_TARGET: testsome
+    - REPEATED_UTEST_CLASS: null
+    - REPEATED_UTEST_METHODS: null
+    - REPEATED_UTEST_COUNT: 100
+    - REPEATED_UTEST_STOP_ON_FAILURE: false
+    - REPEATED_DTEST_NAME: null
+    - REPEATED_DTEST_VNODES: false
+    - REPEATED_DTEST_COUNT: 100
+    - REPEATED_DTEST_STOP_ON_FAILURE: false
+    - REPEATED_UPGRADE_DTEST_NAME: null
+    - REPEATED_UPGRADE_DTEST_COUNT: 100
+    - REPEATED_UPGRADE_DTEST_STOP_ON_FAILURE: false
+    - REPEATED_JVM_UPGRADE_DTEST_CLASS: null
+    - REPEATED_JVM_UPGRADE_DTEST_METHODS: null
+    - REPEATED_JVM_UPGRADE_DTEST_COUNT: 100
+    - REPEATED_JVM_UPGRADE_DTEST_STOP_ON_FAILURE: false
+    - JAVA_HOME: /usr/lib/jvm/java-8-openjdk-amd64
+    - JDK_HOME: /usr/lib/jvm/java-8-openjdk-amd64
+  j11_repeated_dtest:
+    docker:
+    - image: apache/cassandra-testing-ubuntu2004-java11:20210304
+    resource_class: medium
+    working_directory: ~/
+    shell: /bin/bash -eo pipefail -l
+    parallelism: 4
+    steps:
+    - attach_workspace:
+        at: /home/cassandra
+    - run:
+        name: Log Environment Information
+        command: |
+          echo '*** id ***'
+          id
+          echo '*** cat /proc/cpuinfo ***'
+          cat /proc/cpuinfo
+          echo '*** free -m ***'
+          free -m
+          echo '*** df -m ***'
+          df -m
+          echo '*** ifconfig -a ***'
+          ifconfig -a
+          echo '*** uname -a ***'
+          uname -a
+          echo '*** mount ***'
+          mount
+          echo '*** env ***'
+          env
+          echo '*** java ***'
+          which java
+          java -version
+    - run:
+        name: Clone Cassandra dtest Repository (via git)
+        command: |
+          git clone --single-branch --branch $DTEST_BRANCH --depth 1 $DTEST_REPO ~/cassandra-dtest
+    - run:
+        name: Configure virtualenv and python Dependencies
+        command: |
+          # note, this should be super quick as all dependencies should be pre-installed in the docker image
+          # if additional dependencies were added to requirmeents.txt and the docker image hasn't been updated
+          # we'd have to install it here at runtime -- which will make things slow, so do yourself a favor and
+          # rebuild the docker image! (it automatically pulls the latest requirements.txt on build)
+          source ~/env3.6/bin/activate
+          export PATH=$JAVA_HOME/bin:$PATH
+          pip3 install --exists-action w --upgrade -r ~/cassandra-dtest/requirements.txt
+          pip3 uninstall -y cqlsh
+          pip3 freeze
+    - run:
+        name: Run repeated Python dtest
+        no_output_timeout: 15m
+        command: |
+          if [ "${REPEATED_DTEST_NAME}" == "<nil>" ]; then
+            echo "Repeated dtest name hasn't been defined, exiting without running any test"
+          elif [ "${REPEATED_DTEST_COUNT}" == "<nil>" ]; then
+            echo "Repeated dtest count hasn't been defined, exiting without running any test"
+          elif [ "${REPEATED_DTEST_COUNT}" -le 0 ]; then
+            echo "Repeated dtest count is lesser or equals than zero, exiting without running any test"
+          else
+
+            # Calculate the number of test iterations to be run by the current parallel runner.
+            # Since we are running the same test multiple times there is no need to use `circleci tests split`.
+            count=$((${REPEATED_DTEST_COUNT} / CIRCLE_NODE_TOTAL))
+            if (($CIRCLE_NODE_INDEX < (${REPEATED_DTEST_COUNT} % CIRCLE_NODE_TOTAL))); then
+              count=$((count+1))
+            fi
+
+            if (($count <= 0)); then
+              echo "No tests to run in this runner"
+            else
+              echo "Running ${REPEATED_DTEST_NAME} $count times"
+
+              source ~/env3.6/bin/activate
+              export PATH=$JAVA_HOME/bin:$PATH
+
+              java -version
+              cd ~/cassandra-dtest
+              mkdir -p /tmp/dtest
+
+              echo "env: $(env)"
+              echo "** done env"
+              mkdir -p /tmp/results/dtests
+
+              stop_on_failure_arg=""
+              if ${REPEATED_DTEST_STOP_ON_FAILURE}; then
+                stop_on_failure_arg="-x"
+              fi
+
+              vnodes_args=""
+              if ${REPEATED_DTEST_VNODES}; then
+                vnodes_args="--use-vnodes --num-tokens=16"
+              fi
+
+              upgrade_arg=""
+              if false; then
+                upgrade_arg="--execute-upgrade-tests"
+              fi
+
+              # we need the "set -o pipefail" here so that the exit code that circleci will actually use is from pytest and not the exit code from tee
+              set -o pipefail && cd ~/cassandra-dtest && pytest $vnodes_args --count=$count $stop_on_failure_arg $upgrade_arg --log-cli-level=DEBUG --junit-xml=/tmp/results/dtests/pytest_result.xml -s --cassandra-dir=/home/cassandra/cassandra --keep-test-dir ${REPEATED_DTEST_NAME} | tee /tmp/dtest/stdout.txt
+            fi
+          fi
+    - store_test_results:
+        path: /tmp/results
+    - store_artifacts:
+        path: /tmp/dtest
+        destination: dtest
+    - store_artifacts:
+        path: ~/cassandra-dtest/logs
+        destination: dtest_logs
+    environment:
+    - ANT_HOME: /usr/share/ant
+    - JAVA11_HOME: /usr/lib/jvm/java-11-openjdk-amd64
+    - JAVA8_HOME: /usr/lib/jvm/java-8-openjdk-amd64
+    - LANG: en_US.UTF-8
+    - KEEP_TEST_DIR: true
+    - DEFAULT_DIR: /home/cassandra/cassandra-dtest
+    - PYTHONIOENCODING: utf-8
+    - PYTHONUNBUFFERED: true
+    - CASS_DRIVER_NO_EXTENSIONS: true
+    - CASS_DRIVER_NO_CYTHON: true
+    - CASSANDRA_SKIP_SYNC: true
+    - DTEST_REPO: git://github.com/apache/cassandra-dtest.git
+    - DTEST_BRANCH: trunk
+    - CCM_MAX_HEAP_SIZE: 1024M
+    - CCM_HEAP_NEWSIZE: 256M
+    - REPEATED_UTEST_TARGET: testsome
+    - REPEATED_UTEST_CLASS: null
+    - REPEATED_UTEST_METHODS: null
+    - REPEATED_UTEST_COUNT: 100
+    - REPEATED_UTEST_STOP_ON_FAILURE: false
+    - REPEATED_DTEST_NAME: null
+    - REPEATED_DTEST_VNODES: false
+    - REPEATED_DTEST_COUNT: 100
+    - REPEATED_DTEST_STOP_ON_FAILURE: false
+    - REPEATED_UPGRADE_DTEST_NAME: null
+    - REPEATED_UPGRADE_DTEST_COUNT: 100
+    - REPEATED_UPGRADE_DTEST_STOP_ON_FAILURE: false
+    - REPEATED_JVM_UPGRADE_DTEST_CLASS: null
+    - REPEATED_JVM_UPGRADE_DTEST_METHODS: null
+    - REPEATED_JVM_UPGRADE_DTEST_COUNT: 100
+    - REPEATED_JVM_UPGRADE_DTEST_STOP_ON_FAILURE: false
+    - JAVA_HOME: /usr/lib/jvm/java-11-openjdk-amd64
+    - JDK_HOME: /usr/lib/jvm/java-11-openjdk-amd64
+    - CASSANDRA_USE_JDK11: true
   j8_repeated_dtest:
     docker:
     - image: apache/cassandra-testing-ubuntu2004-java11-w-dependencies:20210304
@@ -2647,7 +1370,8 @@
           # rebuild the docker image! (it automatically pulls the latest requirements.txt on build)
           source ~/env3.6/bin/activate
           export PATH=$JAVA_HOME/bin:$PATH
-          pip3 install --upgrade -r ~/cassandra-dtest/requirements.txt
+          pip3 install --exists-action w --upgrade -r ~/cassandra-dtest/requirements.txt
+          pip3 uninstall -y cqlsh
           pip3 freeze
     - run:
         name: Run repeated Python dtest
@@ -2712,8 +1436,1345 @@
         path: ~/cassandra-dtest/logs
         destination: dtest_logs
     environment:
+    - ANT_HOME: /usr/share/ant
+    - JAVA11_HOME: /usr/lib/jvm/java-11-openjdk-amd64
     - JAVA8_HOME: /usr/lib/jvm/java-8-openjdk-amd64
+    - LANG: en_US.UTF-8
+    - KEEP_TEST_DIR: true
+    - DEFAULT_DIR: /home/cassandra/cassandra-dtest
+    - PYTHONIOENCODING: utf-8
+    - PYTHONUNBUFFERED: true
+    - CASS_DRIVER_NO_EXTENSIONS: true
+    - CASS_DRIVER_NO_CYTHON: true
+    - CASSANDRA_SKIP_SYNC: true
+    - DTEST_REPO: git://github.com/apache/cassandra-dtest.git
+    - DTEST_BRANCH: trunk
+    - CCM_MAX_HEAP_SIZE: 1024M
+    - CCM_HEAP_NEWSIZE: 256M
+    - REPEATED_UTEST_TARGET: testsome
+    - REPEATED_UTEST_CLASS: null
+    - REPEATED_UTEST_METHODS: null
+    - REPEATED_UTEST_COUNT: 100
+    - REPEATED_UTEST_STOP_ON_FAILURE: false
+    - REPEATED_DTEST_NAME: null
+    - REPEATED_DTEST_VNODES: false
+    - REPEATED_DTEST_COUNT: 100
+    - REPEATED_DTEST_STOP_ON_FAILURE: false
+    - REPEATED_UPGRADE_DTEST_NAME: null
+    - REPEATED_UPGRADE_DTEST_COUNT: 100
+    - REPEATED_UPGRADE_DTEST_STOP_ON_FAILURE: false
+    - REPEATED_JVM_UPGRADE_DTEST_CLASS: null
+    - REPEATED_JVM_UPGRADE_DTEST_METHODS: null
+    - REPEATED_JVM_UPGRADE_DTEST_COUNT: 100
+    - REPEATED_JVM_UPGRADE_DTEST_STOP_ON_FAILURE: false
+    - JAVA_HOME: /usr/lib/jvm/java-8-openjdk-amd64
+    - JDK_HOME: /usr/lib/jvm/java-8-openjdk-amd64
+  j11_cqlsh-dtests-py2-with-vnodes:
+    docker:
+    - image: apache/cassandra-testing-ubuntu2004-java11:20210304
+    resource_class: medium
+    working_directory: ~/
+    shell: /bin/bash -eo pipefail -l
+    parallelism: 4
+    steps:
+    - attach_workspace:
+        at: /home/cassandra
+    - run:
+        name: Clone Cassandra dtest Repository (via git)
+        command: |
+          git clone --single-branch --branch $DTEST_BRANCH --depth 1 $DTEST_REPO ~/cassandra-dtest
+    - run:
+        name: Configure virtualenv and python Dependencies
+        command: |
+          # note, this should be super quick as all dependencies should be pre-installed in the docker image
+          # if additional dependencies were added to requirmeents.txt and the docker image hasn't been updated
+          # we'd have to install it here at runtime -- which will make things slow, so do yourself a favor and
+          # rebuild the docker image! (it automatically pulls the latest requirements.txt on build)
+          source ~/env3.6/bin/activate
+          export PATH=$JAVA_HOME/bin:$PATH
+          pip3 install --exists-action w --upgrade -r ~/cassandra-dtest/requirements.txt
+          pip3 uninstall -y cqlsh
+          pip3 freeze
+    - run:
+        name: Determine Tests to Run (j11_with_vnodes)
+        no_output_timeout: 5m
+        command: "# reminder: this code (along with all the steps) is independently executed on every circle container\n# so the goal here is to get the circleci script to return the tests *this* container will run\n# which we do via the `circleci` cli tool.\n\ncd cassandra-dtest\nsource ~/env3.6/bin/activate\nexport PATH=$JAVA_HOME/bin:$PATH\n\nif [ -n '' ]; then\n  export \nfi\n\necho \"***Collected DTests (j11_with_vnodes)***\"\nset -eo pipefail && ./run_dtests.py --use-vnodes --skip-resource-intensive-tests --pytest-options '-k cql' --dtest-print-tests-only --dtest-print-tests-output=/tmp/all_dtest_tests_j11_with_vnodes_raw --cassandra-dir=../cassandra\nif [ -z '' ]; then\n  mv /tmp/all_dtest_tests_j11_with_vnodes_raw /tmp/all_dtest_tests_j11_with_vnodes\nelse\n  grep -e '' /tmp/all_dtest_tests_j11_with_vnodes_raw > /tmp/all_dtest_tests_j11_with_vnodes || { echo \"Filter did not match any tests! Exiting build.\"; exit 0; }\nfi\nset -eo pipefail && circleci tests split --split-by=timings --timings-type=classname /tmp/all_dtest_tests_j11_with_vnodes > /tmp/split_dtest_tests_j11_with_vnodes.txt\ncat /tmp/split_dtest_tests_j11_with_vnodes.txt | tr '\\n' ' ' > /tmp/split_dtest_tests_j11_with_vnodes_final.txt\ncat /tmp/split_dtest_tests_j11_with_vnodes_final.txt\n"
+    - run:
+        name: Run dtests (j11_with_vnodes)
+        no_output_timeout: 15m
+        command: |
+          echo "cat /tmp/split_dtest_tests_j11_with_vnodes_final.txt"
+          cat /tmp/split_dtest_tests_j11_with_vnodes_final.txt
+
+          source ~/env3.6/bin/activate
+          export PATH=$JAVA_HOME/bin:$PATH
+          if [ -n 'CQLSH_PYTHON=/usr/bin/python2.7' ]; then
+            export CQLSH_PYTHON=/usr/bin/python2.7
+          fi
+
+          java -version
+          cd ~/cassandra-dtest
+          mkdir -p /tmp/dtest
+
+          echo "env: $(env)"
+          echo "** done env"
+          mkdir -p /tmp/results/dtests
+          # we need the "set -o pipefail" here so that the exit code that circleci will actually use is from pytest and not the exit code from tee
+          export SPLIT_TESTS=`cat /tmp/split_dtest_tests_j11_with_vnodes_final.txt`
+          set -o pipefail && cd ~/cassandra-dtest && pytest --use-vnodes --num-tokens=16 --skip-resource-intensive-tests --log-cli-level=DEBUG --junit-xml=/tmp/results/dtests/pytest_result_j11_with_vnodes.xml -s --cassandra-dir=/home/cassandra/cassandra --keep-test-dir $SPLIT_TESTS 2>&1 | tee /tmp/dtest/stdout.txt
+    - store_test_results:
+        path: /tmp/results
+    - store_artifacts:
+        path: /tmp/dtest
+        destination: dtest_j11_with_vnodes
+    - store_artifacts:
+        path: ~/cassandra-dtest/logs
+        destination: dtest_j11_with_vnodes_logs
+    environment:
     - ANT_HOME: /usr/share/ant
+    - JAVA11_HOME: /usr/lib/jvm/java-11-openjdk-amd64
+    - JAVA8_HOME: /usr/lib/jvm/java-8-openjdk-amd64
+    - LANG: en_US.UTF-8
+    - KEEP_TEST_DIR: true
+    - DEFAULT_DIR: /home/cassandra/cassandra-dtest
+    - PYTHONIOENCODING: utf-8
+    - PYTHONUNBUFFERED: true
+    - CASS_DRIVER_NO_EXTENSIONS: true
+    - CASS_DRIVER_NO_CYTHON: true
+    - CASSANDRA_SKIP_SYNC: true
+    - DTEST_REPO: git://github.com/apache/cassandra-dtest.git
+    - DTEST_BRANCH: trunk
+    - CCM_MAX_HEAP_SIZE: 1024M
+    - CCM_HEAP_NEWSIZE: 256M
+    - REPEATED_UTEST_TARGET: testsome
+    - REPEATED_UTEST_CLASS: null
+    - REPEATED_UTEST_METHODS: null
+    - REPEATED_UTEST_COUNT: 100
+    - REPEATED_UTEST_STOP_ON_FAILURE: false
+    - REPEATED_DTEST_NAME: null
+    - REPEATED_DTEST_VNODES: false
+    - REPEATED_DTEST_COUNT: 100
+    - REPEATED_DTEST_STOP_ON_FAILURE: false
+    - REPEATED_UPGRADE_DTEST_NAME: null
+    - REPEATED_UPGRADE_DTEST_COUNT: 100
+    - REPEATED_UPGRADE_DTEST_STOP_ON_FAILURE: false
+    - REPEATED_JVM_UPGRADE_DTEST_CLASS: null
+    - REPEATED_JVM_UPGRADE_DTEST_METHODS: null
+    - REPEATED_JVM_UPGRADE_DTEST_COUNT: 100
+    - REPEATED_JVM_UPGRADE_DTEST_STOP_ON_FAILURE: false
+    - JAVA_HOME: /usr/lib/jvm/java-11-openjdk-amd64
+    - JDK_HOME: /usr/lib/jvm/java-11-openjdk-amd64
+    - CASSANDRA_USE_JDK11: true
+  j11_dtests-with-vnodes:
+    docker:
+    - image: apache/cassandra-testing-ubuntu2004-java11:20210304
+    resource_class: medium
+    working_directory: ~/
+    shell: /bin/bash -eo pipefail -l
+    parallelism: 4
+    steps:
+    - attach_workspace:
+        at: /home/cassandra
+    - run:
+        name: Log Environment Information
+        command: |
+          echo '*** id ***'
+          id
+          echo '*** cat /proc/cpuinfo ***'
+          cat /proc/cpuinfo
+          echo '*** free -m ***'
+          free -m
+          echo '*** df -m ***'
+          df -m
+          echo '*** ifconfig -a ***'
+          ifconfig -a
+          echo '*** uname -a ***'
+          uname -a
+          echo '*** mount ***'
+          mount
+          echo '*** env ***'
+          env
+          echo '*** java ***'
+          which java
+          java -version
+    - run:
+        name: Clone Cassandra dtest Repository (via git)
+        command: |
+          git clone --single-branch --branch $DTEST_BRANCH --depth 1 $DTEST_REPO ~/cassandra-dtest
+    - run:
+        name: Configure virtualenv and python Dependencies
+        command: |
+          # note, this should be super quick as all dependencies should be pre-installed in the docker image
+          # if additional dependencies were added to requirmeents.txt and the docker image hasn't been updated
+          # we'd have to install it here at runtime -- which will make things slow, so do yourself a favor and
+          # rebuild the docker image! (it automatically pulls the latest requirements.txt on build)
+          source ~/env3.6/bin/activate
+          export PATH=$JAVA_HOME/bin:$PATH
+          pip3 install --exists-action w --upgrade -r ~/cassandra-dtest/requirements.txt
+          pip3 uninstall -y cqlsh
+          pip3 freeze
+    - run:
+        name: Determine Tests to Run (j11_with_vnodes)
+        no_output_timeout: 5m
+        command: "# reminder: this code (along with all the steps) is independently executed on every circle container\n# so the goal here is to get the circleci script to return the tests *this* container will run\n# which we do via the `circleci` cli tool.\n\ncd cassandra-dtest\nsource ~/env3.6/bin/activate\nexport PATH=$JAVA_HOME/bin:$PATH\n\nif [ -n '' ]; then\n  export \nfi\n\necho \"***Collected DTests (j11_with_vnodes)***\"\nset -eo pipefail && ./run_dtests.py --use-vnodes --skip-resource-intensive-tests --pytest-options '-k not cql' --dtest-print-tests-only --dtest-print-tests-output=/tmp/all_dtest_tests_j11_with_vnodes_raw --cassandra-dir=../cassandra\nif [ -z '' ]; then\n  mv /tmp/all_dtest_tests_j11_with_vnodes_raw /tmp/all_dtest_tests_j11_with_vnodes\nelse\n  grep -e '' /tmp/all_dtest_tests_j11_with_vnodes_raw > /tmp/all_dtest_tests_j11_with_vnodes || { echo \"Filter did not match any tests! Exiting build.\"; exit 0; }\nfi\nset -eo pipefail && circleci tests split --split-by=timings --timings-type=classname /tmp/all_dtest_tests_j11_with_vnodes > /tmp/split_dtest_tests_j11_with_vnodes.txt\ncat /tmp/split_dtest_tests_j11_with_vnodes.txt | tr '\\n' ' ' > /tmp/split_dtest_tests_j11_with_vnodes_final.txt\ncat /tmp/split_dtest_tests_j11_with_vnodes_final.txt\n"
+    - run:
+        name: Run dtests (j11_with_vnodes)
+        no_output_timeout: 15m
+        command: "echo \"cat /tmp/split_dtest_tests_j11_with_vnodes_final.txt\"\ncat /tmp/split_dtest_tests_j11_with_vnodes_final.txt\n\nsource ~/env3.6/bin/activate\nexport PATH=$JAVA_HOME/bin:$PATH\nif [ -n '' ]; then\n  export \nfi\n\njava -version\ncd ~/cassandra-dtest\nmkdir -p /tmp/dtest\n\necho \"env: $(env)\"\necho \"** done env\"\nmkdir -p /tmp/results/dtests\n# we need the \"set -o pipefail\" here so that the exit code that circleci will actually use is from pytest and not the exit code from tee\nexport SPLIT_TESTS=`cat /tmp/split_dtest_tests_j11_with_vnodes_final.txt`\nset -o pipefail && cd ~/cassandra-dtest && pytest --use-vnodes --num-tokens=16 --skip-resource-intensive-tests --log-cli-level=DEBUG --junit-xml=/tmp/results/dtests/pytest_result_j11_with_vnodes.xml -s --cassandra-dir=/home/cassandra/cassandra --keep-test-dir $SPLIT_TESTS 2>&1 | tee /tmp/dtest/stdout.txt\n"
+    - store_test_results:
+        path: /tmp/results
+    - store_artifacts:
+        path: /tmp/dtest
+        destination: dtest_j11_with_vnodes
+    - store_artifacts:
+        path: ~/cassandra-dtest/logs
+        destination: dtest_j11_with_vnodes_logs
+    environment:
+    - ANT_HOME: /usr/share/ant
+    - JAVA11_HOME: /usr/lib/jvm/java-11-openjdk-amd64
+    - JAVA8_HOME: /usr/lib/jvm/java-8-openjdk-amd64
+    - LANG: en_US.UTF-8
+    - KEEP_TEST_DIR: true
+    - DEFAULT_DIR: /home/cassandra/cassandra-dtest
+    - PYTHONIOENCODING: utf-8
+    - PYTHONUNBUFFERED: true
+    - CASS_DRIVER_NO_EXTENSIONS: true
+    - CASS_DRIVER_NO_CYTHON: true
+    - CASSANDRA_SKIP_SYNC: true
+    - DTEST_REPO: git://github.com/apache/cassandra-dtest.git
+    - DTEST_BRANCH: trunk
+    - CCM_MAX_HEAP_SIZE: 1024M
+    - CCM_HEAP_NEWSIZE: 256M
+    - REPEATED_UTEST_TARGET: testsome
+    - REPEATED_UTEST_CLASS: null
+    - REPEATED_UTEST_METHODS: null
+    - REPEATED_UTEST_COUNT: 100
+    - REPEATED_UTEST_STOP_ON_FAILURE: false
+    - REPEATED_DTEST_NAME: null
+    - REPEATED_DTEST_VNODES: false
+    - REPEATED_DTEST_COUNT: 100
+    - REPEATED_DTEST_STOP_ON_FAILURE: false
+    - REPEATED_UPGRADE_DTEST_NAME: null
+    - REPEATED_UPGRADE_DTEST_COUNT: 100
+    - REPEATED_UPGRADE_DTEST_STOP_ON_FAILURE: false
+    - REPEATED_JVM_UPGRADE_DTEST_CLASS: null
+    - REPEATED_JVM_UPGRADE_DTEST_METHODS: null
+    - REPEATED_JVM_UPGRADE_DTEST_COUNT: 100
+    - REPEATED_JVM_UPGRADE_DTEST_STOP_ON_FAILURE: false
+    - JAVA_HOME: /usr/lib/jvm/java-11-openjdk-amd64
+    - JDK_HOME: /usr/lib/jvm/java-11-openjdk-amd64
+    - CASSANDRA_USE_JDK11: true
+  j8_dtests-no-vnodes:
+    docker:
+    - image: apache/cassandra-testing-ubuntu2004-java11-w-dependencies:20210304
+    resource_class: medium
+    working_directory: ~/
+    shell: /bin/bash -eo pipefail -l
+    parallelism: 4
+    steps:
+    - attach_workspace:
+        at: /home/cassandra
+    - run:
+        name: Clone Cassandra dtest Repository (via git)
+        command: |
+          git clone --single-branch --branch $DTEST_BRANCH --depth 1 $DTEST_REPO ~/cassandra-dtest
+    - run:
+        name: Configure virtualenv and python Dependencies
+        command: |
+          # note, this should be super quick as all dependencies should be pre-installed in the docker image
+          # if additional dependencies were added to requirmeents.txt and the docker image hasn't been updated
+          # we'd have to install it here at runtime -- which will make things slow, so do yourself a favor and
+          # rebuild the docker image! (it automatically pulls the latest requirements.txt on build)
+          source ~/env3.6/bin/activate
+          export PATH=$JAVA_HOME/bin:$PATH
+          pip3 install --exists-action w --upgrade -r ~/cassandra-dtest/requirements.txt
+          pip3 uninstall -y cqlsh
+          pip3 freeze
+    - run:
+        name: Determine Tests to Run (j8_without_vnodes)
+        no_output_timeout: 5m
+        command: "# reminder: this code (along with all the steps) is independently executed on every circle container\n# so the goal here is to get the circleci script to return the tests *this* container will run\n# which we do via the `circleci` cli tool.\n\ncd cassandra-dtest\nsource ~/env3.6/bin/activate\nexport PATH=$JAVA_HOME/bin:$PATH\n\nif [ -n '' ]; then\n  export \nfi\n\necho \"***Collected DTests (j8_without_vnodes)***\"\nset -eo pipefail && ./run_dtests.py --skip-resource-intensive-tests --pytest-options '-k not cql' --dtest-print-tests-only --dtest-print-tests-output=/tmp/all_dtest_tests_j8_without_vnodes_raw --cassandra-dir=../cassandra\nif [ -z '' ]; then\n  mv /tmp/all_dtest_tests_j8_without_vnodes_raw /tmp/all_dtest_tests_j8_without_vnodes\nelse\n  grep -e '' /tmp/all_dtest_tests_j8_without_vnodes_raw > /tmp/all_dtest_tests_j8_without_vnodes || { echo \"Filter did not match any tests! Exiting build.\"; exit 0; }\nfi\nset -eo pipefail && circleci tests split --split-by=timings --timings-type=classname /tmp/all_dtest_tests_j8_without_vnodes > /tmp/split_dtest_tests_j8_without_vnodes.txt\ncat /tmp/split_dtest_tests_j8_without_vnodes.txt | tr '\\n' ' ' > /tmp/split_dtest_tests_j8_without_vnodes_final.txt\ncat /tmp/split_dtest_tests_j8_without_vnodes_final.txt\n"
+    - run:
+        name: Run dtests (j8_without_vnodes)
+        no_output_timeout: 15m
+        command: "echo \"cat /tmp/split_dtest_tests_j8_without_vnodes_final.txt\"\ncat /tmp/split_dtest_tests_j8_without_vnodes_final.txt\n\nsource ~/env3.6/bin/activate\nexport PATH=$JAVA_HOME/bin:$PATH\nif [ -n '' ]; then\n  export \nfi\n\njava -version\ncd ~/cassandra-dtest\nmkdir -p /tmp/dtest\n\necho \"env: $(env)\"\necho \"** done env\"\nmkdir -p /tmp/results/dtests\n# we need the \"set -o pipefail\" here so that the exit code that circleci will actually use is from pytest and not the exit code from tee\nexport SPLIT_TESTS=`cat /tmp/split_dtest_tests_j8_without_vnodes_final.txt`\nset -o pipefail && cd ~/cassandra-dtest && pytest --skip-resource-intensive-tests --log-cli-level=DEBUG --junit-xml=/tmp/results/dtests/pytest_result_j8_without_vnodes.xml -s --cassandra-dir=/home/cassandra/cassandra --keep-test-dir $SPLIT_TESTS 2>&1 | tee /tmp/dtest/stdout.txt\n"
+    - store_test_results:
+        path: /tmp/results
+    - store_artifacts:
+        path: /tmp/dtest
+        destination: dtest_j8_without_vnodes
+    - store_artifacts:
+        path: ~/cassandra-dtest/logs
+        destination: dtest_j8_without_vnodes_logs
+    environment:
+    - ANT_HOME: /usr/share/ant
+    - JAVA11_HOME: /usr/lib/jvm/java-11-openjdk-amd64
+    - JAVA8_HOME: /usr/lib/jvm/java-8-openjdk-amd64
+    - LANG: en_US.UTF-8
+    - KEEP_TEST_DIR: true
+    - DEFAULT_DIR: /home/cassandra/cassandra-dtest
+    - PYTHONIOENCODING: utf-8
+    - PYTHONUNBUFFERED: true
+    - CASS_DRIVER_NO_EXTENSIONS: true
+    - CASS_DRIVER_NO_CYTHON: true
+    - CASSANDRA_SKIP_SYNC: true
+    - DTEST_REPO: git://github.com/apache/cassandra-dtest.git
+    - DTEST_BRANCH: trunk
+    - CCM_MAX_HEAP_SIZE: 1024M
+    - CCM_HEAP_NEWSIZE: 256M
+    - REPEATED_UTEST_TARGET: testsome
+    - REPEATED_UTEST_CLASS: null
+    - REPEATED_UTEST_METHODS: null
+    - REPEATED_UTEST_COUNT: 100
+    - REPEATED_UTEST_STOP_ON_FAILURE: false
+    - REPEATED_DTEST_NAME: null
+    - REPEATED_DTEST_VNODES: false
+    - REPEATED_DTEST_COUNT: 100
+    - REPEATED_DTEST_STOP_ON_FAILURE: false
+    - REPEATED_UPGRADE_DTEST_NAME: null
+    - REPEATED_UPGRADE_DTEST_COUNT: 100
+    - REPEATED_UPGRADE_DTEST_STOP_ON_FAILURE: false
+    - REPEATED_JVM_UPGRADE_DTEST_CLASS: null
+    - REPEATED_JVM_UPGRADE_DTEST_METHODS: null
+    - REPEATED_JVM_UPGRADE_DTEST_COUNT: 100
+    - REPEATED_JVM_UPGRADE_DTEST_STOP_ON_FAILURE: false
+    - JAVA_HOME: /usr/lib/jvm/java-8-openjdk-amd64
+    - JDK_HOME: /usr/lib/jvm/java-8-openjdk-amd64
+  j8_upgradetests-no-vnodes:
+    docker:
+    - image: apache/cassandra-testing-ubuntu2004-java11-w-dependencies:20210304
+    resource_class: medium
+    working_directory: ~/
+    shell: /bin/bash -eo pipefail -l
+    parallelism: 4
+    steps:
+    - attach_workspace:
+        at: /home/cassandra
+    - run:
+        name: Clone Cassandra dtest Repository (via git)
+        command: |
+          git clone --single-branch --branch $DTEST_BRANCH --depth 1 $DTEST_REPO ~/cassandra-dtest
+    - run:
+        name: Configure virtualenv and python Dependencies
+        command: |
+          # note, this should be super quick as all dependencies should be pre-installed in the docker image
+          # if additional dependencies were added to requirmeents.txt and the docker image hasn't been updated
+          # we'd have to install it here at runtime -- which will make things slow, so do yourself a favor and
+          # rebuild the docker image! (it automatically pulls the latest requirements.txt on build)
+          source ~/env3.6/bin/activate
+          export PATH=$JAVA_HOME/bin:$PATH
+          pip3 install --exists-action w --upgrade -r ~/cassandra-dtest/requirements.txt
+          pip3 uninstall -y cqlsh
+          pip3 freeze
+    - run:
+        name: Determine Tests to Run (j8_upgradetests_without_vnodes)
+        no_output_timeout: 5m
+        command: "# reminder: this code (along with all the steps) is independently executed on every circle container\n# so the goal here is to get the circleci script to return the tests *this* container will run\n# which we do via the `circleci` cli tool.\n\ncd cassandra-dtest\nsource ~/env3.6/bin/activate\nexport PATH=$JAVA_HOME/bin:$PATH\n\nif [ -n '' ]; then\n  export \nfi\n\necho \"***Collected DTests (j8_upgradetests_without_vnodes)***\"\nset -eo pipefail && ./run_dtests.py --execute-upgrade-tests-only --upgrade-target-version-only --upgrade-version-selection all --dtest-print-tests-only --dtest-print-tests-output=/tmp/all_dtest_tests_j8_upgradetests_without_vnodes_raw --cassandra-dir=../cassandra\nif [ -z '' ]; then\n  mv /tmp/all_dtest_tests_j8_upgradetests_without_vnodes_raw /tmp/all_dtest_tests_j8_upgradetests_without_vnodes\nelse\n  grep -e '' /tmp/all_dtest_tests_j8_upgradetests_without_vnodes_raw > /tmp/all_dtest_tests_j8_upgradetests_without_vnodes || { echo \"Filter did not match any tests! Exiting build.\"; exit 0; }\nfi\nset -eo pipefail && circleci tests split --split-by=timings --timings-type=classname /tmp/all_dtest_tests_j8_upgradetests_without_vnodes > /tmp/split_dtest_tests_j8_upgradetests_without_vnodes.txt\ncat /tmp/split_dtest_tests_j8_upgradetests_without_vnodes.txt | tr '\\n' ' ' > /tmp/split_dtest_tests_j8_upgradetests_without_vnodes_final.txt\ncat /tmp/split_dtest_tests_j8_upgradetests_without_vnodes_final.txt\n"
+    - run:
+        name: Run dtests (j8_upgradetests_without_vnodes)
+        no_output_timeout: 15m
+        command: "echo \"cat /tmp/split_dtest_tests_j8_upgradetests_without_vnodes_final.txt\"\ncat /tmp/split_dtest_tests_j8_upgradetests_without_vnodes_final.txt\n\nsource ~/env3.6/bin/activate\nexport PATH=$JAVA_HOME/bin:$PATH\nif [ -n '' ]; then\n  export \nfi\n\njava -version\ncd ~/cassandra-dtest\nmkdir -p /tmp/dtest\n\necho \"env: $(env)\"\necho \"** done env\"\nmkdir -p /tmp/results/dtests\n# we need the \"set -o pipefail\" here so that the exit code that circleci will actually use is from pytest and not the exit code from tee\nexport SPLIT_TESTS=`cat /tmp/split_dtest_tests_j8_upgradetests_without_vnodes_final.txt`\nset -o pipefail && cd ~/cassandra-dtest && pytest --execute-upgrade-tests-only --upgrade-target-version-only --upgrade-version-selection all --log-cli-level=DEBUG --junit-xml=/tmp/results/dtests/pytest_result_j8_upgradetests_without_vnodes.xml -s --cassandra-dir=/home/cassandra/cassandra --keep-test-dir $SPLIT_TESTS 2>&1 | tee /tmp/dtest/stdout.txt\n"
+    - store_test_results:
+        path: /tmp/results
+    - store_artifacts:
+        path: /tmp/dtest
+        destination: dtest_j8_upgradetests_without_vnodes
+    - store_artifacts:
+        path: ~/cassandra-dtest/logs
+        destination: dtest_j8_upgradetests_without_vnodes_logs
+    environment:
+    - ANT_HOME: /usr/share/ant
+    - JAVA11_HOME: /usr/lib/jvm/java-11-openjdk-amd64
+    - JAVA8_HOME: /usr/lib/jvm/java-8-openjdk-amd64
+    - LANG: en_US.UTF-8
+    - KEEP_TEST_DIR: true
+    - DEFAULT_DIR: /home/cassandra/cassandra-dtest
+    - PYTHONIOENCODING: utf-8
+    - PYTHONUNBUFFERED: true
+    - CASS_DRIVER_NO_EXTENSIONS: true
+    - CASS_DRIVER_NO_CYTHON: true
+    - CASSANDRA_SKIP_SYNC: true
+    - DTEST_REPO: git://github.com/apache/cassandra-dtest.git
+    - DTEST_BRANCH: trunk
+    - CCM_MAX_HEAP_SIZE: 1024M
+    - CCM_HEAP_NEWSIZE: 256M
+    - REPEATED_UTEST_TARGET: testsome
+    - REPEATED_UTEST_CLASS: null
+    - REPEATED_UTEST_METHODS: null
+    - REPEATED_UTEST_COUNT: 100
+    - REPEATED_UTEST_STOP_ON_FAILURE: false
+    - REPEATED_DTEST_NAME: null
+    - REPEATED_DTEST_VNODES: false
+    - REPEATED_DTEST_COUNT: 100
+    - REPEATED_DTEST_STOP_ON_FAILURE: false
+    - REPEATED_UPGRADE_DTEST_NAME: null
+    - REPEATED_UPGRADE_DTEST_COUNT: 100
+    - REPEATED_UPGRADE_DTEST_STOP_ON_FAILURE: false
+    - REPEATED_JVM_UPGRADE_DTEST_CLASS: null
+    - REPEATED_JVM_UPGRADE_DTEST_METHODS: null
+    - REPEATED_JVM_UPGRADE_DTEST_COUNT: 100
+    - REPEATED_JVM_UPGRADE_DTEST_STOP_ON_FAILURE: false
+    - JAVA_HOME: /usr/lib/jvm/java-8-openjdk-amd64
+    - JDK_HOME: /usr/lib/jvm/java-8-openjdk-amd64
+  utests_stress:
+    docker:
+    - image: apache/cassandra-testing-ubuntu2004-java11-w-dependencies:20210304
+    resource_class: medium
+    working_directory: ~/
+    shell: /bin/bash -eo pipefail -l
+    parallelism: 1
+    steps:
+    - attach_workspace:
+        at: /home/cassandra
+    - run:
+        name: Run Unit Tests (stress-test)
+        command: |
+          export PATH=$JAVA_HOME/bin:$PATH
+          time mv ~/cassandra /tmp
+          cd /tmp/cassandra
+          if [ -d ~/dtest_jars ]; then
+            cp ~/dtest_jars/dtest* /tmp/cassandra/build/
+          fi
+          ant stress-test
+        no_output_timeout: 15m
+    - store_test_results:
+        path: /tmp/cassandra/build/test/output/
+    - store_artifacts:
+        path: /tmp/cassandra/build/test/output
+        destination: junitxml
+    - store_artifacts:
+        path: /tmp/cassandra/build/test/logs
+        destination: logs
+    environment:
+    - ANT_HOME: /usr/share/ant
+    - JAVA11_HOME: /usr/lib/jvm/java-11-openjdk-amd64
+    - JAVA8_HOME: /usr/lib/jvm/java-8-openjdk-amd64
+    - LANG: en_US.UTF-8
+    - KEEP_TEST_DIR: true
+    - DEFAULT_DIR: /home/cassandra/cassandra-dtest
+    - PYTHONIOENCODING: utf-8
+    - PYTHONUNBUFFERED: true
+    - CASS_DRIVER_NO_EXTENSIONS: true
+    - CASS_DRIVER_NO_CYTHON: true
+    - CASSANDRA_SKIP_SYNC: true
+    - DTEST_REPO: git://github.com/apache/cassandra-dtest.git
+    - DTEST_BRANCH: trunk
+    - CCM_MAX_HEAP_SIZE: 1024M
+    - CCM_HEAP_NEWSIZE: 256M
+    - REPEATED_UTEST_TARGET: testsome
+    - REPEATED_UTEST_CLASS: null
+    - REPEATED_UTEST_METHODS: null
+    - REPEATED_UTEST_COUNT: 100
+    - REPEATED_UTEST_STOP_ON_FAILURE: false
+    - REPEATED_DTEST_NAME: null
+    - REPEATED_DTEST_VNODES: false
+    - REPEATED_DTEST_COUNT: 100
+    - REPEATED_DTEST_STOP_ON_FAILURE: false
+    - REPEATED_UPGRADE_DTEST_NAME: null
+    - REPEATED_UPGRADE_DTEST_COUNT: 100
+    - REPEATED_UPGRADE_DTEST_STOP_ON_FAILURE: false
+    - REPEATED_JVM_UPGRADE_DTEST_CLASS: null
+    - REPEATED_JVM_UPGRADE_DTEST_METHODS: null
+    - REPEATED_JVM_UPGRADE_DTEST_COUNT: 100
+    - REPEATED_JVM_UPGRADE_DTEST_STOP_ON_FAILURE: false
+    - JAVA_HOME: /usr/lib/jvm/java-8-openjdk-amd64
+    - JDK_HOME: /usr/lib/jvm/java-8-openjdk-amd64
+  j8_unit_tests:
+    docker:
+    - image: apache/cassandra-testing-ubuntu2004-java11-w-dependencies:20210304
+    resource_class: medium
+    working_directory: ~/
+    shell: /bin/bash -eo pipefail -l
+    parallelism: 4
+    steps:
+    - attach_workspace:
+        at: /home/cassandra
+    - run:
+        name: Determine unit Tests to Run
+        command: |
+          # reminder: this code (along with all the steps) is independently executed on every circle container
+          # so the goal here is to get the circleci script to return the tests *this* container will run
+          # which we do via the `circleci` cli tool.
+
+          rm -fr ~/cassandra-dtest/upgrade_tests
+          echo "***java tests***"
+
+          # get all of our unit test filenames
+          set -eo pipefail && circleci tests glob "$HOME/cassandra/test/unit/**/*.java" > /tmp/all_java_unit_tests.txt
+
+          # split up the unit tests into groups based on the number of containers we have
+          set -eo pipefail && circleci tests split --split-by=timings --timings-type=filename --index=${CIRCLE_NODE_INDEX} --total=${CIRCLE_NODE_TOTAL} /tmp/all_java_unit_tests.txt > /tmp/java_tests_${CIRCLE_NODE_INDEX}.txt
+          set -eo pipefail && cat /tmp/java_tests_${CIRCLE_NODE_INDEX}.txt | sed "s;^/home/cassandra/cassandra/test/unit/;;g" | grep "Test\.java$"  > /tmp/java_tests_${CIRCLE_NODE_INDEX}_final.txt
+          echo "** /tmp/java_tests_${CIRCLE_NODE_INDEX}_final.txt"
+          cat /tmp/java_tests_${CIRCLE_NODE_INDEX}_final.txt
+        no_output_timeout: 15m
+    - run:
+        name: Log Environment Information
+        command: |
+          echo '*** id ***'
+          id
+          echo '*** cat /proc/cpuinfo ***'
+          cat /proc/cpuinfo
+          echo '*** free -m ***'
+          free -m
+          echo '*** df -m ***'
+          df -m
+          echo '*** ifconfig -a ***'
+          ifconfig -a
+          echo '*** uname -a ***'
+          uname -a
+          echo '*** mount ***'
+          mount
+          echo '*** env ***'
+          env
+          echo '*** java ***'
+          which java
+          java -version
+    - run:
+        name: Run Unit Tests (testclasslist)
+        command: |
+          set -x
+          export PATH=$JAVA_HOME/bin:$PATH
+          time mv ~/cassandra /tmp
+          cd /tmp/cassandra
+          if [ -d ~/dtest_jars ]; then
+            cp ~/dtest_jars/dtest* /tmp/cassandra/build/
+          fi
+          test_timeout=$(grep 'name="test.unit.timeout"' build.xml | awk -F'"' '{print $4}' || true)
+          if [ -z "$test_timeout" ]; then
+            test_timeout=$(grep 'name="test.timeout"' build.xml | awk -F'"' '{print $4}')
+          fi
+          ant testclasslist -Dtest.timeout="$test_timeout" -Dtest.classlistfile=/tmp/java_tests_${CIRCLE_NODE_INDEX}_final.txt  -Dtest.classlistprefix=unit
+        no_output_timeout: 15m
+    - store_test_results:
+        path: /tmp/cassandra/build/test/output/
+    - store_artifacts:
+        path: /tmp/cassandra/build/test/output
+        destination: junitxml
+    - store_artifacts:
+        path: /tmp/cassandra/build/test/logs
+        destination: logs
+    environment:
+    - ANT_HOME: /usr/share/ant
+    - JAVA11_HOME: /usr/lib/jvm/java-11-openjdk-amd64
+    - JAVA8_HOME: /usr/lib/jvm/java-8-openjdk-amd64
+    - LANG: en_US.UTF-8
+    - KEEP_TEST_DIR: true
+    - DEFAULT_DIR: /home/cassandra/cassandra-dtest
+    - PYTHONIOENCODING: utf-8
+    - PYTHONUNBUFFERED: true
+    - CASS_DRIVER_NO_EXTENSIONS: true
+    - CASS_DRIVER_NO_CYTHON: true
+    - CASSANDRA_SKIP_SYNC: true
+    - DTEST_REPO: git://github.com/apache/cassandra-dtest.git
+    - DTEST_BRANCH: trunk
+    - CCM_MAX_HEAP_SIZE: 1024M
+    - CCM_HEAP_NEWSIZE: 256M
+    - REPEATED_UTEST_TARGET: testsome
+    - REPEATED_UTEST_CLASS: null
+    - REPEATED_UTEST_METHODS: null
+    - REPEATED_UTEST_COUNT: 100
+    - REPEATED_UTEST_STOP_ON_FAILURE: false
+    - REPEATED_DTEST_NAME: null
+    - REPEATED_DTEST_VNODES: false
+    - REPEATED_DTEST_COUNT: 100
+    - REPEATED_DTEST_STOP_ON_FAILURE: false
+    - REPEATED_UPGRADE_DTEST_NAME: null
+    - REPEATED_UPGRADE_DTEST_COUNT: 100
+    - REPEATED_UPGRADE_DTEST_STOP_ON_FAILURE: false
+    - REPEATED_JVM_UPGRADE_DTEST_CLASS: null
+    - REPEATED_JVM_UPGRADE_DTEST_METHODS: null
+    - REPEATED_JVM_UPGRADE_DTEST_COUNT: 100
+    - REPEATED_JVM_UPGRADE_DTEST_STOP_ON_FAILURE: false
+    - JAVA_HOME: /usr/lib/jvm/java-8-openjdk-amd64
+    - JDK_HOME: /usr/lib/jvm/java-8-openjdk-amd64
+  j11_jvm_dtests:
+    docker:
+    - image: apache/cassandra-testing-ubuntu2004-java11:20210304
+    resource_class: medium
+    working_directory: ~/
+    shell: /bin/bash -eo pipefail -l
+    parallelism: 1
+    steps:
+    - attach_workspace:
+        at: /home/cassandra
+    - run:
+        name: Determine distributed Tests to Run
+        command: |
+          # reminder: this code (along with all the steps) is independently executed on every circle container
+          # so the goal here is to get the circleci script to return the tests *this* container will run
+          # which we do via the `circleci` cli tool.
+
+          rm -fr ~/cassandra-dtest/upgrade_tests
+          echo "***java tests***"
+
+          # get all of our unit test filenames
+          set -eo pipefail && circleci tests glob "$HOME/cassandra/test/distributed/**/*.java" > /tmp/all_java_unit_tests.txt
+
+          # split up the unit tests into groups based on the number of containers we have
+          set -eo pipefail && circleci tests split --split-by=timings --timings-type=filename --index=${CIRCLE_NODE_INDEX} --total=${CIRCLE_NODE_TOTAL} /tmp/all_java_unit_tests.txt > /tmp/java_tests_${CIRCLE_NODE_INDEX}.txt
+          set -eo pipefail && cat /tmp/java_tests_${CIRCLE_NODE_INDEX}.txt | sed "s;^/home/cassandra/cassandra/test/distributed/;;g" | grep "Test\.java$" | grep -v upgrade > /tmp/java_tests_${CIRCLE_NODE_INDEX}_final.txt
+          echo "** /tmp/java_tests_${CIRCLE_NODE_INDEX}_final.txt"
+          cat /tmp/java_tests_${CIRCLE_NODE_INDEX}_final.txt
+        no_output_timeout: 15m
+    - run:
+        name: Log Environment Information
+        command: |
+          echo '*** id ***'
+          id
+          echo '*** cat /proc/cpuinfo ***'
+          cat /proc/cpuinfo
+          echo '*** free -m ***'
+          free -m
+          echo '*** df -m ***'
+          df -m
+          echo '*** ifconfig -a ***'
+          ifconfig -a
+          echo '*** uname -a ***'
+          uname -a
+          echo '*** mount ***'
+          mount
+          echo '*** env ***'
+          env
+          echo '*** java ***'
+          which java
+          java -version
+    - run:
+        name: Run Unit Tests (testclasslist)
+        command: |
+          set -x
+          export PATH=$JAVA_HOME/bin:$PATH
+          time mv ~/cassandra /tmp
+          cd /tmp/cassandra
+          if [ -d ~/dtest_jars ]; then
+            cp ~/dtest_jars/dtest* /tmp/cassandra/build/
+          fi
+          test_timeout=$(grep 'name="test.distributed.timeout"' build.xml | awk -F'"' '{print $4}' || true)
+          if [ -z "$test_timeout" ]; then
+            test_timeout=$(grep 'name="test.timeout"' build.xml | awk -F'"' '{print $4}')
+          fi
+          ant testclasslist -Dtest.timeout="$test_timeout" -Dtest.classlistfile=/tmp/java_tests_${CIRCLE_NODE_INDEX}_final.txt  -Dtest.classlistprefix=distributed
+        no_output_timeout: 15m
+    - store_test_results:
+        path: /tmp/cassandra/build/test/output/
+    - store_artifacts:
+        path: /tmp/cassandra/build/test/output
+        destination: junitxml
+    - store_artifacts:
+        path: /tmp/cassandra/build/test/logs
+        destination: logs
+    environment:
+    - ANT_HOME: /usr/share/ant
+    - JAVA11_HOME: /usr/lib/jvm/java-11-openjdk-amd64
+    - JAVA8_HOME: /usr/lib/jvm/java-8-openjdk-amd64
+    - LANG: en_US.UTF-8
+    - KEEP_TEST_DIR: true
+    - DEFAULT_DIR: /home/cassandra/cassandra-dtest
+    - PYTHONIOENCODING: utf-8
+    - PYTHONUNBUFFERED: true
+    - CASS_DRIVER_NO_EXTENSIONS: true
+    - CASS_DRIVER_NO_CYTHON: true
+    - CASSANDRA_SKIP_SYNC: true
+    - DTEST_REPO: git://github.com/apache/cassandra-dtest.git
+    - DTEST_BRANCH: trunk
+    - CCM_MAX_HEAP_SIZE: 1024M
+    - CCM_HEAP_NEWSIZE: 256M
+    - REPEATED_UTEST_TARGET: testsome
+    - REPEATED_UTEST_CLASS: null
+    - REPEATED_UTEST_METHODS: null
+    - REPEATED_UTEST_COUNT: 100
+    - REPEATED_UTEST_STOP_ON_FAILURE: false
+    - REPEATED_DTEST_NAME: null
+    - REPEATED_DTEST_VNODES: false
+    - REPEATED_DTEST_COUNT: 100
+    - REPEATED_DTEST_STOP_ON_FAILURE: false
+    - REPEATED_UPGRADE_DTEST_NAME: null
+    - REPEATED_UPGRADE_DTEST_COUNT: 100
+    - REPEATED_UPGRADE_DTEST_STOP_ON_FAILURE: false
+    - REPEATED_JVM_UPGRADE_DTEST_CLASS: null
+    - REPEATED_JVM_UPGRADE_DTEST_METHODS: null
+    - REPEATED_JVM_UPGRADE_DTEST_COUNT: 100
+    - REPEATED_JVM_UPGRADE_DTEST_STOP_ON_FAILURE: false
+    - JAVA_HOME: /usr/lib/jvm/java-11-openjdk-amd64
+    - JDK_HOME: /usr/lib/jvm/java-11-openjdk-amd64
+    - CASSANDRA_USE_JDK11: true
+  j11_build:
+    docker:
+    - image: apache/cassandra-testing-ubuntu2004-java11:20210304
+    resource_class: medium
+    working_directory: ~/
+    shell: /bin/bash -eo pipefail -l
+    parallelism: 1
+    steps:
+    - run:
+        name: Log Environment Information
+        command: |
+          echo '*** id ***'
+          id
+          echo '*** cat /proc/cpuinfo ***'
+          cat /proc/cpuinfo
+          echo '*** free -m ***'
+          free -m
+          echo '*** df -m ***'
+          df -m
+          echo '*** ifconfig -a ***'
+          ifconfig -a
+          echo '*** uname -a ***'
+          uname -a
+          echo '*** mount ***'
+          mount
+          echo '*** env ***'
+          env
+          echo '*** java ***'
+          which java
+          java -version
+    - run:
+        name: Clone Cassandra Repository (via git)
+        command: |
+          git clone --single-branch --depth 1 --branch $CIRCLE_BRANCH git://github.com/$CIRCLE_PROJECT_USERNAME/$CIRCLE_PROJECT_REPONAME.git ~/cassandra
+    - run:
+        name: Build Cassandra
+        command: |
+          export PATH=$JAVA_HOME/bin:$PATH
+          cd ~/cassandra
+          # Loop to prevent failure due to maven-ant-tasks not downloading a jar..
+          for x in $(seq 1 3); do
+              ${ANT_HOME}/bin/ant clean realclean jar
+              RETURN="$?"
+              if [ "${RETURN}" -eq "0" ]; then
+                  break
+              fi
+          done
+          # Exit, if we didn't build successfully
+          if [ "${RETURN}" -ne "0" ]; then
+              echo "Build failed with exit code: ${RETURN}"
+              exit ${RETURN}
+          fi
+        no_output_timeout: 15m
+    - run:
+        name: Run eclipse-warnings
+        command: |
+          export PATH=$JAVA_HOME/bin:$PATH
+          cd ~/cassandra
+          ant eclipse-warnings
+    - persist_to_workspace:
+        root: /home/cassandra
+        paths:
+        - cassandra
+        - .m2
+    environment:
+    - ANT_HOME: /usr/share/ant
+    - JAVA11_HOME: /usr/lib/jvm/java-11-openjdk-amd64
+    - JAVA8_HOME: /usr/lib/jvm/java-8-openjdk-amd64
+    - LANG: en_US.UTF-8
+    - KEEP_TEST_DIR: true
+    - DEFAULT_DIR: /home/cassandra/cassandra-dtest
+    - PYTHONIOENCODING: utf-8
+    - PYTHONUNBUFFERED: true
+    - CASS_DRIVER_NO_EXTENSIONS: true
+    - CASS_DRIVER_NO_CYTHON: true
+    - CASSANDRA_SKIP_SYNC: true
+    - DTEST_REPO: git://github.com/apache/cassandra-dtest.git
+    - DTEST_BRANCH: trunk
+    - CCM_MAX_HEAP_SIZE: 1024M
+    - CCM_HEAP_NEWSIZE: 256M
+    - REPEATED_UTEST_TARGET: testsome
+    - REPEATED_UTEST_CLASS: null
+    - REPEATED_UTEST_METHODS: null
+    - REPEATED_UTEST_COUNT: 100
+    - REPEATED_UTEST_STOP_ON_FAILURE: false
+    - REPEATED_DTEST_NAME: null
+    - REPEATED_DTEST_VNODES: false
+    - REPEATED_DTEST_COUNT: 100
+    - REPEATED_DTEST_STOP_ON_FAILURE: false
+    - REPEATED_UPGRADE_DTEST_NAME: null
+    - REPEATED_UPGRADE_DTEST_COUNT: 100
+    - REPEATED_UPGRADE_DTEST_STOP_ON_FAILURE: false
+    - REPEATED_JVM_UPGRADE_DTEST_CLASS: null
+    - REPEATED_JVM_UPGRADE_DTEST_METHODS: null
+    - REPEATED_JVM_UPGRADE_DTEST_COUNT: 100
+    - REPEATED_JVM_UPGRADE_DTEST_STOP_ON_FAILURE: false
+    - JAVA_HOME: /usr/lib/jvm/java-11-openjdk-amd64
+    - JDK_HOME: /usr/lib/jvm/java-11-openjdk-amd64
+    - CASSANDRA_USE_JDK11: true
+  j11_cqlsh-dtests-py2-no-vnodes:
+    docker:
+    - image: apache/cassandra-testing-ubuntu2004-java11:20210304
+    resource_class: medium
+    working_directory: ~/
+    shell: /bin/bash -eo pipefail -l
+    parallelism: 4
+    steps:
+    - attach_workspace:
+        at: /home/cassandra
+    - run:
+        name: Clone Cassandra dtest Repository (via git)
+        command: |
+          git clone --single-branch --branch $DTEST_BRANCH --depth 1 $DTEST_REPO ~/cassandra-dtest
+    - run:
+        name: Configure virtualenv and python Dependencies
+        command: |
+          # note, this should be super quick as all dependencies should be pre-installed in the docker image
+          # if additional dependencies were added to requirmeents.txt and the docker image hasn't been updated
+          # we'd have to install it here at runtime -- which will make things slow, so do yourself a favor and
+          # rebuild the docker image! (it automatically pulls the latest requirements.txt on build)
+          source ~/env3.6/bin/activate
+          export PATH=$JAVA_HOME/bin:$PATH
+          pip3 install --exists-action w --upgrade -r ~/cassandra-dtest/requirements.txt
+          pip3 uninstall -y cqlsh
+          pip3 freeze
+    - run:
+        name: Determine Tests to Run (j11_without_vnodes)
+        no_output_timeout: 5m
+        command: "# reminder: this code (along with all the steps) is independently executed on every circle container\n# so the goal here is to get the circleci script to return the tests *this* container will run\n# which we do via the `circleci` cli tool.\n\ncd cassandra-dtest\nsource ~/env3.6/bin/activate\nexport PATH=$JAVA_HOME/bin:$PATH\n\nif [ -n '' ]; then\n  export \nfi\n\necho \"***Collected DTests (j11_without_vnodes)***\"\nset -eo pipefail && ./run_dtests.py --skip-resource-intensive-tests --pytest-options '-k cql' --dtest-print-tests-only --dtest-print-tests-output=/tmp/all_dtest_tests_j11_without_vnodes_raw --cassandra-dir=../cassandra\nif [ -z '' ]; then\n  mv /tmp/all_dtest_tests_j11_without_vnodes_raw /tmp/all_dtest_tests_j11_without_vnodes\nelse\n  grep -e '' /tmp/all_dtest_tests_j11_without_vnodes_raw > /tmp/all_dtest_tests_j11_without_vnodes || { echo \"Filter did not match any tests! Exiting build.\"; exit 0; }\nfi\nset -eo pipefail && circleci tests split --split-by=timings --timings-type=classname /tmp/all_dtest_tests_j11_without_vnodes > /tmp/split_dtest_tests_j11_without_vnodes.txt\ncat /tmp/split_dtest_tests_j11_without_vnodes.txt | tr '\\n' ' ' > /tmp/split_dtest_tests_j11_without_vnodes_final.txt\ncat /tmp/split_dtest_tests_j11_without_vnodes_final.txt\n"
+    - run:
+        name: Run dtests (j11_without_vnodes)
+        no_output_timeout: 15m
+        command: |
+          echo "cat /tmp/split_dtest_tests_j11_without_vnodes_final.txt"
+          cat /tmp/split_dtest_tests_j11_without_vnodes_final.txt
+
+          source ~/env3.6/bin/activate
+          export PATH=$JAVA_HOME/bin:$PATH
+          if [ -n 'CQLSH_PYTHON=/usr/bin/python2.7' ]; then
+            export CQLSH_PYTHON=/usr/bin/python2.7
+          fi
+
+          java -version
+          cd ~/cassandra-dtest
+          mkdir -p /tmp/dtest
+
+          echo "env: $(env)"
+          echo "** done env"
+          mkdir -p /tmp/results/dtests
+          # we need the "set -o pipefail" here so that the exit code that circleci will actually use is from pytest and not the exit code from tee
+          export SPLIT_TESTS=`cat /tmp/split_dtest_tests_j11_without_vnodes_final.txt`
+          set -o pipefail && cd ~/cassandra-dtest && pytest --skip-resource-intensive-tests --log-cli-level=DEBUG --junit-xml=/tmp/results/dtests/pytest_result_j11_without_vnodes.xml -s --cassandra-dir=/home/cassandra/cassandra --keep-test-dir $SPLIT_TESTS 2>&1 | tee /tmp/dtest/stdout.txt
+    - store_test_results:
+        path: /tmp/results
+    - store_artifacts:
+        path: /tmp/dtest
+        destination: dtest_j11_without_vnodes
+    - store_artifacts:
+        path: ~/cassandra-dtest/logs
+        destination: dtest_j11_without_vnodes_logs
+    environment:
+    - ANT_HOME: /usr/share/ant
+    - JAVA11_HOME: /usr/lib/jvm/java-11-openjdk-amd64
+    - JAVA8_HOME: /usr/lib/jvm/java-8-openjdk-amd64
+    - LANG: en_US.UTF-8
+    - KEEP_TEST_DIR: true
+    - DEFAULT_DIR: /home/cassandra/cassandra-dtest
+    - PYTHONIOENCODING: utf-8
+    - PYTHONUNBUFFERED: true
+    - CASS_DRIVER_NO_EXTENSIONS: true
+    - CASS_DRIVER_NO_CYTHON: true
+    - CASSANDRA_SKIP_SYNC: true
+    - DTEST_REPO: git://github.com/apache/cassandra-dtest.git
+    - DTEST_BRANCH: trunk
+    - CCM_MAX_HEAP_SIZE: 1024M
+    - CCM_HEAP_NEWSIZE: 256M
+    - REPEATED_UTEST_TARGET: testsome
+    - REPEATED_UTEST_CLASS: null
+    - REPEATED_UTEST_METHODS: null
+    - REPEATED_UTEST_COUNT: 100
+    - REPEATED_UTEST_STOP_ON_FAILURE: false
+    - REPEATED_DTEST_NAME: null
+    - REPEATED_DTEST_VNODES: false
+    - REPEATED_DTEST_COUNT: 100
+    - REPEATED_DTEST_STOP_ON_FAILURE: false
+    - REPEATED_UPGRADE_DTEST_NAME: null
+    - REPEATED_UPGRADE_DTEST_COUNT: 100
+    - REPEATED_UPGRADE_DTEST_STOP_ON_FAILURE: false
+    - REPEATED_JVM_UPGRADE_DTEST_CLASS: null
+    - REPEATED_JVM_UPGRADE_DTEST_METHODS: null
+    - REPEATED_JVM_UPGRADE_DTEST_COUNT: 100
+    - REPEATED_JVM_UPGRADE_DTEST_STOP_ON_FAILURE: false
+    - JAVA_HOME: /usr/lib/jvm/java-11-openjdk-amd64
+    - JDK_HOME: /usr/lib/jvm/java-11-openjdk-amd64
+    - CASSANDRA_USE_JDK11: true
+  j11_cqlshlib_tests:
+    docker:
+    - image: apache/cassandra-testing-ubuntu2004-java11:20210304
+    resource_class: medium
+    working_directory: ~/
+    shell: /bin/bash -eo pipefail -l
+    parallelism: 1
+    steps:
+    - attach_workspace:
+        at: /home/cassandra
+    - run:
+        name: Run cqlshlib Unit Tests
+        command: |
+          export PATH=$JAVA_HOME/bin:$PATH
+          time mv ~/cassandra /tmp
+          cd /tmp/cassandra/pylib
+          ./cassandra-cqlsh-tests.sh ..
+        no_output_timeout: 15m
+    - store_test_results:
+        path: /tmp/cassandra/pylib
+    environment:
+    - ANT_HOME: /usr/share/ant
+    - JAVA11_HOME: /usr/lib/jvm/java-11-openjdk-amd64
+    - JAVA8_HOME: /usr/lib/jvm/java-8-openjdk-amd64
+    - LANG: en_US.UTF-8
+    - KEEP_TEST_DIR: true
+    - DEFAULT_DIR: /home/cassandra/cassandra-dtest
+    - PYTHONIOENCODING: utf-8
+    - PYTHONUNBUFFERED: true
+    - CASS_DRIVER_NO_EXTENSIONS: true
+    - CASS_DRIVER_NO_CYTHON: true
+    - CASSANDRA_SKIP_SYNC: true
+    - DTEST_REPO: git://github.com/apache/cassandra-dtest.git
+    - DTEST_BRANCH: trunk
+    - CCM_MAX_HEAP_SIZE: 1024M
+    - CCM_HEAP_NEWSIZE: 256M
+    - REPEATED_UTEST_TARGET: testsome
+    - REPEATED_UTEST_CLASS: null
+    - REPEATED_UTEST_METHODS: null
+    - REPEATED_UTEST_COUNT: 100
+    - REPEATED_UTEST_STOP_ON_FAILURE: false
+    - REPEATED_DTEST_NAME: null
+    - REPEATED_DTEST_VNODES: false
+    - REPEATED_DTEST_COUNT: 100
+    - REPEATED_DTEST_STOP_ON_FAILURE: false
+    - REPEATED_UPGRADE_DTEST_NAME: null
+    - REPEATED_UPGRADE_DTEST_COUNT: 100
+    - REPEATED_UPGRADE_DTEST_STOP_ON_FAILURE: false
+    - REPEATED_JVM_UPGRADE_DTEST_CLASS: null
+    - REPEATED_JVM_UPGRADE_DTEST_METHODS: null
+    - REPEATED_JVM_UPGRADE_DTEST_COUNT: 100
+    - REPEATED_JVM_UPGRADE_DTEST_STOP_ON_FAILURE: false
+    - JAVA_HOME: /usr/lib/jvm/java-11-openjdk-amd64
+    - JDK_HOME: /usr/lib/jvm/java-11-openjdk-amd64
+    - CASSANDRA_USE_JDK11: true
+  j11_repeated_utest:
+    docker:
+    - image: apache/cassandra-testing-ubuntu2004-java11:20210304
+    resource_class: medium
+    working_directory: ~/
+    shell: /bin/bash -eo pipefail -l
+    parallelism: 4
+    steps:
+    - attach_workspace:
+        at: /home/cassandra
+    - run:
+        name: Log Environment Information
+        command: |
+          echo '*** id ***'
+          id
+          echo '*** cat /proc/cpuinfo ***'
+          cat /proc/cpuinfo
+          echo '*** free -m ***'
+          free -m
+          echo '*** df -m ***'
+          df -m
+          echo '*** ifconfig -a ***'
+          ifconfig -a
+          echo '*** uname -a ***'
+          uname -a
+          echo '*** mount ***'
+          mount
+          echo '*** env ***'
+          env
+          echo '*** java ***'
+          which java
+          java -version
+    - run:
+        name: Run repeated JUnit test
+        no_output_timeout: 15m
+        command: |
+          if [ "${REPEATED_UTEST_CLASS}" == "<nil>" ]; then
+            echo "Repeated utest class name hasn't been defined, exiting without running any test"
+          elif [ "${REPEATED_UTEST_COUNT}" == "<nil>" ]; then
+            echo "Repeated utest count hasn't been defined, exiting without running any test"
+          elif [ "${REPEATED_UTEST_COUNT}" -le 0 ]; then
+            echo "Repeated utest count is lesser or equals than zero, exiting without running any test"
+          else
+
+            # Calculate the number of test iterations to be run by the current parallel runner.
+            # Since we are running the same test multiple times there is no need to use `circleci tests split`.
+            count=$((${REPEATED_UTEST_COUNT} / CIRCLE_NODE_TOTAL))
+            if (($CIRCLE_NODE_INDEX < (${REPEATED_UTEST_COUNT} % CIRCLE_NODE_TOTAL))); then
+              count=$((count+1))
+            fi
+
+            if (($count <= 0)); then
+              echo "No tests to run in this runner"
+            else
+              echo "Running ${REPEATED_UTEST_TARGET} ${REPEATED_UTEST_CLASS} ${REPEATED_UTEST_METHODS} ${REPEATED_UTEST_COUNT} times"
+
+              set -x
+              export PATH=$JAVA_HOME/bin:$PATH
+              time mv ~/cassandra /tmp
+              cd /tmp/cassandra
+              if [ -d ~/dtest_jars ]; then
+                cp ~/dtest_jars/dtest* /tmp/cassandra/build/
+              fi
+
+              target=${REPEATED_UTEST_TARGET}
+              class_path=${REPEATED_UTEST_CLASS}
+              class_name="${class_path##*.}"
+
+              # Prepare the -Dtest.name argument.
+              # It can be the fully qualified class name or the short class name, depending on the target.
+              if [[ $target == "test" || \
+                    $target == "test-cdc" || \
+                    $target == "test-compression" || \
+                    $target == "test-system-keyspace-directory" ]]; then
+                name="-Dtest.name=$class_name"
+              else
+                name="-Dtest.name=$class_path"
+              fi
+
+              # Prepare the -Dtest.methods argument, which is optional
+              if [ "${REPEATED_UTEST_METHODS}" == "<nil>" ]; then
+                methods=""
+              else
+                methods="-Dtest.methods=${REPEATED_UTEST_METHODS}"
+              fi
+
+              # Run the test target as many times as requested collecting the exit code,
+              # stopping the iteration only if stop_on_failure is set.
+              exit_code="$?"
+              for i in $(seq -w 1 $count); do
+
+                echo "Running test iteration $i of $count"
+
+                # run the test
+                status="passes"
+                if !( set -o pipefail && ant $target $name $methods -Dno-build-test=true | tee stdout.txt ); then
+                  status="fails"
+                  exit_code=1
+                fi
+
+                # move the stdout output file
+                dest=/tmp/results/repeated_utest/stdout/${status}/${i}
+                mkdir -p $dest
+                mv stdout.txt $dest/${REPEATED_UTEST_TARGET}-${REPEATED_UTEST_CLASS}.txt
+
+                # move the XML output files
+                source=build/test/output
+                dest=/tmp/results/repeated_utest/output/${status}/${i}
+                mkdir -p $dest
+                if [[ -d $source && -n "$(ls $source)" ]]; then
+                  mv $source/* $dest/
+                fi
+
+                # move the log files
+                source=build/test/logs
+                dest=/tmp/results/repeated_utest/logs/${status}/${i}
+                mkdir -p $dest
+                if [[ -d $source && -n "$(ls $source)" ]]; then
+                  mv $source/* $dest/
+                fi
+
+                # maybe stop iterations on test failure
+                if [[ ${REPEATED_UTEST_STOP_ON_FAILURE} = true ]] && (( $exit_code > 0 )); then
+                  break
+                fi
+              done
+
+              (exit ${exit_code})
+            fi
+          fi
+    - store_test_results:
+        path: /tmp/results/repeated_utest/output
+    - store_artifacts:
+        path: /tmp/results/repeated_utest/stdout
+        destination: stdout
+    - store_artifacts:
+        path: /tmp/results/repeated_utest/output
+        destination: junitxml
+    - store_artifacts:
+        path: /tmp/results/repeated_utest/logs
+        destination: logs
+    environment:
+    - ANT_HOME: /usr/share/ant
+    - JAVA11_HOME: /usr/lib/jvm/java-11-openjdk-amd64
+    - JAVA8_HOME: /usr/lib/jvm/java-8-openjdk-amd64
+    - LANG: en_US.UTF-8
+    - KEEP_TEST_DIR: true
+    - DEFAULT_DIR: /home/cassandra/cassandra-dtest
+    - PYTHONIOENCODING: utf-8
+    - PYTHONUNBUFFERED: true
+    - CASS_DRIVER_NO_EXTENSIONS: true
+    - CASS_DRIVER_NO_CYTHON: true
+    - CASSANDRA_SKIP_SYNC: true
+    - DTEST_REPO: git://github.com/apache/cassandra-dtest.git
+    - DTEST_BRANCH: trunk
+    - CCM_MAX_HEAP_SIZE: 1024M
+    - CCM_HEAP_NEWSIZE: 256M
+    - REPEATED_UTEST_TARGET: testsome
+    - REPEATED_UTEST_CLASS: null
+    - REPEATED_UTEST_METHODS: null
+    - REPEATED_UTEST_COUNT: 100
+    - REPEATED_UTEST_STOP_ON_FAILURE: false
+    - REPEATED_DTEST_NAME: null
+    - REPEATED_DTEST_VNODES: false
+    - REPEATED_DTEST_COUNT: 100
+    - REPEATED_DTEST_STOP_ON_FAILURE: false
+    - REPEATED_UPGRADE_DTEST_NAME: null
+    - REPEATED_UPGRADE_DTEST_COUNT: 100
+    - REPEATED_UPGRADE_DTEST_STOP_ON_FAILURE: false
+    - REPEATED_JVM_UPGRADE_DTEST_CLASS: null
+    - REPEATED_JVM_UPGRADE_DTEST_METHODS: null
+    - REPEATED_JVM_UPGRADE_DTEST_COUNT: 100
+    - REPEATED_JVM_UPGRADE_DTEST_STOP_ON_FAILURE: false
+    - JAVA_HOME: /usr/lib/jvm/java-11-openjdk-amd64
+    - JDK_HOME: /usr/lib/jvm/java-11-openjdk-amd64
+    - CASSANDRA_USE_JDK11: true
+  j8_dtests-with-vnodes:
+    docker:
+    - image: apache/cassandra-testing-ubuntu2004-java11-w-dependencies:20210304
+    resource_class: medium
+    working_directory: ~/
+    shell: /bin/bash -eo pipefail -l
+    parallelism: 4
+    steps:
+    - attach_workspace:
+        at: /home/cassandra
+    - run:
+        name: Clone Cassandra dtest Repository (via git)
+        command: |
+          git clone --single-branch --branch $DTEST_BRANCH --depth 1 $DTEST_REPO ~/cassandra-dtest
+    - run:
+        name: Configure virtualenv and python Dependencies
+        command: |
+          # note, this should be super quick as all dependencies should be pre-installed in the docker image
+          # if additional dependencies were added to requirmeents.txt and the docker image hasn't been updated
+          # we'd have to install it here at runtime -- which will make things slow, so do yourself a favor and
+          # rebuild the docker image! (it automatically pulls the latest requirements.txt on build)
+          source ~/env3.6/bin/activate
+          export PATH=$JAVA_HOME/bin:$PATH
+          pip3 install --exists-action w --upgrade -r ~/cassandra-dtest/requirements.txt
+          pip3 uninstall -y cqlsh
+          pip3 freeze
+    - run:
+        name: Determine Tests to Run (j8_with_vnodes)
+        no_output_timeout: 5m
+        command: "# reminder: this code (along with all the steps) is independently executed on every circle container\n# so the goal here is to get the circleci script to return the tests *this* container will run\n# which we do via the `circleci` cli tool.\n\ncd cassandra-dtest\nsource ~/env3.6/bin/activate\nexport PATH=$JAVA_HOME/bin:$PATH\n\nif [ -n '' ]; then\n  export \nfi\n\necho \"***Collected DTests (j8_with_vnodes)***\"\nset -eo pipefail && ./run_dtests.py --use-vnodes --skip-resource-intensive-tests --pytest-options '-k not cql' --dtest-print-tests-only --dtest-print-tests-output=/tmp/all_dtest_tests_j8_with_vnodes_raw --cassandra-dir=../cassandra\nif [ -z '' ]; then\n  mv /tmp/all_dtest_tests_j8_with_vnodes_raw /tmp/all_dtest_tests_j8_with_vnodes\nelse\n  grep -e '' /tmp/all_dtest_tests_j8_with_vnodes_raw > /tmp/all_dtest_tests_j8_with_vnodes || { echo \"Filter did not match any tests! Exiting build.\"; exit 0; }\nfi\nset -eo pipefail && circleci tests split --split-by=timings --timings-type=classname /tmp/all_dtest_tests_j8_with_vnodes > /tmp/split_dtest_tests_j8_with_vnodes.txt\ncat /tmp/split_dtest_tests_j8_with_vnodes.txt | tr '\\n' ' ' > /tmp/split_dtest_tests_j8_with_vnodes_final.txt\ncat /tmp/split_dtest_tests_j8_with_vnodes_final.txt\n"
+    - run:
+        name: Run dtests (j8_with_vnodes)
+        no_output_timeout: 15m
+        command: "echo \"cat /tmp/split_dtest_tests_j8_with_vnodes_final.txt\"\ncat /tmp/split_dtest_tests_j8_with_vnodes_final.txt\n\nsource ~/env3.6/bin/activate\nexport PATH=$JAVA_HOME/bin:$PATH\nif [ -n '' ]; then\n  export \nfi\n\njava -version\ncd ~/cassandra-dtest\nmkdir -p /tmp/dtest\n\necho \"env: $(env)\"\necho \"** done env\"\nmkdir -p /tmp/results/dtests\n# we need the \"set -o pipefail\" here so that the exit code that circleci will actually use is from pytest and not the exit code from tee\nexport SPLIT_TESTS=`cat /tmp/split_dtest_tests_j8_with_vnodes_final.txt`\nset -o pipefail && cd ~/cassandra-dtest && pytest --use-vnodes --num-tokens=16 --skip-resource-intensive-tests --log-cli-level=DEBUG --junit-xml=/tmp/results/dtests/pytest_result_j8_with_vnodes.xml -s --cassandra-dir=/home/cassandra/cassandra --keep-test-dir $SPLIT_TESTS 2>&1 | tee /tmp/dtest/stdout.txt\n"
+    - store_test_results:
+        path: /tmp/results
+    - store_artifacts:
+        path: /tmp/dtest
+        destination: dtest_j8_with_vnodes
+    - store_artifacts:
+        path: ~/cassandra-dtest/logs
+        destination: dtest_j8_with_vnodes_logs
+    environment:
+    - ANT_HOME: /usr/share/ant
+    - JAVA11_HOME: /usr/lib/jvm/java-11-openjdk-amd64
+    - JAVA8_HOME: /usr/lib/jvm/java-8-openjdk-amd64
+    - LANG: en_US.UTF-8
+    - KEEP_TEST_DIR: true
+    - DEFAULT_DIR: /home/cassandra/cassandra-dtest
+    - PYTHONIOENCODING: utf-8
+    - PYTHONUNBUFFERED: true
+    - CASS_DRIVER_NO_EXTENSIONS: true
+    - CASS_DRIVER_NO_CYTHON: true
+    - CASSANDRA_SKIP_SYNC: true
+    - DTEST_REPO: git://github.com/apache/cassandra-dtest.git
+    - DTEST_BRANCH: trunk
+    - CCM_MAX_HEAP_SIZE: 1024M
+    - CCM_HEAP_NEWSIZE: 256M
+    - REPEATED_UTEST_TARGET: testsome
+    - REPEATED_UTEST_CLASS: null
+    - REPEATED_UTEST_METHODS: null
+    - REPEATED_UTEST_COUNT: 100
+    - REPEATED_UTEST_STOP_ON_FAILURE: false
+    - REPEATED_DTEST_NAME: null
+    - REPEATED_DTEST_VNODES: false
+    - REPEATED_DTEST_COUNT: 100
+    - REPEATED_DTEST_STOP_ON_FAILURE: false
+    - REPEATED_UPGRADE_DTEST_NAME: null
+    - REPEATED_UPGRADE_DTEST_COUNT: 100
+    - REPEATED_UPGRADE_DTEST_STOP_ON_FAILURE: false
+    - REPEATED_JVM_UPGRADE_DTEST_CLASS: null
+    - REPEATED_JVM_UPGRADE_DTEST_METHODS: null
+    - REPEATED_JVM_UPGRADE_DTEST_COUNT: 100
+    - REPEATED_JVM_UPGRADE_DTEST_STOP_ON_FAILURE: false
+    - JAVA_HOME: /usr/lib/jvm/java-8-openjdk-amd64
+    - JDK_HOME: /usr/lib/jvm/java-8-openjdk-amd64
+  j11_cqlsh-dtests-py38-no-vnodes:
+    docker:
+    - image: apache/cassandra-testing-ubuntu2004-java11:20210304
+    resource_class: medium
+    working_directory: ~/
+    shell: /bin/bash -eo pipefail -l
+    parallelism: 4
+    steps:
+    - attach_workspace:
+        at: /home/cassandra
+    - run:
+        name: Clone Cassandra dtest Repository (via git)
+        command: |
+          git clone --single-branch --branch $DTEST_BRANCH --depth 1 $DTEST_REPO ~/cassandra-dtest
+    - run:
+        name: Configure virtualenv and python Dependencies
+        command: |
+          # note, this should be super quick as all dependencies should be pre-installed in the docker image
+          # if additional dependencies were added to requirmeents.txt and the docker image hasn't been updated
+          # we'd have to install it here at runtime -- which will make things slow, so do yourself a favor and
+          # rebuild the docker image! (it automatically pulls the latest requirements.txt on build)
+          source ~/env3.8/bin/activate
+          export PATH=$JAVA_HOME/bin:$PATH
+          pip3 install --exists-action w --upgrade -r ~/cassandra-dtest/requirements.txt
+          pip3 uninstall -y cqlsh
+          pip3 freeze
+    - run:
+        name: Determine Tests to Run (j11_without_vnodes)
+        no_output_timeout: 5m
+        command: "# reminder: this code (along with all the steps) is independently executed on every circle container\n# so the goal here is to get the circleci script to return the tests *this* container will run\n# which we do via the `circleci` cli tool.\n\ncd cassandra-dtest\nsource ~/env3.8/bin/activate\nexport PATH=$JAVA_HOME/bin:$PATH\n\nif [ -n '' ]; then\n  export \nfi\n\necho \"***Collected DTests (j11_without_vnodes)***\"\nset -eo pipefail && ./run_dtests.py --skip-resource-intensive-tests --pytest-options '-k cql' --dtest-print-tests-only --dtest-print-tests-output=/tmp/all_dtest_tests_j11_without_vnodes_raw --cassandra-dir=../cassandra\nif [ -z '' ]; then\n  mv /tmp/all_dtest_tests_j11_without_vnodes_raw /tmp/all_dtest_tests_j11_without_vnodes\nelse\n  grep -e '' /tmp/all_dtest_tests_j11_without_vnodes_raw > /tmp/all_dtest_tests_j11_without_vnodes || { echo \"Filter did not match any tests! Exiting build.\"; exit 0; }\nfi\nset -eo pipefail && circleci tests split --split-by=timings --timings-type=classname /tmp/all_dtest_tests_j11_without_vnodes > /tmp/split_dtest_tests_j11_without_vnodes.txt\ncat /tmp/split_dtest_tests_j11_without_vnodes.txt | tr '\\n' ' ' > /tmp/split_dtest_tests_j11_without_vnodes_final.txt\ncat /tmp/split_dtest_tests_j11_without_vnodes_final.txt\n"
+    - run:
+        name: Run dtests (j11_without_vnodes)
+        no_output_timeout: 15m
+        command: |
+          echo "cat /tmp/split_dtest_tests_j11_without_vnodes_final.txt"
+          cat /tmp/split_dtest_tests_j11_without_vnodes_final.txt
+
+          source ~/env3.8/bin/activate
+          export PATH=$JAVA_HOME/bin:$PATH
+          if [ -n 'CQLSH_PYTHON=/usr/bin/python3.8' ]; then
+            export CQLSH_PYTHON=/usr/bin/python3.8
+          fi
+
+          java -version
+          cd ~/cassandra-dtest
+          mkdir -p /tmp/dtest
+
+          echo "env: $(env)"
+          echo "** done env"
+          mkdir -p /tmp/results/dtests
+          # we need the "set -o pipefail" here so that the exit code that circleci will actually use is from pytest and not the exit code from tee
+          export SPLIT_TESTS=`cat /tmp/split_dtest_tests_j11_without_vnodes_final.txt`
+          set -o pipefail && cd ~/cassandra-dtest && pytest --skip-resource-intensive-tests --log-cli-level=DEBUG --junit-xml=/tmp/results/dtests/pytest_result_j11_without_vnodes.xml -s --cassandra-dir=/home/cassandra/cassandra --keep-test-dir $SPLIT_TESTS 2>&1 | tee /tmp/dtest/stdout.txt
+    - store_test_results:
+        path: /tmp/results
+    - store_artifacts:
+        path: /tmp/dtest
+        destination: dtest_j11_without_vnodes
+    - store_artifacts:
+        path: ~/cassandra-dtest/logs
+        destination: dtest_j11_without_vnodes_logs
+    environment:
+    - ANT_HOME: /usr/share/ant
+    - JAVA11_HOME: /usr/lib/jvm/java-11-openjdk-amd64
+    - JAVA8_HOME: /usr/lib/jvm/java-8-openjdk-amd64
+    - LANG: en_US.UTF-8
+    - KEEP_TEST_DIR: true
+    - DEFAULT_DIR: /home/cassandra/cassandra-dtest
+    - PYTHONIOENCODING: utf-8
+    - PYTHONUNBUFFERED: true
+    - CASS_DRIVER_NO_EXTENSIONS: true
+    - CASS_DRIVER_NO_CYTHON: true
+    - CASSANDRA_SKIP_SYNC: true
+    - DTEST_REPO: git://github.com/apache/cassandra-dtest.git
+    - DTEST_BRANCH: trunk
+    - CCM_MAX_HEAP_SIZE: 1024M
+    - CCM_HEAP_NEWSIZE: 256M
+    - REPEATED_UTEST_TARGET: testsome
+    - REPEATED_UTEST_CLASS: null
+    - REPEATED_UTEST_METHODS: null
+    - REPEATED_UTEST_COUNT: 100
+    - REPEATED_UTEST_STOP_ON_FAILURE: false
+    - REPEATED_DTEST_NAME: null
+    - REPEATED_DTEST_VNODES: false
+    - REPEATED_DTEST_COUNT: 100
+    - REPEATED_DTEST_STOP_ON_FAILURE: false
+    - REPEATED_UPGRADE_DTEST_NAME: null
+    - REPEATED_UPGRADE_DTEST_COUNT: 100
+    - REPEATED_UPGRADE_DTEST_STOP_ON_FAILURE: false
+    - REPEATED_JVM_UPGRADE_DTEST_CLASS: null
+    - REPEATED_JVM_UPGRADE_DTEST_METHODS: null
+    - REPEATED_JVM_UPGRADE_DTEST_COUNT: 100
+    - REPEATED_JVM_UPGRADE_DTEST_STOP_ON_FAILURE: false
+    - JAVA_HOME: /usr/lib/jvm/java-11-openjdk-amd64
+    - JDK_HOME: /usr/lib/jvm/java-11-openjdk-amd64
+    - CASSANDRA_USE_JDK11: true
+  j8_jvm_dtests:
+    docker:
+    - image: apache/cassandra-testing-ubuntu2004-java11-w-dependencies:20210304
+    resource_class: medium
+    working_directory: ~/
+    shell: /bin/bash -eo pipefail -l
+    parallelism: 1
+    steps:
+    - attach_workspace:
+        at: /home/cassandra
+    - run:
+        name: Determine distributed Tests to Run
+        command: |
+          # reminder: this code (along with all the steps) is independently executed on every circle container
+          # so the goal here is to get the circleci script to return the tests *this* container will run
+          # which we do via the `circleci` cli tool.
+
+          rm -fr ~/cassandra-dtest/upgrade_tests
+          echo "***java tests***"
+
+          # get all of our unit test filenames
+          set -eo pipefail && circleci tests glob "$HOME/cassandra/test/distributed/**/*.java" > /tmp/all_java_unit_tests.txt
+
+          # split up the unit tests into groups based on the number of containers we have
+          set -eo pipefail && circleci tests split --split-by=timings --timings-type=filename --index=${CIRCLE_NODE_INDEX} --total=${CIRCLE_NODE_TOTAL} /tmp/all_java_unit_tests.txt > /tmp/java_tests_${CIRCLE_NODE_INDEX}.txt
+          set -eo pipefail && cat /tmp/java_tests_${CIRCLE_NODE_INDEX}.txt | sed "s;^/home/cassandra/cassandra/test/distributed/;;g" | grep "Test\.java$" | grep -v upgrade > /tmp/java_tests_${CIRCLE_NODE_INDEX}_final.txt
+          echo "** /tmp/java_tests_${CIRCLE_NODE_INDEX}_final.txt"
+          cat /tmp/java_tests_${CIRCLE_NODE_INDEX}_final.txt
+        no_output_timeout: 15m
+    - run:
+        name: Log Environment Information
+        command: |
+          echo '*** id ***'
+          id
+          echo '*** cat /proc/cpuinfo ***'
+          cat /proc/cpuinfo
+          echo '*** free -m ***'
+          free -m
+          echo '*** df -m ***'
+          df -m
+          echo '*** ifconfig -a ***'
+          ifconfig -a
+          echo '*** uname -a ***'
+          uname -a
+          echo '*** mount ***'
+          mount
+          echo '*** env ***'
+          env
+          echo '*** java ***'
+          which java
+          java -version
+    - run:
+        name: Run Unit Tests (testclasslist)
+        command: |
+          set -x
+          export PATH=$JAVA_HOME/bin:$PATH
+          time mv ~/cassandra /tmp
+          cd /tmp/cassandra
+          if [ -d ~/dtest_jars ]; then
+            cp ~/dtest_jars/dtest* /tmp/cassandra/build/
+          fi
+          test_timeout=$(grep 'name="test.distributed.timeout"' build.xml | awk -F'"' '{print $4}' || true)
+          if [ -z "$test_timeout" ]; then
+            test_timeout=$(grep 'name="test.timeout"' build.xml | awk -F'"' '{print $4}')
+          fi
+          ant testclasslist -Dtest.timeout="$test_timeout" -Dtest.classlistfile=/tmp/java_tests_${CIRCLE_NODE_INDEX}_final.txt  -Dtest.classlistprefix=distributed
+        no_output_timeout: 15m
+    - store_test_results:
+        path: /tmp/cassandra/build/test/output/
+    - store_artifacts:
+        path: /tmp/cassandra/build/test/output
+        destination: junitxml
+    - store_artifacts:
+        path: /tmp/cassandra/build/test/logs
+        destination: logs
+    environment:
+    - ANT_HOME: /usr/share/ant
+    - JAVA11_HOME: /usr/lib/jvm/java-11-openjdk-amd64
+    - JAVA8_HOME: /usr/lib/jvm/java-8-openjdk-amd64
     - LANG: en_US.UTF-8
     - KEEP_TEST_DIR: true
     - DEFAULT_DIR: /home/cassandra/cassandra-dtest
@@ -2928,174 +2989,6 @@
     - REPEATED_DTEST_VNODES: false
     - REPEATED_DTEST_COUNT: 100
     - REPEATED_DTEST_STOP_ON_FAILURE: false
-    - JAVA_HOME: /usr/lib/jvm/java-8-openjdk-amd64
-    - JDK_HOME: /usr/lib/jvm/java-8-openjdk-amd64
-  j8_repeated-utest:
-    docker:
-    - image: apache/cassandra-testing-ubuntu2004-java11-w-dependencies:20210304
-    resource_class: medium
-    working_directory: ~/
-    shell: /bin/bash -eo pipefail -l
-    parallelism: 4
-    steps:
-    - attach_workspace:
-        at: /home/cassandra
-    - run:
-        name: Log Environment Information
-        command: |
-          echo '*** id ***'
-          id
-          echo '*** cat /proc/cpuinfo ***'
-          cat /proc/cpuinfo
-          echo '*** free -m ***'
-          free -m
-          echo '*** df -m ***'
-          df -m
-          echo '*** ifconfig -a ***'
-          ifconfig -a
-          echo '*** uname -a ***'
-          uname -a
-          echo '*** mount ***'
-          mount
-          echo '*** env ***'
-          env
-          echo '*** java ***'
-          which java
-          java -version
-    - run:
-        name: Run repeated utest
-        no_output_timeout: 15m
-        command: |
-          if [ "$REPEATED_UTEST_CLASS" == "<nil>" ]; then
-            echo "Repeated utest class name hasn't been defined, exiting without running any test"
-          elif [ "$REPEATED_UTEST_COUNT" == "<nil>" ]; then
-            echo "Repeated utest count hasn't been defined, exiting without running any test"
-          elif [ "$REPEATED_UTEST_COUNT" -le 0 ]; then
-            echo "Repeated utest count is lesser or equals than zero, exiting without running any test"
-          else
-
-            # Calculate the number of test iterations to be run by the current parallel runner.
-            # Since we are running the same test multiple times there is no need to use `circleci tests split`.
-            count=$((REPEATED_UTEST_COUNT / CIRCLE_NODE_TOTAL))
-            if (($CIRCLE_NODE_INDEX < (REPEATED_UTEST_COUNT % CIRCLE_NODE_TOTAL))); then
-              count=$((count+1))
-            fi
-
-            if (($count <= 0)); then
-              echo "No tests to run in this runner"
-            else
-              echo "Running $REPEATED_UTEST_TARGET $REPEATED_UTEST_CLASS $REPEATED_UTEST_METHODS $count times"
-
-              set -x
-              export PATH=$JAVA_HOME/bin:$PATH
-              time mv ~/cassandra /tmp
-              cd /tmp/cassandra
-              if [ -d ~/dtest_jars ]; then
-                cp ~/dtest_jars/dtest* /tmp/cassandra/build/
-              fi
-
-              target=$REPEATED_UTEST_TARGET
-              class_path=$REPEATED_UTEST_CLASS
-              class_name="${class_path##*.}"
-
-              # Prepare the -Dtest.name argument.
-              # It can be the fully qualified class name or the short class name, depending on the target.
-              if [[ $target == "test" || \
-                    $target == "test-cdc" || \
-                    $target == "test-compression" || \
-                    $target == "test-system-keyspace-directory" ]]; then
-                name="-Dtest.name=$class_name"
-              else
-                name="-Dtest.name=$class_path"
-              fi
-
-              # Prepare the -Dtest.methods argument, which is optional
-              if [ "$REPEATED_UTEST_METHODS" == "<nil>" ]; then
-                methods=""
-              else
-                methods="-Dtest.methods=$REPEATED_UTEST_METHODS"
-              fi
-
-              # Run the test target as many times as requested collecting the exit code,
-              # stopping the iteration only if REPEATED_UTEST_STOP_ON_FAILURE is set.
-              exit_code="$?"
-              for i in $(seq -w 1 $count); do
-
-                echo "Running test iteration $i of $count"
-
-                # run the test
-                status="passes"
-                if !( set -o pipefail && ant $target $name $methods -Dno-build-test=true | tee stdout.txt ); then
-                  status="fails"
-                  exit_code=1
-                fi
-
-                # move the stdout output file
-                dest=/tmp/results/repeated_utest/stdout/${status}/${i}
-                mkdir -p $dest
-                mv stdout.txt $dest/${REPEATED_UTEST_TARGET}-${REPEATED_UTEST_CLASS}.txt
-
-                # move the XML output files
-                source=build/test/output
-                dest=/tmp/results/repeated_utest/output/${status}/${i}
-                mkdir -p $dest
-                if [[ -d $source && -n "$(ls $source)" ]]; then
-                  mv $source/* $dest/
-                fi
-
-                # move the log files
-                source=build/test/logs
-                dest=/tmp/results/repeated_utest/logs/${status}/${i}
-                mkdir -p $dest
-                if [[ -d $source && -n "$(ls $source)" ]]; then
-                  mv $source/* $dest/
-                fi
-
-                # maybe stop iterations on test failure
-                if [[ $REPEATED_UTEST_STOP_ON_FAILURE = true ]] && (( $exit_code > 0 )); then
-                  break
-                fi
-              done
-
-              (exit ${exit_code})
-            fi
-          fi
-    - store_test_results:
-        path: /tmp/results/repeated_utest/output
-    - store_artifacts:
-        path: /tmp/results/repeated_utest/stdout
-        destination: stdout
-    - store_artifacts:
-        path: /tmp/results/repeated_utest/output
-        destination: junitxml
-    - store_artifacts:
-        path: /tmp/results/repeated_utest/logs
-        destination: logs
-    environment:
-    - ANT_HOME: /usr/share/ant
-    - JAVA11_HOME: /usr/lib/jvm/java-11-openjdk-amd64
-    - JAVA8_HOME: /usr/lib/jvm/java-8-openjdk-amd64
-    - LANG: en_US.UTF-8
-    - KEEP_TEST_DIR: true
-    - DEFAULT_DIR: /home/cassandra/cassandra-dtest
-    - PYTHONIOENCODING: utf-8
-    - PYTHONUNBUFFERED: true
-    - CASS_DRIVER_NO_EXTENSIONS: true
-    - CASS_DRIVER_NO_CYTHON: true
-    - CASSANDRA_SKIP_SYNC: true
-    - DTEST_REPO: git://github.com/apache/cassandra-dtest.git
-    - DTEST_BRANCH: trunk
-    - CCM_MAX_HEAP_SIZE: 1024M
-    - CCM_HEAP_NEWSIZE: 256M
-    - REPEATED_UTEST_TARGET: testsome
-    - REPEATED_UTEST_CLASS: null
-    - REPEATED_UTEST_METHODS: null
-    - REPEATED_UTEST_COUNT: 100
-    - REPEATED_UTEST_STOP_ON_FAILURE: false
-    - REPEATED_DTEST_NAME: null
-    - REPEATED_DTEST_VNODES: false
-    - REPEATED_DTEST_COUNT: 100
-    - REPEATED_DTEST_STOP_ON_FAILURE: false
     - REPEATED_UPGRADE_DTEST_NAME: null
     - REPEATED_UPGRADE_DTEST_COUNT: 100
     - REPEATED_UPGRADE_DTEST_STOP_ON_FAILURE: false
@@ -3158,264 +3051,6 @@
           # we need the "set -o pipefail" here so that the exit code that circleci will actually use is from pytest and not the exit code from tee
           export SPLIT_TESTS=`cat /tmp/split_dtest_tests_j8_with_vnodes_final.txt`
           set -o pipefail && cd ~/cassandra-dtest && pytest --use-vnodes --num-tokens=16 --skip-resource-intensive-tests --log-cli-level=DEBUG --junit-xml=/tmp/results/dtests/pytest_result_j8_with_vnodes.xml -s --cassandra-dir=/home/cassandra/cassandra --keep-test-dir $SPLIT_TESTS 2>&1 | tee /tmp/dtest/stdout.txt
-    - store_test_results:
-        path: /tmp/results
-    - store_artifacts:
-        path: /tmp/dtest
-        destination: dtest_j8_with_vnodes
-    - store_artifacts:
-        path: ~/cassandra-dtest/logs
-        destination: dtest_j8_with_vnodes_logs
-    environment:
-    - ANT_HOME: /usr/share/ant
-<<<<<<< HEAD
-    - JAVA11_HOME: /usr/lib/jvm/java-11-openjdk-amd64
-=======
-    - LANG: en_US.UTF-8
-    - KEEP_TEST_DIR: true
-    - DEFAULT_DIR: /home/cassandra/cassandra-dtest
-    - PYTHONIOENCODING: utf-8
-    - PYTHONUNBUFFERED: true
-    - CASS_DRIVER_NO_EXTENSIONS: true
-    - CASS_DRIVER_NO_CYTHON: true
-    - CASSANDRA_SKIP_SYNC: true
-    - DTEST_REPO: git://github.com/apache/cassandra-dtest.git
-    - DTEST_BRANCH: trunk
-    - CCM_MAX_HEAP_SIZE: 1024M
-    - CCM_HEAP_NEWSIZE: 256M
-    - REPEATED_UTEST_TARGET: testsome
-    - REPEATED_UTEST_CLASS: null
-    - REPEATED_UTEST_METHODS: null
-    - REPEATED_UTEST_COUNT: 100
-    - REPEATED_UTEST_STOP_ON_FAILURE: false
-    - REPEATED_DTEST_NAME: null
-    - REPEATED_DTEST_VNODES: false
-    - REPEATED_DTEST_COUNT: 100
-    - REPEATED_DTEST_STOP_ON_FAILURE: false
-    - REPEATED_UPGRADE_DTEST_NAME: null
-    - REPEATED_UPGRADE_DTEST_COUNT: 100
-    - REPEATED_UPGRADE_DTEST_STOP_ON_FAILURE: false
-    - REPEATED_JVM_UPGRADE_DTEST_CLASS: null
-    - REPEATED_JVM_UPGRADE_DTEST_METHODS: null
-    - REPEATED_JVM_UPGRADE_DTEST_COUNT: 100
-    - REPEATED_JVM_UPGRADE_DTEST_STOP_ON_FAILURE: false
-    - JAVA_HOME: /usr/lib/jvm/java-8-openjdk-amd64
-    - JDK_HOME: /usr/lib/jvm/java-8-openjdk-amd64
-  utests_stress:
-    docker:
-    - image: apache/cassandra-testing-ubuntu2004-java11-w-dependencies:20210304
-    resource_class: medium
-    working_directory: ~/
-    shell: /bin/bash -eo pipefail -l
-    parallelism: 1
-    steps:
-    - attach_workspace:
-        at: /home/cassandra
-    - run:
-        name: Run Unit Tests (stress-test)
-        command: |
-          export PATH=$JAVA_HOME/bin:$PATH
-          time mv ~/cassandra /tmp
-          cd /tmp/cassandra
-          if [ -d ~/dtest_jars ]; then
-            cp ~/dtest_jars/dtest* /tmp/cassandra/build/
-          fi
-          ant stress-test -Dtest.classlistfile=/tmp/java_tests_${CIRCLE_NODE_INDEX}_final.txt  -Dtest.classlistprefix=unit
-        no_output_timeout: 15m
-    - store_test_results:
-        path: /tmp/cassandra/build/test/output/
-    - store_artifacts:
-        path: /tmp/cassandra/build/test/output
-        destination: junitxml
-    - store_artifacts:
-        path: /tmp/cassandra/build/test/logs
-        destination: logs
-    environment:
->>>>>>> 7694cc51
-    - JAVA8_HOME: /usr/lib/jvm/java-8-openjdk-amd64
-    - LANG: en_US.UTF-8
-    - KEEP_TEST_DIR: true
-    - DEFAULT_DIR: /home/cassandra/cassandra-dtest
-    - PYTHONIOENCODING: utf-8
-    - PYTHONUNBUFFERED: true
-    - CASS_DRIVER_NO_EXTENSIONS: true
-    - CASS_DRIVER_NO_CYTHON: true
-    - CASSANDRA_SKIP_SYNC: true
-    - DTEST_REPO: git://github.com/apache/cassandra-dtest.git
-    - DTEST_BRANCH: trunk
-    - CCM_MAX_HEAP_SIZE: 1024M
-    - CCM_HEAP_NEWSIZE: 256M
-    - REPEATED_UTEST_TARGET: testsome
-    - REPEATED_UTEST_CLASS: null
-    - REPEATED_UTEST_METHODS: null
-    - REPEATED_UTEST_COUNT: 100
-    - REPEATED_UTEST_STOP_ON_FAILURE: false
-    - REPEATED_DTEST_NAME: null
-    - REPEATED_DTEST_VNODES: false
-    - REPEATED_DTEST_COUNT: 100
-    - REPEATED_DTEST_STOP_ON_FAILURE: false
-    - REPEATED_UPGRADE_DTEST_NAME: null
-    - REPEATED_UPGRADE_DTEST_COUNT: 100
-    - REPEATED_UPGRADE_DTEST_STOP_ON_FAILURE: false
-    - REPEATED_JVM_UPGRADE_DTEST_CLASS: null
-    - REPEATED_JVM_UPGRADE_DTEST_METHODS: null
-    - REPEATED_JVM_UPGRADE_DTEST_COUNT: 100
-    - REPEATED_JVM_UPGRADE_DTEST_STOP_ON_FAILURE: false
-    - JAVA_HOME: /usr/lib/jvm/java-8-openjdk-amd64
-    - JDK_HOME: /usr/lib/jvm/java-8-openjdk-amd64
-<<<<<<< HEAD
-  utests_long:
-=======
-  j8_unit_tests:
->>>>>>> 7694cc51
-    docker:
-    - image: apache/cassandra-testing-ubuntu2004-java11-w-dependencies:20210304
-    resource_class: medium
-    working_directory: ~/
-    shell: /bin/bash -eo pipefail -l
-    parallelism: 4
-    steps:
-    - attach_workspace:
-        at: /home/cassandra
-    - run:
-<<<<<<< HEAD
-        name: Run Unit Tests (long-test)
-=======
-        name: Determine unit Tests to Run
-        command: |
-          # reminder: this code (along with all the steps) is independently executed on every circle container
-          # so the goal here is to get the circleci script to return the tests *this* container will run
-          # which we do via the `circleci` cli tool.
-
-          rm -fr ~/cassandra-dtest/upgrade_tests
-          echo "***java tests***"
-
-          # get all of our unit test filenames
-          set -eo pipefail && circleci tests glob "$HOME/cassandra/test/unit/**/*.java" > /tmp/all_java_unit_tests.txt
-
-          # split up the unit tests into groups based on the number of containers we have
-          set -eo pipefail && circleci tests split --split-by=timings --timings-type=filename --index=${CIRCLE_NODE_INDEX} --total=${CIRCLE_NODE_TOTAL} /tmp/all_java_unit_tests.txt > /tmp/java_tests_${CIRCLE_NODE_INDEX}.txt
-          set -eo pipefail && cat /tmp/java_tests_${CIRCLE_NODE_INDEX}.txt | sed "s;^/home/cassandra/cassandra/test/unit/;;g" | grep "Test\.java$"  > /tmp/java_tests_${CIRCLE_NODE_INDEX}_final.txt
-          echo "** /tmp/java_tests_${CIRCLE_NODE_INDEX}_final.txt"
-          cat /tmp/java_tests_${CIRCLE_NODE_INDEX}_final.txt
-        no_output_timeout: 15m
-    - run:
-        name: Log Environment Information
-        command: |
-          echo '*** id ***'
-          id
-          echo '*** cat /proc/cpuinfo ***'
-          cat /proc/cpuinfo
-          echo '*** free -m ***'
-          free -m
-          echo '*** df -m ***'
-          df -m
-          echo '*** ifconfig -a ***'
-          ifconfig -a
-          echo '*** uname -a ***'
-          uname -a
-          echo '*** mount ***'
-          mount
-          echo '*** env ***'
-          env
-          echo '*** java ***'
-          which java
-          java -version
-    - run:
-        name: Run Unit Tests (testclasslist)
->>>>>>> 7694cc51
-        command: |
-          set -x
-          export PATH=$JAVA_HOME/bin:$PATH
-          time mv ~/cassandra /tmp
-          cd /tmp/cassandra
-          if [ -d ~/dtest_jars ]; then
-            cp ~/dtest_jars/dtest* /tmp/cassandra/build/
-          fi
-<<<<<<< HEAD
-          ant long-test
-=======
-          test_timeout=$(grep 'name="test.unit.timeout"' build.xml | awk -F'"' '{print $4}' || true)
-          if [ -z "$test_timeout" ]; then
-            test_timeout=$(grep 'name="test.timeout"' build.xml | awk -F'"' '{print $4}')
-          fi
-          ant testclasslist -Dtest.timeout="$test_timeout" -Dtest.classlistfile=/tmp/java_tests_${CIRCLE_NODE_INDEX}_final.txt  -Dtest.classlistprefix=unit
-        no_output_timeout: 15m
-    - store_test_results:
-        path: /tmp/cassandra/build/test/output/
-    - store_artifacts:
-        path: /tmp/cassandra/build/test/output
-        destination: junitxml
-    - store_artifacts:
-        path: /tmp/cassandra/build/test/logs
-        destination: logs
-    environment:
-    - JAVA8_HOME: /usr/lib/jvm/java-8-openjdk-amd64
-    - ANT_HOME: /usr/share/ant
-    - LANG: en_US.UTF-8
-    - KEEP_TEST_DIR: true
-    - DEFAULT_DIR: /home/cassandra/cassandra-dtest
-    - PYTHONIOENCODING: utf-8
-    - PYTHONUNBUFFERED: true
-    - CASS_DRIVER_NO_EXTENSIONS: true
-    - CASS_DRIVER_NO_CYTHON: true
-    - CASSANDRA_SKIP_SYNC: true
-    - DTEST_REPO: git://github.com/apache/cassandra-dtest.git
-    - DTEST_BRANCH: trunk
-    - CCM_MAX_HEAP_SIZE: 1024M
-    - CCM_HEAP_NEWSIZE: 256M
-    - REPEATED_UTEST_TARGET: testsome
-    - REPEATED_UTEST_CLASS: null
-    - REPEATED_UTEST_METHODS: null
-    - REPEATED_UTEST_COUNT: 100
-    - REPEATED_UTEST_STOP_ON_FAILURE: false
-    - REPEATED_DTEST_NAME: null
-    - REPEATED_DTEST_VNODES: false
-    - REPEATED_DTEST_COUNT: 100
-    - REPEATED_DTEST_STOP_ON_FAILURE: false
-    - REPEATED_UPGRADE_DTEST_NAME: null
-    - REPEATED_UPGRADE_DTEST_COUNT: 100
-    - REPEATED_UPGRADE_DTEST_STOP_ON_FAILURE: false
-    - REPEATED_JVM_UPGRADE_DTEST_CLASS: null
-    - REPEATED_JVM_UPGRADE_DTEST_METHODS: null
-    - REPEATED_JVM_UPGRADE_DTEST_COUNT: 100
-    - REPEATED_JVM_UPGRADE_DTEST_STOP_ON_FAILURE: false
-    - JAVA_HOME: /usr/lib/jvm/java-8-openjdk-amd64
-    - JDK_HOME: /usr/lib/jvm/java-8-openjdk-amd64
-  j8_dtests-with-vnodes:
-    docker:
-    - image: apache/cassandra-testing-ubuntu2004-java11-w-dependencies:20210304
-    resource_class: medium
-    working_directory: ~/
-    shell: /bin/bash -eo pipefail -l
-    parallelism: 4
-    steps:
-    - attach_workspace:
-        at: /home/cassandra
-    - run:
-        name: Clone Cassandra dtest Repository (via git)
-        command: |
-          git clone --single-branch --branch $DTEST_BRANCH --depth 1 $DTEST_REPO ~/cassandra-dtest
-    - run:
-        name: Configure virtualenv and python Dependencies
-        command: |
-          # note, this should be super quick as all dependencies should be pre-installed in the docker image
-          # if additional dependencies were added to requirmeents.txt and the docker image hasn't been updated
-          # we'd have to install it here at runtime -- which will make things slow, so do yourself a favor and
-          # rebuild the docker image! (it automatically pulls the latest requirements.txt on build)
-          source ~/env3.6/bin/activate
-          export PATH=$JAVA_HOME/bin:$PATH
-          pip3 install --upgrade -r ~/cassandra-dtest/requirements.txt
-          pip3 freeze
-    - run:
-        name: Determine Tests to Run (j8_with_vnodes)
-        no_output_timeout: 5m
-        command: "# reminder: this code (along with all the steps) is independently executed on every circle container\n# so the goal here is to get the circleci script to return the tests *this* container will run\n# which we do via the `circleci` cli tool.\n\ncd cassandra-dtest\nsource ~/env3.6/bin/activate\nexport PATH=$JAVA_HOME/bin:$PATH\n\nif [ -n '' ]; then\n  export \nfi\n\necho \"***Collected DTests (j8_with_vnodes)***\"\nset -eo pipefail && ./run_dtests.py --use-vnodes --skip-resource-intensive-tests --dtest-print-tests-only --dtest-print-tests-output=/tmp/all_dtest_tests_j8_with_vnodes_raw --cassandra-dir=../cassandra\nif [ -z '' ]; then\n  mv /tmp/all_dtest_tests_j8_with_vnodes_raw /tmp/all_dtest_tests_j8_with_vnodes\nelse\n  grep -e '' /tmp/all_dtest_tests_j8_with_vnodes_raw > /tmp/all_dtest_tests_j8_with_vnodes || { echo \"Filter did not match any tests! Exiting build.\"; exit 0; }\nfi\nset -eo pipefail && circleci tests split --split-by=timings --timings-type=classname /tmp/all_dtest_tests_j8_with_vnodes > /tmp/split_dtest_tests_j8_with_vnodes.txt\ncat /tmp/split_dtest_tests_j8_with_vnodes.txt | tr '\\n' ' ' > /tmp/split_dtest_tests_j8_with_vnodes_final.txt\ncat /tmp/split_dtest_tests_j8_with_vnodes_final.txt\n"
-    - run:
-        name: Run dtests (j8_with_vnodes)
->>>>>>> 7694cc51
-        no_output_timeout: 15m
-        command: "echo \"cat /tmp/split_dtest_tests_j8_with_vnodes_final.txt\"\ncat /tmp/split_dtest_tests_j8_with_vnodes_final.txt\n\nsource ~/env3.6/bin/activate\nexport PATH=$JAVA_HOME/bin:$PATH\nif [ -n '' ]; then\n  export \nfi\n\njava -version\ncd ~/cassandra-dtest\nmkdir -p /tmp/dtest\n\necho \"env: $(env)\"\necho \"** done env\"\nmkdir -p /tmp/results/dtests\n# we need the \"set -o pipefail\" here so that the exit code that circleci will actually use is from pytest and not the exit code from tee\nexport SPLIT_TESTS=`cat /tmp/split_dtest_tests_j8_with_vnodes_final.txt`\nset -o pipefail && cd ~/cassandra-dtest && pytest --use-vnodes --num-tokens=32 --skip-resource-intensive-tests --log-level=\"INFO\" --junit-xml=/tmp/results/dtests/pytest_result_j8_with_vnodes.xml -s --cassandra-dir=/home/cassandra/cassandra --keep-test-dir $SPLIT_TESTS 2>&1 | tee /tmp/dtest/stdout.txt\n"
     - store_test_results:
         path: /tmp/results
     - store_artifacts:
@@ -3458,11 +3093,7 @@
     - REPEATED_JVM_UPGRADE_DTEST_STOP_ON_FAILURE: false
     - JAVA_HOME: /usr/lib/jvm/java-8-openjdk-amd64
     - JDK_HOME: /usr/lib/jvm/java-8-openjdk-amd64
-<<<<<<< HEAD
-  utests_system_keyspace_directory:
-=======
-  j8_jvm_dtests:
->>>>>>> 7694cc51
+  utests_long:
     docker:
     - image: apache/cassandra-testing-ubuntu2004-java11-w-dependencies:20210304
     resource_class: medium
@@ -3473,65 +3104,15 @@
     - attach_workspace:
         at: /home/cassandra
     - run:
-        name: Determine distributed Tests to Run
-        command: |
-          # reminder: this code (along with all the steps) is independently executed on every circle container
-          # so the goal here is to get the circleci script to return the tests *this* container will run
-          # which we do via the `circleci` cli tool.
-
-          rm -fr ~/cassandra-dtest/upgrade_tests
-          echo "***java tests***"
-
-          # get all of our unit test filenames
-          set -eo pipefail && circleci tests glob "$HOME/cassandra/test/distributed/**/*.java" > /tmp/all_java_unit_tests.txt
-
-          # split up the unit tests into groups based on the number of containers we have
-          set -eo pipefail && circleci tests split --split-by=timings --timings-type=filename --index=${CIRCLE_NODE_INDEX} --total=${CIRCLE_NODE_TOTAL} /tmp/all_java_unit_tests.txt > /tmp/java_tests_${CIRCLE_NODE_INDEX}.txt
-          set -eo pipefail && cat /tmp/java_tests_${CIRCLE_NODE_INDEX}.txt | sed "s;^/home/cassandra/cassandra/test/distributed/;;g" | grep "Test\.java$" | grep -v upgrade > /tmp/java_tests_${CIRCLE_NODE_INDEX}_final.txt
-          echo "** /tmp/java_tests_${CIRCLE_NODE_INDEX}_final.txt"
-          cat /tmp/java_tests_${CIRCLE_NODE_INDEX}_final.txt
-        no_output_timeout: 15m
-    - run:
-        name: Log Environment Information
-        command: |
-          echo '*** id ***'
-          id
-          echo '*** cat /proc/cpuinfo ***'
-          cat /proc/cpuinfo
-          echo '*** free -m ***'
-          free -m
-          echo '*** df -m ***'
-          df -m
-          echo '*** ifconfig -a ***'
-          ifconfig -a
-          echo '*** uname -a ***'
-          uname -a
-          echo '*** mount ***'
-          mount
-          echo '*** env ***'
-          env
-          echo '*** java ***'
-          which java
-          java -version
-    - run:
-        name: Run Unit Tests (testclasslist-system-keyspace-directory)
-        command: |
-          set -x
+        name: Run Unit Tests (long-test)
+        command: |
           export PATH=$JAVA_HOME/bin:$PATH
           time mv ~/cassandra /tmp
           cd /tmp/cassandra
           if [ -d ~/dtest_jars ]; then
             cp ~/dtest_jars/dtest* /tmp/cassandra/build/
           fi
-          test_timeout=$(grep 'name="test.distributed.timeout"' build.xml | awk -F'"' '{print $4}' || true)
-          if [ -z "$test_timeout" ]; then
-            test_timeout=$(grep 'name="test.timeout"' build.xml | awk -F'"' '{print $4}')
-          fi
-<<<<<<< HEAD
-          ant testclasslist-system-keyspace-directory -Dtest.timeout="$test_timeout" -Dtest.classlistfile=/tmp/java_tests_${CIRCLE_NODE_INDEX}_final.txt  -Dtest.classlistprefix=unit
-=======
-          ant testclasslist -Dtest.timeout="$test_timeout" -Dtest.classlistfile=/tmp/java_tests_${CIRCLE_NODE_INDEX}_final.txt  -Dtest.classlistprefix=distributed
->>>>>>> 7694cc51
+          ant long-test
         no_output_timeout: 15m
     - store_test_results:
         path: /tmp/cassandra/build/test/output/
@@ -3575,105 +3156,12 @@
     - REPEATED_JVM_UPGRADE_DTEST_STOP_ON_FAILURE: false
     - JAVA_HOME: /usr/lib/jvm/java-8-openjdk-amd64
     - JDK_HOME: /usr/lib/jvm/java-8-openjdk-amd64
-<<<<<<< HEAD
-  j8_cqlshlib_tests:
-=======
-  utests_long:
->>>>>>> 7694cc51
+  utests_system_keyspace_directory:
     docker:
     - image: apache/cassandra-testing-ubuntu2004-java11-w-dependencies:20210304
     resource_class: medium
     working_directory: ~/
     shell: /bin/bash -eo pipefail -l
-    parallelism: 1
-    steps:
-    - attach_workspace:
-        at: /home/cassandra
-    - run:
-<<<<<<< HEAD
-        name: Run cqlshlib Unit Tests
-        command: |
-          export PATH=$JAVA_HOME/bin:$PATH
-          time mv ~/cassandra /tmp
-          cd /tmp/cassandra/pylib
-          ./cassandra-cqlsh-tests.sh ..
-        no_output_timeout: 15m
-    - store_test_results:
-        path: /tmp/cassandra/pylib
-=======
-        name: Run Unit Tests (long-test)
-        command: |
-          export PATH=$JAVA_HOME/bin:$PATH
-          time mv ~/cassandra /tmp
-          cd /tmp/cassandra
-          if [ -d ~/dtest_jars ]; then
-            cp ~/dtest_jars/dtest* /tmp/cassandra/build/
-          fi
-          ant long-test -Dtest.classlistfile=/tmp/java_tests_${CIRCLE_NODE_INDEX}_final.txt  -Dtest.classlistprefix=unit
-        no_output_timeout: 15m
-    - store_test_results:
-        path: /tmp/cassandra/build/test/output/
-    - store_artifacts:
-        path: /tmp/cassandra/build/test/output
-        destination: junitxml
-    - store_artifacts:
-        path: /tmp/cassandra/build/test/logs
-        destination: logs
->>>>>>> 7694cc51
-    environment:
-    - ANT_HOME: /usr/share/ant
-    - JAVA11_HOME: /usr/lib/jvm/java-11-openjdk-amd64
-    - JAVA8_HOME: /usr/lib/jvm/java-8-openjdk-amd64
-    - LANG: en_US.UTF-8
-    - KEEP_TEST_DIR: true
-    - DEFAULT_DIR: /home/cassandra/cassandra-dtest
-    - PYTHONIOENCODING: utf-8
-    - PYTHONUNBUFFERED: true
-    - CASS_DRIVER_NO_EXTENSIONS: true
-    - CASS_DRIVER_NO_CYTHON: true
-    - CASSANDRA_SKIP_SYNC: true
-    - DTEST_REPO: git://github.com/apache/cassandra-dtest.git
-    - DTEST_BRANCH: trunk
-    - CCM_MAX_HEAP_SIZE: 1024M
-    - CCM_HEAP_NEWSIZE: 256M
-    - REPEATED_UTEST_TARGET: testsome
-    - REPEATED_UTEST_CLASS: null
-    - REPEATED_UTEST_METHODS: null
-    - REPEATED_UTEST_COUNT: 100
-    - REPEATED_UTEST_STOP_ON_FAILURE: false
-    - REPEATED_DTEST_NAME: null
-    - REPEATED_DTEST_VNODES: false
-    - REPEATED_DTEST_COUNT: 100
-    - REPEATED_DTEST_STOP_ON_FAILURE: false
-<<<<<<< HEAD
-    - JAVA_HOME: /usr/lib/jvm/java-8-openjdk-amd64
-    - JDK_HOME: /usr/lib/jvm/java-8-openjdk-amd64
-  utests_fqltool:
-=======
-    - REPEATED_UPGRADE_DTEST_NAME: null
-    - REPEATED_UPGRADE_DTEST_COUNT: 100
-    - REPEATED_UPGRADE_DTEST_STOP_ON_FAILURE: false
-    - REPEATED_JVM_UPGRADE_DTEST_CLASS: null
-    - REPEATED_JVM_UPGRADE_DTEST_METHODS: null
-    - REPEATED_JVM_UPGRADE_DTEST_COUNT: 100
-    - REPEATED_JVM_UPGRADE_DTEST_STOP_ON_FAILURE: false
-    - JAVA_HOME: /usr/lib/jvm/java-8-openjdk-amd64
-    - JDK_HOME: /usr/lib/jvm/java-8-openjdk-amd64
-  utests_compression:
->>>>>>> 7694cc51
-    docker:
-    - image: apache/cassandra-testing-ubuntu2004-java11-w-dependencies:20210304
-    resource_class: medium
-    working_directory: ~/
-    shell: /bin/bash -eo pipefail -l
-<<<<<<< HEAD
-    parallelism: 1
-    steps:
-    - attach_workspace:
-        at: /home/cassandra
-    - run:
-        name: Run Unit Tests (fqltool-test)
-=======
     parallelism: 4
     steps:
     - attach_workspace:
@@ -3720,24 +3208,20 @@
           which java
           java -version
     - run:
-        name: Run Unit Tests (testclasslist-compression)
->>>>>>> 7694cc51
-        command: |
+        name: Run Unit Tests (testclasslist-system-keyspace-directory)
+        command: |
+          set -x
           export PATH=$JAVA_HOME/bin:$PATH
           time mv ~/cassandra /tmp
           cd /tmp/cassandra
           if [ -d ~/dtest_jars ]; then
             cp ~/dtest_jars/dtest* /tmp/cassandra/build/
           fi
-<<<<<<< HEAD
-          ant fqltool-test
-=======
           test_timeout=$(grep 'name="test.unit.timeout"' build.xml | awk -F'"' '{print $4}' || true)
           if [ -z "$test_timeout" ]; then
             test_timeout=$(grep 'name="test.timeout"' build.xml | awk -F'"' '{print $4}')
           fi
-          ant testclasslist-compression -Dtest.timeout="$test_timeout" -Dtest.classlistfile=/tmp/java_tests_${CIRCLE_NODE_INDEX}_final.txt  -Dtest.classlistprefix=unit
->>>>>>> 7694cc51
+          ant testclasslist-system-keyspace-directory -Dtest.timeout="$test_timeout" -Dtest.classlistfile=/tmp/java_tests_${CIRCLE_NODE_INDEX}_final.txt  -Dtest.classlistprefix=unit
         no_output_timeout: 15m
     - store_test_results:
         path: /tmp/cassandra/build/test/output/
@@ -3781,11 +3265,124 @@
     - REPEATED_JVM_UPGRADE_DTEST_STOP_ON_FAILURE: false
     - JAVA_HOME: /usr/lib/jvm/java-8-openjdk-amd64
     - JDK_HOME: /usr/lib/jvm/java-8-openjdk-amd64
-<<<<<<< HEAD
+  j8_cqlshlib_tests:
+    docker:
+    - image: apache/cassandra-testing-ubuntu2004-java11-w-dependencies:20210304
+    resource_class: medium
+    working_directory: ~/
+    shell: /bin/bash -eo pipefail -l
+    parallelism: 1
+    steps:
+    - attach_workspace:
+        at: /home/cassandra
+    - run:
+        name: Run cqlshlib Unit Tests
+        command: |
+          export PATH=$JAVA_HOME/bin:$PATH
+          time mv ~/cassandra /tmp
+          cd /tmp/cassandra/pylib
+          ./cassandra-cqlsh-tests.sh ..
+        no_output_timeout: 15m
+    - store_test_results:
+        path: /tmp/cassandra/pylib
+    environment:
+    - ANT_HOME: /usr/share/ant
+    - JAVA11_HOME: /usr/lib/jvm/java-11-openjdk-amd64
+    - JAVA8_HOME: /usr/lib/jvm/java-8-openjdk-amd64
+    - LANG: en_US.UTF-8
+    - KEEP_TEST_DIR: true
+    - DEFAULT_DIR: /home/cassandra/cassandra-dtest
+    - PYTHONIOENCODING: utf-8
+    - PYTHONUNBUFFERED: true
+    - CASS_DRIVER_NO_EXTENSIONS: true
+    - CASS_DRIVER_NO_CYTHON: true
+    - CASSANDRA_SKIP_SYNC: true
+    - DTEST_REPO: git://github.com/apache/cassandra-dtest.git
+    - DTEST_BRANCH: trunk
+    - CCM_MAX_HEAP_SIZE: 1024M
+    - CCM_HEAP_NEWSIZE: 256M
+    - REPEATED_UTEST_TARGET: testsome
+    - REPEATED_UTEST_CLASS: null
+    - REPEATED_UTEST_METHODS: null
+    - REPEATED_UTEST_COUNT: 100
+    - REPEATED_UTEST_STOP_ON_FAILURE: false
+    - REPEATED_DTEST_NAME: null
+    - REPEATED_DTEST_VNODES: false
+    - REPEATED_DTEST_COUNT: 100
+    - REPEATED_DTEST_STOP_ON_FAILURE: false
+    - REPEATED_UPGRADE_DTEST_NAME: null
+    - REPEATED_UPGRADE_DTEST_COUNT: 100
+    - REPEATED_UPGRADE_DTEST_STOP_ON_FAILURE: false
+    - REPEATED_JVM_UPGRADE_DTEST_CLASS: null
+    - REPEATED_JVM_UPGRADE_DTEST_METHODS: null
+    - REPEATED_JVM_UPGRADE_DTEST_COUNT: 100
+    - REPEATED_JVM_UPGRADE_DTEST_STOP_ON_FAILURE: false
+    - JAVA_HOME: /usr/lib/jvm/java-8-openjdk-amd64
+    - JDK_HOME: /usr/lib/jvm/java-8-openjdk-amd64
+  utests_fqltool:
+    docker:
+    - image: apache/cassandra-testing-ubuntu2004-java11-w-dependencies:20210304
+    resource_class: medium
+    working_directory: ~/
+    shell: /bin/bash -eo pipefail -l
+    parallelism: 1
+    steps:
+    - attach_workspace:
+        at: /home/cassandra
+    - run:
+        name: Run Unit Tests (fqltool-test)
+        command: |
+          export PATH=$JAVA_HOME/bin:$PATH
+          time mv ~/cassandra /tmp
+          cd /tmp/cassandra
+          if [ -d ~/dtest_jars ]; then
+            cp ~/dtest_jars/dtest* /tmp/cassandra/build/
+          fi
+          ant fqltool-test
+        no_output_timeout: 15m
+    - store_test_results:
+        path: /tmp/cassandra/build/test/output/
+    - store_artifacts:
+        path: /tmp/cassandra/build/test/output
+        destination: junitxml
+    - store_artifacts:
+        path: /tmp/cassandra/build/test/logs
+        destination: logs
+    environment:
+    - ANT_HOME: /usr/share/ant
+    - JAVA11_HOME: /usr/lib/jvm/java-11-openjdk-amd64
+    - JAVA8_HOME: /usr/lib/jvm/java-8-openjdk-amd64
+    - LANG: en_US.UTF-8
+    - KEEP_TEST_DIR: true
+    - DEFAULT_DIR: /home/cassandra/cassandra-dtest
+    - PYTHONIOENCODING: utf-8
+    - PYTHONUNBUFFERED: true
+    - CASS_DRIVER_NO_EXTENSIONS: true
+    - CASS_DRIVER_NO_CYTHON: true
+    - CASSANDRA_SKIP_SYNC: true
+    - DTEST_REPO: git://github.com/apache/cassandra-dtest.git
+    - DTEST_BRANCH: trunk
+    - CCM_MAX_HEAP_SIZE: 1024M
+    - CCM_HEAP_NEWSIZE: 256M
+    - REPEATED_UTEST_TARGET: testsome
+    - REPEATED_UTEST_CLASS: null
+    - REPEATED_UTEST_METHODS: null
+    - REPEATED_UTEST_COUNT: 100
+    - REPEATED_UTEST_STOP_ON_FAILURE: false
+    - REPEATED_DTEST_NAME: null
+    - REPEATED_DTEST_VNODES: false
+    - REPEATED_DTEST_COUNT: 100
+    - REPEATED_DTEST_STOP_ON_FAILURE: false
+    - REPEATED_UPGRADE_DTEST_NAME: null
+    - REPEATED_UPGRADE_DTEST_COUNT: 100
+    - REPEATED_UPGRADE_DTEST_STOP_ON_FAILURE: false
+    - REPEATED_JVM_UPGRADE_DTEST_CLASS: null
+    - REPEATED_JVM_UPGRADE_DTEST_METHODS: null
+    - REPEATED_JVM_UPGRADE_DTEST_COUNT: 100
+    - REPEATED_JVM_UPGRADE_DTEST_STOP_ON_FAILURE: false
+    - JAVA_HOME: /usr/lib/jvm/java-8-openjdk-amd64
+    - JDK_HOME: /usr/lib/jvm/java-8-openjdk-amd64
   j11_dtests-no-vnodes:
-=======
-  j8_repeated_utest:
->>>>>>> 7694cc51
     docker:
     - image: apache/cassandra-testing-ubuntu2004-java11:20210304
     resource_class: medium
@@ -3818,7 +3415,6 @@
           which java
           java -version
     - run:
-<<<<<<< HEAD
         name: Clone Cassandra dtest Repository (via git)
         command: |
           git clone --single-branch --branch $DTEST_BRANCH --depth 1 $DTEST_REPO ~/cassandra-dtest
@@ -3875,6 +3471,13 @@
     - REPEATED_DTEST_VNODES: false
     - REPEATED_DTEST_COUNT: 100
     - REPEATED_DTEST_STOP_ON_FAILURE: false
+    - REPEATED_UPGRADE_DTEST_NAME: null
+    - REPEATED_UPGRADE_DTEST_COUNT: 100
+    - REPEATED_UPGRADE_DTEST_STOP_ON_FAILURE: false
+    - REPEATED_JVM_UPGRADE_DTEST_CLASS: null
+    - REPEATED_JVM_UPGRADE_DTEST_METHODS: null
+    - REPEATED_JVM_UPGRADE_DTEST_COUNT: 100
+    - REPEATED_JVM_UPGRADE_DTEST_STOP_ON_FAILURE: false
     - JAVA_HOME: /usr/lib/jvm/java-11-openjdk-amd64
     - JDK_HOME: /usr/lib/jvm/java-11-openjdk-amd64
     - CASSANDRA_USE_JDK11: true
@@ -3957,119 +3560,6 @@
     - ANT_HOME: /usr/share/ant
     - JAVA11_HOME: /usr/lib/jvm/java-11-openjdk-amd64
     - JAVA8_HOME: /usr/lib/jvm/java-8-openjdk-amd64
-=======
-        name: Run repeated JUnit test
-        no_output_timeout: 15m
-        command: |
-          if [ "${REPEATED_UTEST_CLASS}" == "<nil>" ]; then
-            echo "Repeated utest class name hasn't been defined, exiting without running any test"
-          elif [ "${REPEATED_UTEST_COUNT}" == "<nil>" ]; then
-            echo "Repeated utest count hasn't been defined, exiting without running any test"
-          elif [ "${REPEATED_UTEST_COUNT}" -le 0 ]; then
-            echo "Repeated utest count is lesser or equals than zero, exiting without running any test"
-          else
-
-            # Calculate the number of test iterations to be run by the current parallel runner.
-            # Since we are running the same test multiple times there is no need to use `circleci tests split`.
-            count=$((${REPEATED_UTEST_COUNT} / CIRCLE_NODE_TOTAL))
-            if (($CIRCLE_NODE_INDEX < (${REPEATED_UTEST_COUNT} % CIRCLE_NODE_TOTAL))); then
-              count=$((count+1))
-            fi
-
-            if (($count <= 0)); then
-              echo "No tests to run in this runner"
-            else
-              echo "Running ${REPEATED_UTEST_TARGET} ${REPEATED_UTEST_CLASS} ${REPEATED_UTEST_METHODS} ${REPEATED_UTEST_COUNT} times"
-
-              set -x
-              export PATH=$JAVA_HOME/bin:$PATH
-              time mv ~/cassandra /tmp
-              cd /tmp/cassandra
-              if [ -d ~/dtest_jars ]; then
-                cp ~/dtest_jars/dtest* /tmp/cassandra/build/
-              fi
-
-              target=${REPEATED_UTEST_TARGET}
-              class_path=${REPEATED_UTEST_CLASS}
-              class_name="${class_path##*.}"
-
-              # Prepare the -Dtest.name argument.
-              # It can be the fully qualified class name or the short class name, depending on the target.
-              if [[ $target == "test" || \
-                    $target == "test-cdc" || \
-                    $target == "test-compression" || \
-                    $target == "test-system-keyspace-directory" ]]; then
-                name="-Dtest.name=$class_name"
-              else
-                name="-Dtest.name=$class_path"
-              fi
-
-              # Prepare the -Dtest.methods argument, which is optional
-              if [ "${REPEATED_UTEST_METHODS}" == "<nil>" ]; then
-                methods=""
-              else
-                methods="-Dtest.methods=${REPEATED_UTEST_METHODS}"
-              fi
-
-              # Run the test target as many times as requested collecting the exit code,
-              # stopping the iteration only if stop_on_failure is set.
-              exit_code="$?"
-              for i in $(seq -w 1 $count); do
-
-                echo "Running test iteration $i of $count"
-
-                # run the test
-                status="passes"
-                if !( set -o pipefail && ant $target $name $methods -Dno-build-test=true | tee stdout.txt ); then
-                  status="fails"
-                  exit_code=1
-                fi
-
-                # move the stdout output file
-                dest=/tmp/results/repeated_utest/stdout/${status}/${i}
-                mkdir -p $dest
-                mv stdout.txt $dest/${REPEATED_UTEST_TARGET}-${REPEATED_UTEST_CLASS}.txt
-
-                # move the XML output files
-                source=build/test/output
-                dest=/tmp/results/repeated_utest/output/${status}/${i}
-                mkdir -p $dest
-                if [[ -d $source && -n "$(ls $source)" ]]; then
-                  mv $source/* $dest/
-                fi
-
-                # move the log files
-                source=build/test/logs
-                dest=/tmp/results/repeated_utest/logs/${status}/${i}
-                mkdir -p $dest
-                if [[ -d $source && -n "$(ls $source)" ]]; then
-                  mv $source/* $dest/
-                fi
-
-                # maybe stop iterations on test failure
-                if [[ ${REPEATED_UTEST_STOP_ON_FAILURE} = true ]] && (( $exit_code > 0 )); then
-                  break
-                fi
-              done
-
-              (exit ${exit_code})
-            fi
-          fi
-    - store_test_results:
-        path: /tmp/results/repeated_utest/output
-    - store_artifacts:
-        path: /tmp/results/repeated_utest/stdout
-        destination: stdout
-    - store_artifacts:
-        path: /tmp/results/repeated_utest/output
-        destination: junitxml
-    - store_artifacts:
-        path: /tmp/results/repeated_utest/logs
-        destination: logs
-    environment:
-    - JAVA8_HOME: /usr/lib/jvm/java-8-openjdk-amd64
-    - ANT_HOME: /usr/share/ant
->>>>>>> 7694cc51
     - LANG: en_US.UTF-8
     - KEEP_TEST_DIR: true
     - DEFAULT_DIR: /home/cassandra/cassandra-dtest
@@ -4091,8 +3581,6 @@
     - REPEATED_DTEST_VNODES: false
     - REPEATED_DTEST_COUNT: 100
     - REPEATED_DTEST_STOP_ON_FAILURE: false
-<<<<<<< HEAD
-=======
     - REPEATED_UPGRADE_DTEST_NAME: null
     - REPEATED_UPGRADE_DTEST_COUNT: 100
     - REPEATED_UPGRADE_DTEST_STOP_ON_FAILURE: false
@@ -4100,7 +3588,181 @@
     - REPEATED_JVM_UPGRADE_DTEST_METHODS: null
     - REPEATED_JVM_UPGRADE_DTEST_COUNT: 100
     - REPEATED_JVM_UPGRADE_DTEST_STOP_ON_FAILURE: false
->>>>>>> 7694cc51
+    - JAVA_HOME: /usr/lib/jvm/java-8-openjdk-amd64
+    - JDK_HOME: /usr/lib/jvm/java-8-openjdk-amd64
+  j8_repeated_utest:
+    docker:
+    - image: apache/cassandra-testing-ubuntu2004-java11-w-dependencies:20210304
+    resource_class: medium
+    working_directory: ~/
+    shell: /bin/bash -eo pipefail -l
+    parallelism: 4
+    steps:
+    - attach_workspace:
+        at: /home/cassandra
+    - run:
+        name: Log Environment Information
+        command: |
+          echo '*** id ***'
+          id
+          echo '*** cat /proc/cpuinfo ***'
+          cat /proc/cpuinfo
+          echo '*** free -m ***'
+          free -m
+          echo '*** df -m ***'
+          df -m
+          echo '*** ifconfig -a ***'
+          ifconfig -a
+          echo '*** uname -a ***'
+          uname -a
+          echo '*** mount ***'
+          mount
+          echo '*** env ***'
+          env
+          echo '*** java ***'
+          which java
+          java -version
+    - run:
+        name: Run repeated JUnit test
+        no_output_timeout: 15m
+        command: |
+          if [ "${REPEATED_UTEST_CLASS}" == "<nil>" ]; then
+            echo "Repeated utest class name hasn't been defined, exiting without running any test"
+          elif [ "${REPEATED_UTEST_COUNT}" == "<nil>" ]; then
+            echo "Repeated utest count hasn't been defined, exiting without running any test"
+          elif [ "${REPEATED_UTEST_COUNT}" -le 0 ]; then
+            echo "Repeated utest count is lesser or equals than zero, exiting without running any test"
+          else
+
+            # Calculate the number of test iterations to be run by the current parallel runner.
+            # Since we are running the same test multiple times there is no need to use `circleci tests split`.
+            count=$((${REPEATED_UTEST_COUNT} / CIRCLE_NODE_TOTAL))
+            if (($CIRCLE_NODE_INDEX < (${REPEATED_UTEST_COUNT} % CIRCLE_NODE_TOTAL))); then
+              count=$((count+1))
+            fi
+
+            if (($count <= 0)); then
+              echo "No tests to run in this runner"
+            else
+              echo "Running ${REPEATED_UTEST_TARGET} ${REPEATED_UTEST_CLASS} ${REPEATED_UTEST_METHODS} ${REPEATED_UTEST_COUNT} times"
+
+              set -x
+              export PATH=$JAVA_HOME/bin:$PATH
+              time mv ~/cassandra /tmp
+              cd /tmp/cassandra
+              if [ -d ~/dtest_jars ]; then
+                cp ~/dtest_jars/dtest* /tmp/cassandra/build/
+              fi
+
+              target=${REPEATED_UTEST_TARGET}
+              class_path=${REPEATED_UTEST_CLASS}
+              class_name="${class_path##*.}"
+
+              # Prepare the -Dtest.name argument.
+              # It can be the fully qualified class name or the short class name, depending on the target.
+              if [[ $target == "test" || \
+                    $target == "test-cdc" || \
+                    $target == "test-compression" || \
+                    $target == "test-system-keyspace-directory" ]]; then
+                name="-Dtest.name=$class_name"
+              else
+                name="-Dtest.name=$class_path"
+              fi
+
+              # Prepare the -Dtest.methods argument, which is optional
+              if [ "${REPEATED_UTEST_METHODS}" == "<nil>" ]; then
+                methods=""
+              else
+                methods="-Dtest.methods=${REPEATED_UTEST_METHODS}"
+              fi
+
+              # Run the test target as many times as requested collecting the exit code,
+              # stopping the iteration only if stop_on_failure is set.
+              exit_code="$?"
+              for i in $(seq -w 1 $count); do
+
+                echo "Running test iteration $i of $count"
+
+                # run the test
+                status="passes"
+                if !( set -o pipefail && ant $target $name $methods -Dno-build-test=true | tee stdout.txt ); then
+                  status="fails"
+                  exit_code=1
+                fi
+
+                # move the stdout output file
+                dest=/tmp/results/repeated_utest/stdout/${status}/${i}
+                mkdir -p $dest
+                mv stdout.txt $dest/${REPEATED_UTEST_TARGET}-${REPEATED_UTEST_CLASS}.txt
+
+                # move the XML output files
+                source=build/test/output
+                dest=/tmp/results/repeated_utest/output/${status}/${i}
+                mkdir -p $dest
+                if [[ -d $source && -n "$(ls $source)" ]]; then
+                  mv $source/* $dest/
+                fi
+
+                # move the log files
+                source=build/test/logs
+                dest=/tmp/results/repeated_utest/logs/${status}/${i}
+                mkdir -p $dest
+                if [[ -d $source && -n "$(ls $source)" ]]; then
+                  mv $source/* $dest/
+                fi
+
+                # maybe stop iterations on test failure
+                if [[ ${REPEATED_UTEST_STOP_ON_FAILURE} = true ]] && (( $exit_code > 0 )); then
+                  break
+                fi
+              done
+
+              (exit ${exit_code})
+            fi
+          fi
+    - store_test_results:
+        path: /tmp/results/repeated_utest/output
+    - store_artifacts:
+        path: /tmp/results/repeated_utest/stdout
+        destination: stdout
+    - store_artifacts:
+        path: /tmp/results/repeated_utest/output
+        destination: junitxml
+    - store_artifacts:
+        path: /tmp/results/repeated_utest/logs
+        destination: logs
+    environment:
+    - ANT_HOME: /usr/share/ant
+    - JAVA11_HOME: /usr/lib/jvm/java-11-openjdk-amd64
+    - JAVA8_HOME: /usr/lib/jvm/java-8-openjdk-amd64
+    - LANG: en_US.UTF-8
+    - KEEP_TEST_DIR: true
+    - DEFAULT_DIR: /home/cassandra/cassandra-dtest
+    - PYTHONIOENCODING: utf-8
+    - PYTHONUNBUFFERED: true
+    - CASS_DRIVER_NO_EXTENSIONS: true
+    - CASS_DRIVER_NO_CYTHON: true
+    - CASSANDRA_SKIP_SYNC: true
+    - DTEST_REPO: git://github.com/apache/cassandra-dtest.git
+    - DTEST_BRANCH: trunk
+    - CCM_MAX_HEAP_SIZE: 1024M
+    - CCM_HEAP_NEWSIZE: 256M
+    - REPEATED_UTEST_TARGET: testsome
+    - REPEATED_UTEST_CLASS: null
+    - REPEATED_UTEST_METHODS: null
+    - REPEATED_UTEST_COUNT: 100
+    - REPEATED_UTEST_STOP_ON_FAILURE: false
+    - REPEATED_DTEST_NAME: null
+    - REPEATED_DTEST_VNODES: false
+    - REPEATED_DTEST_COUNT: 100
+    - REPEATED_DTEST_STOP_ON_FAILURE: false
+    - REPEATED_UPGRADE_DTEST_NAME: null
+    - REPEATED_UPGRADE_DTEST_COUNT: 100
+    - REPEATED_UPGRADE_DTEST_STOP_ON_FAILURE: false
+    - REPEATED_JVM_UPGRADE_DTEST_CLASS: null
+    - REPEATED_JVM_UPGRADE_DTEST_METHODS: null
+    - REPEATED_JVM_UPGRADE_DTEST_COUNT: 100
+    - REPEATED_JVM_UPGRADE_DTEST_STOP_ON_FAILURE: false
     - JAVA_HOME: /usr/lib/jvm/java-8-openjdk-amd64
     - JDK_HOME: /usr/lib/jvm/java-8-openjdk-amd64
   j8_dtest_jars_build:
@@ -4235,7 +3897,6 @@
     - utests_stress:
         requires:
         - start_utests_stress
-<<<<<<< HEAD
         - j8_build
     - start_utests_fqltool:
         type: approval
@@ -4249,22 +3910,14 @@
         requires:
         - start_utests_system_keyspace_directory
         - j8_build
-    - start_jvm_upgrade_dtest:
-        type: approval
-    - j8_dtest_jars_build:
-        requires:
-        - j8_build
-        - start_jvm_upgrade_dtest
-=======
     - start_j8_dtest_jars_build:
         type: approval
     - j8_dtest_jars_build:
         requires:
-        - build
+        - j8_build
         - start_j8_dtest_jars_build
     - start_jvm_upgrade_dtest:
         type: approval
->>>>>>> 7694cc51
     - j8_jvm_upgrade_dtests:
         requires:
         - start_jvm_upgrade_dtest
@@ -4294,7 +3947,6 @@
     - j8_upgradetests-no-vnodes:
         requires:
         - start_upgrade_tests
-<<<<<<< HEAD
         - j8_build
     - start_j8_cqlsh_tests-with-vnodes:
         type: approval
@@ -4352,52 +4004,42 @@
         requires:
         - start_j11_cqlsh_tests-no-vnodes
         - j8_build
-    - start_j8_repeated-utest:
-=======
     - start_j8_repeated_utest:
         type: approval
     - j8_repeated_utest:
         requires:
         - start_j8_repeated_utest
-        - build
+        - j8_build
+    - start_j11_repeated_utest:
+        type: approval
+    - j11_repeated_utest:
+        requires:
+        - start_j11_repeated_utest
+        - j8_build
     - start_j8_repeated_dtest:
         type: approval
     - j8_repeated_dtest:
         requires:
         - start_j8_repeated_dtest
-        - build
+        - j8_build
+    - start_j11_repeated_dtest:
+        type: approval
+    - j11_repeated_dtest:
+        requires:
+        - start_j11_repeated_dtest
+        - j8_build
     - start_repeated_upgrade_dtest:
->>>>>>> 7694cc51
         type: approval
     - repeated_upgrade_dtest:
         requires:
-<<<<<<< HEAD
-        - start_j8_repeated-utest
+        - start_repeated_upgrade_dtest
         - j8_build
-    - start_j11_repeated-utest:
-        type: approval
-    - j11_repeated-utest:
-        requires:
-        - start_j11_repeated-utest
-        - j8_build
-    - start_j8_repeated-dtest:
-=======
-        - start_repeated_upgrade_dtest
-        - build
     - start_repeated_jvm_upgrade_dtest:
->>>>>>> 7694cc51
         type: approval
     - repeated_jvm_upgrade_dtest:
         requires:
-<<<<<<< HEAD
-        - start_j8_repeated-dtest
-        - j8_build
-    - start_j11_repeated-dtest:
-        type: approval
-    - j11_repeated-dtest:
-        requires:
-        - start_j11_repeated-dtest
-        - j8_build
+        - start_repeated_jvm_upgrade_dtest
+        - j8_dtest_jars_build
   java11_build_and_run_tests:
     jobs:
     - j11_build
@@ -4448,19 +4090,15 @@
         requires:
         - start_j11_cqlsh_tests-no-vnodes
         - j11_build
-    - start_j11_repeated-utest:
+    - start_j11_repeated_utest:
         type: approval
-    - j11_repeated-utest:
-        requires:
-        - start_j11_repeated-utest
+    - j11_repeated_utest:
+        requires:
+        - start_j11_repeated_utest
         - j11_build
-    - start_j11_repeated-dtest:
+    - start_j11_repeated_dtest:
         type: approval
-    - j11_repeated-dtest:
-        requires:
-        - start_j11_repeated-dtest
-        - j11_build
-=======
-        - start_repeated_jvm_upgrade_dtest
-        - j8_dtest_jars_build
->>>>>>> 7694cc51
+    - j11_repeated_dtest:
+        requires:
+        - start_j11_repeated_dtest
+        - j11_build