/*
 * Licensed to the Apache Software Foundation (ASF) under one
 * or more contributor license agreements.  See the NOTICE file
 * distributed with this work for additional information
 * regarding copyright ownership.  The ASF licenses this file
 * to you under the Apache License, Version 2.0 (the
 * "License"); you may not use this file except in compliance
 * with the License.  You may obtain a copy of the License at
 *
 *     http://www.apache.org/licenses/LICENSE-2.0
 *
 * Unless required by applicable law or agreed to in writing, software
 * distributed under the License is distributed on an "AS IS" BASIS,
 * WITHOUT WARRANTIES OR CONDITIONS OF ANY KIND, either express or implied.
 * See the License for the specific language governing permissions and
 * limitations under the License.
 */
package org.apache.cassandra.cql3.statements;

import java.nio.ByteBuffer;
import java.util.*;

import com.google.common.collect.Iterables;
import org.slf4j.Logger;
import org.slf4j.LoggerFactory;

import org.apache.cassandra.auth.Permission;
import org.apache.cassandra.config.CFMetaData;
import org.apache.cassandra.config.ColumnDefinition;
import org.apache.cassandra.config.ColumnDefinition.Raw;
import org.apache.cassandra.config.ViewDefinition;
import org.apache.cassandra.cql3.*;
import org.apache.cassandra.cql3.functions.Function;
import org.apache.cassandra.cql3.restrictions.StatementRestrictions;
import org.apache.cassandra.cql3.selection.Selection;
import org.apache.cassandra.db.*;
import org.apache.cassandra.db.filter.*;
import org.apache.cassandra.db.marshal.BooleanType;
import org.apache.cassandra.db.partitions.*;
import org.apache.cassandra.db.rows.RowIterator;
import org.apache.cassandra.db.view.View;
import org.apache.cassandra.exceptions.*;
import org.apache.cassandra.service.ClientState;
import org.apache.cassandra.service.QueryState;
import org.apache.cassandra.service.StorageProxy;
import org.apache.cassandra.service.paxos.Commit;
import org.apache.cassandra.thrift.ThriftValidation;
import org.apache.cassandra.transport.messages.ResultMessage;
import org.apache.cassandra.triggers.TriggerExecutor;
import org.apache.cassandra.utils.FBUtilities;
import org.apache.cassandra.utils.Pair;
import org.apache.cassandra.utils.UUIDGen;

import static org.apache.cassandra.cql3.statements.RequestValidations.checkFalse;
import static org.apache.cassandra.cql3.statements.RequestValidations.checkNull;

/*
 * Abstract parent class of individual modifications, i.e. INSERT, UPDATE and DELETE.
 */
public abstract class ModificationStatement implements CQLStatement
{
    protected static final Logger logger = LoggerFactory.getLogger(ModificationStatement.class);

    public static final String CUSTOM_EXPRESSIONS_NOT_ALLOWED =
        "Custom index expressions cannot be used in WHERE clauses for UPDATE or DELETE statements";

    private static final ColumnIdentifier CAS_RESULT_COLUMN = new ColumnIdentifier("[applied]", false);

    protected final StatementType type;

    private final int boundTerms;
    public final CFMetaData cfm;
    private final Attributes attrs;

    private final StatementRestrictions restrictions;

    private final Operations operations;

    private final PartitionColumns updatedColumns;

    private final Conditions conditions;

    private final PartitionColumns conditionColumns;

    private final PartitionColumns requiresRead;

    public ModificationStatement(StatementType type,
                                 int boundTerms,
                                 CFMetaData cfm,
                                 Operations operations,
                                 StatementRestrictions restrictions,
                                 Conditions conditions,
                                 Attributes attrs)
    {
        this.type = type;
        this.boundTerms = boundTerms;
        this.cfm = cfm;
        this.restrictions = restrictions;
        this.operations = operations;
        this.conditions = conditions;
        this.attrs = attrs;

        if (!conditions.isEmpty())
        {
            checkFalse(cfm.isCounter(), "Conditional updates are not supported on counter tables");
            checkFalse(attrs.isTimestampSet(), "Cannot provide custom timestamp for conditional updates");
        }

        PartitionColumns.Builder conditionColumnsBuilder = PartitionColumns.builder();
        Iterable<ColumnDefinition> columns = conditions.getColumns();
        if (columns != null)
            conditionColumnsBuilder.addAll(columns);

        PartitionColumns.Builder updatedColumnsBuilder = PartitionColumns.builder();
        PartitionColumns.Builder requiresReadBuilder = PartitionColumns.builder();
        for (Operation operation : operations)
        {
            updatedColumnsBuilder.add(operation.column);
            // If the operation requires a read-before-write and we're doing a conditional read, we want to read
            // the affected column as part of the read-for-conditions paxos phase (see #7499).
            if (operation.requiresRead())
            {
                conditionColumnsBuilder.add(operation.column);
                requiresReadBuilder.add(operation.column);
            }
        }

        PartitionColumns modifiedColumns = updatedColumnsBuilder.build();
        // Compact tables have not row marker. So if we don't actually update any particular column,
        // this means that we're only updating the PK, which we allow if only those were declared in
        // the definition. In that case however, we do went to write the compactValueColumn (since again
        // we can't use a "row marker") so add it automatically.
        if (cfm.isCompactTable() && modifiedColumns.isEmpty() && updatesRegularRows())
            modifiedColumns = cfm.partitionColumns();

        this.updatedColumns = modifiedColumns;
        this.conditionColumns = conditionColumnsBuilder.build();
        this.requiresRead = requiresReadBuilder.build();
    }

    public Iterable<Function> getFunctions()
    {
        List<Function> functions = new ArrayList<>();
        addFunctionsTo(functions);
        return functions;
    }

    public void addFunctionsTo(List<Function> functions)
    {
        attrs.addFunctionsTo(functions);
        restrictions.addFunctionsTo(functions);
        operations.addFunctionsTo(functions);
        conditions.addFunctionsTo(functions);
    }

    /*
     * May be used by QueryHandler implementations
     */
    public StatementRestrictions getRestrictions()
    {
        return restrictions;
    }

    public abstract void addUpdateForKey(PartitionUpdate update, Clustering clustering, UpdateParameters params);

    public abstract void addUpdateForKey(PartitionUpdate update, Slice slice, UpdateParameters params);

    public int getBoundTerms()
    {
        return boundTerms;
    }

    public String keyspace()
    {
        return cfm.ksName;
    }

    public String columnFamily()
    {
        return cfm.cfName;
    }

    public boolean isCounter()
    {
        return cfm.isCounter();
    }

    public boolean isView()
    {
        return cfm.isView();
    }

    public long getTimestamp(long now, QueryOptions options) throws InvalidRequestException
    {
        return attrs.getTimestamp(now, options);
    }

    public boolean isTimestampSet()
    {
        return attrs.isTimestampSet();
    }

    public int getTimeToLive(QueryOptions options) throws InvalidRequestException
    {
        return attrs.getTimeToLive(options, cfm.params.defaultTimeToLive);
    }

    public void checkAccess(ClientState state) throws InvalidRequestException, UnauthorizedException
    {
        state.hasColumnFamilyAccess(cfm, Permission.MODIFY);

        // CAS updates can be used to simulate a SELECT query, so should require Permission.SELECT as well.
        if (hasConditions())
            state.hasColumnFamilyAccess(cfm, Permission.SELECT);

        // MV updates need to get the current state from the table, and might update the views
        // Require Permission.SELECT on the base table, and Permission.MODIFY on the views
        Iterator<ViewDefinition> views = View.findAll(keyspace(), columnFamily()).iterator();
        if (views.hasNext())
        {
            state.hasColumnFamilyAccess(cfm, Permission.SELECT);
            do
            {
                state.hasColumnFamilyAccess(views.next().metadata, Permission.MODIFY);
            } while (views.hasNext());
        }

        for (Function function : getFunctions())
            state.ensureHasPermission(Permission.EXECUTE, function);
    }

    public void validate(ClientState state) throws InvalidRequestException
    {
        checkFalse(hasConditions() && attrs.isTimestampSet(), "Cannot provide custom timestamp for conditional updates");
        checkFalse(isCounter() && attrs.isTimestampSet(), "Cannot provide custom timestamp for counter updates");
        checkFalse(isCounter() && attrs.isTimeToLiveSet(), "Cannot provide custom TTL for counter updates");
        checkFalse(isView(), "Cannot directly modify a materialized view");
    }

    public PartitionColumns updatedColumns()
    {
        return updatedColumns;
    }

    public PartitionColumns conditionColumns()
    {
        return conditionColumns;
    }

    public boolean updatesRegularRows()
    {
        // We're updating regular rows if all the clustering columns are provided.
        // Note that the only case where we're allowed not to provide clustering
        // columns is if we set some static columns, and in that case no clustering
        // columns should be given. So in practice, it's enough to check if we have
        // either the table has no clustering or if it has at least one of them set.
        return cfm.clusteringColumns().isEmpty() || restrictions.hasClusteringColumnsRestrictions();
    }

    public boolean updatesStaticRow()
    {
        return operations.appliesToStaticColumns();
    }

    public List<Operation> getRegularOperations()
    {
        return operations.regularOperations();
    }

    public List<Operation> getStaticOperations()
    {
        return operations.staticOperations();
    }

    public Iterable<Operation> allOperations()
    {
        return operations;
    }

    public Iterable<ColumnDefinition> getColumnsWithConditions()
    {
         return conditions.getColumns();
    }

    public boolean hasIfNotExistCondition()
    {
        return conditions.isIfNotExists();
    }

    public boolean hasIfExistCondition()
    {
        return conditions.isIfExists();
    }

    public List<ByteBuffer> buildPartitionKeyNames(QueryOptions options)
    throws InvalidRequestException
    {
        List<ByteBuffer> partitionKeys = restrictions.getPartitionKeys(options);
        for (ByteBuffer key : partitionKeys)
            QueryProcessor.validateKey(key);

        return partitionKeys;
    }

    public NavigableSet<Clustering> createClustering(QueryOptions options)
    throws InvalidRequestException
    {
        if (appliesOnlyToStaticColumns() && !restrictions.hasClusteringColumnsRestrictions())
            return FBUtilities.singleton(CBuilder.STATIC_BUILDER.build(), cfm.comparator);

        return restrictions.getClusteringColumns(options);
    }

    /**
     * Checks that the modification only apply to static columns.
     * @return <code>true</code> if the modification only apply to static columns, <code>false</code> otherwise.
     */
    private boolean appliesOnlyToStaticColumns()
    {
        return appliesOnlyToStaticColumns(operations, conditions);
    }

    /**
     * Checks that the specified operations and conditions only apply to static columns.
     * @return <code>true</code> if the specified operations and conditions only apply to static columns,
     * <code>false</code> otherwise.
     */
    public static boolean appliesOnlyToStaticColumns(Operations operation, Conditions conditions)
    {
        return !operation.appliesToRegularColumns() && !conditions.appliesToRegularColumns()
                && (operation.appliesToStaticColumns() || conditions.appliesToStaticColumns());
    }

    public boolean requiresRead()
    {
        // Lists SET operation incurs a read.
        for (Operation op : allOperations())
            if (op.requiresRead())
                return true;

        return false;
    }

    private Map<DecoratedKey, Partition> readRequiredLists(Collection<ByteBuffer> partitionKeys,
                                                           ClusteringIndexFilter filter,
                                                           DataLimits limits,
                                                           boolean local,
                                                           ConsistencyLevel cl,
                                                           long queryStartNanoTime)
    {
        if (!requiresRead())
            return null;

        try
        {
            cl.validateForRead(keyspace());
        }
        catch (InvalidRequestException e)
        {
            throw new InvalidRequestException(String.format("Write operation require a read but consistency %s is not supported on reads", cl));
        }

        List<SinglePartitionReadCommand> commands = new ArrayList<>(partitionKeys.size());
        int nowInSec = FBUtilities.nowInSeconds();
        for (ByteBuffer key : partitionKeys)
            commands.add(SinglePartitionReadCommand.create(cfm,
                                                           nowInSec,
                                                           ColumnFilter.selection(this.requiresRead),
                                                           RowFilter.NONE,
                                                           limits,
                                                           cfm.decorateKey(key),
                                                           filter));

        SinglePartitionReadCommand.Group group = new SinglePartitionReadCommand.Group(commands, DataLimits.NONE);

        if (local)
        {
            try (ReadExecutionController executionController = group.executionController();
                 PartitionIterator iter = group.executeInternal(executionController))
            {
                return asMaterializedMap(iter);
            }
        }

        try (PartitionIterator iter = group.execute(cl, null, queryStartNanoTime))
        {
            return asMaterializedMap(iter);
        }
    }

    private Map<DecoratedKey, Partition> asMaterializedMap(PartitionIterator iterator)
    {
        Map<DecoratedKey, Partition> map = new HashMap<>();
        while (iterator.hasNext())
        {
            try (RowIterator partition = iterator.next())
            {
                map.put(partition.partitionKey(), FilteredPartition.create(partition));
            }
        }
        return map;
    }

    public boolean hasConditions()
    {
        return !conditions.isEmpty();
    }

<<<<<<< HEAD
    public ResultMessage execute(QueryState queryState, QueryOptions options, long queryStartNanoTime)
=======
    public boolean hasSlices()
    {
        return type.allowClusteringColumnSlices()
               && getRestrictions().hasClusteringColumnsRestriction()
               && getRestrictions().isColumnRange();
    }

    public ResultMessage execute(QueryState queryState, QueryOptions options)
>>>>>>> 433f24cb
    throws RequestExecutionException, RequestValidationException
    {
        if (options.getConsistency() == null)
            throw new InvalidRequestException("Invalid empty consistency level");

        return hasConditions()
             ? executeWithCondition(queryState, options, queryStartNanoTime)
             : executeWithoutCondition(queryState, options, queryStartNanoTime);
    }

    private ResultMessage executeWithoutCondition(QueryState queryState, QueryOptions options, long queryStartNanoTime)
    throws RequestExecutionException, RequestValidationException
    {
        ConsistencyLevel cl = options.getConsistency();
        if (isCounter())
            cl.validateCounterForWrite(cfm);
        else
            cl.validateForWrite(cfm.ksName);

        Collection<? extends IMutation> mutations = getMutations(options, false, options.getTimestamp(queryState), queryStartNanoTime);
        if (!mutations.isEmpty())
            StorageProxy.mutateWithTriggers(mutations, cl, false, queryStartNanoTime);

        return null;
    }

    public ResultMessage executeWithCondition(QueryState queryState, QueryOptions options, long queryStartNanoTime)
    throws RequestExecutionException, RequestValidationException
    {
        CQL3CasRequest request = makeCasRequest(queryState, options);

        try (RowIterator result = StorageProxy.cas(keyspace(),
                                                   columnFamily(),
                                                   request.key,
                                                   request,
                                                   options.getSerialConsistency(),
                                                   options.getConsistency(),
                                                   queryState.getClientState(),
                                                   queryStartNanoTime))
        {
            return new ResultMessage.Rows(buildCasResultSet(result, options));
        }
    }

    private CQL3CasRequest makeCasRequest(QueryState queryState, QueryOptions options)
    {
        List<ByteBuffer> keys = buildPartitionKeyNames(options);
        // We don't support IN for CAS operation so far
        checkFalse(restrictions.keyIsInRelation(),
                   "IN on the partition key is not supported with conditional %s",
                   type.isUpdate()? "updates" : "deletions");

        DecoratedKey key = cfm.decorateKey(keys.get(0));
        long now = options.getTimestamp(queryState);

        checkFalse(restrictions.clusteringKeyRestrictionsHasIN(),
                   "IN on the clustering key columns is not supported with conditional %s",
                    type.isUpdate()? "updates" : "deletions");

        Clustering clustering = Iterables.getOnlyElement(createClustering(options));
        CQL3CasRequest request = new CQL3CasRequest(cfm, key, false, conditionColumns(), updatesRegularRows(), updatesStaticRow());

        addConditions(clustering, request, options);
        request.addRowUpdate(clustering, this, options, now);

        return request;
    }

    public void addConditions(Clustering clustering, CQL3CasRequest request, QueryOptions options) throws InvalidRequestException
    {
        conditions.addConditionsTo(request, clustering, options);
    }

    private ResultSet buildCasResultSet(RowIterator partition, QueryOptions options) throws InvalidRequestException
    {
        return buildCasResultSet(keyspace(), columnFamily(), partition, getColumnsWithConditions(), false, options);
    }

    public static ResultSet buildCasResultSet(String ksName, String tableName, RowIterator partition, Iterable<ColumnDefinition> columnsWithConditions, boolean isBatch, QueryOptions options)
    throws InvalidRequestException
    {
        boolean success = partition == null;

        ColumnSpecification spec = new ColumnSpecification(ksName, tableName, CAS_RESULT_COLUMN, BooleanType.instance);
        ResultSet.ResultMetadata metadata = new ResultSet.ResultMetadata(Collections.singletonList(spec));
        List<List<ByteBuffer>> rows = Collections.singletonList(Collections.singletonList(BooleanType.instance.decompose(success)));

        ResultSet rs = new ResultSet(metadata, rows);
        return success ? rs : merge(rs, buildCasFailureResultSet(partition, columnsWithConditions, isBatch, options));
    }

    private static ResultSet merge(ResultSet left, ResultSet right)
    {
        if (left.size() == 0)
            return right;
        else if (right.size() == 0)
            return left;

        assert left.size() == 1;
        int size = left.metadata.names.size() + right.metadata.names.size();
        List<ColumnSpecification> specs = new ArrayList<ColumnSpecification>(size);
        specs.addAll(left.metadata.names);
        specs.addAll(right.metadata.names);
        List<List<ByteBuffer>> rows = new ArrayList<>(right.size());
        for (int i = 0; i < right.size(); i++)
        {
            List<ByteBuffer> row = new ArrayList<ByteBuffer>(size);
            row.addAll(left.rows.get(0));
            row.addAll(right.rows.get(i));
            rows.add(row);
        }
        return new ResultSet(new ResultSet.ResultMetadata(specs), rows);
    }

    private static ResultSet buildCasFailureResultSet(RowIterator partition, Iterable<ColumnDefinition> columnsWithConditions, boolean isBatch, QueryOptions options)
    throws InvalidRequestException
    {
        CFMetaData cfm = partition.metadata();
        Selection selection;
        if (columnsWithConditions == null)
        {
            selection = Selection.wildcard(cfm);
        }
        else
        {
            // We can have multiple conditions on the same columns (for collections) so use a set
            // to avoid duplicate, but preserve the order just to it follows the order of IF in the query in general
            Set<ColumnDefinition> defs = new LinkedHashSet<>();
            // Adding the partition key for batches to disambiguate if the conditions span multipe rows (we don't add them outside
            // of batches for compatibility sakes).
            if (isBatch)
            {
                defs.addAll(cfm.partitionKeyColumns());
                defs.addAll(cfm.clusteringColumns());
            }
            for (ColumnDefinition def : columnsWithConditions)
                defs.add(def);
            selection = Selection.forColumns(cfm, new ArrayList<>(defs));

        }

        Selection.ResultSetBuilder builder = selection.resultSetBuilder(options, false);
        SelectStatement.forSelection(cfm, selection).processPartition(partition,
                                                                      options,
                                                                      builder,
                                                                      FBUtilities.nowInSeconds());

        return builder.build();
    }

    public ResultMessage executeInternal(QueryState queryState, QueryOptions options) throws RequestValidationException, RequestExecutionException
    {
        return hasConditions()
               ? executeInternalWithCondition(queryState, options)
               : executeInternalWithoutCondition(queryState, options, System.nanoTime());
    }

    public ResultMessage executeInternalWithoutCondition(QueryState queryState, QueryOptions options, long queryStartNanoTime) throws RequestValidationException, RequestExecutionException
    {
        for (IMutation mutation : getMutations(options, true, queryState.getTimestamp(), queryStartNanoTime))
            mutation.apply();
        return null;
    }

    public ResultMessage executeInternalWithCondition(QueryState state, QueryOptions options) throws RequestValidationException, RequestExecutionException
    {
        CQL3CasRequest request = makeCasRequest(state, options);
        try (RowIterator result = casInternal(request, state))
        {
            return new ResultMessage.Rows(buildCasResultSet(result, options));
        }
    }

    static RowIterator casInternal(CQL3CasRequest request, QueryState state)
    {
        UUID ballot = UUIDGen.getTimeUUIDFromMicros(state.getTimestamp());

        SinglePartitionReadCommand readCommand = request.readCommand(FBUtilities.nowInSeconds());
        FilteredPartition current;
        try (ReadExecutionController executionController = readCommand.executionController();
             PartitionIterator iter = readCommand.executeInternal(executionController))
        {
            current = FilteredPartition.create(PartitionIterators.getOnlyElement(iter, readCommand));
        }

        if (!request.appliesTo(current))
            return current.rowIterator();

        PartitionUpdate updates = request.makeUpdates(current);
        updates = TriggerExecutor.instance.execute(updates);

        Commit proposal = Commit.newProposal(ballot, updates);
        proposal.makeMutation().apply();
        return null;
    }

    /**
     * Convert statement into a list of mutations to apply on the server
     *
     * @param options value for prepared statement markers
     * @param local if true, any requests (for collections) performed by getMutation should be done locally only.
     * @param now the current timestamp in microseconds to use if no timestamp is user provided.
     *
     * @return list of the mutations
     */
    private Collection<? extends IMutation> getMutations(QueryOptions options, boolean local, long now, long queryStartNanoTime)
    {
        UpdatesCollector collector = new UpdatesCollector(Collections.singletonMap(cfm.cfId, updatedColumns), 1);
        addUpdates(collector, options, local, now, queryStartNanoTime);
        collector.validateIndexedColumns();

        return collector.toMutations();
    }

    final void addUpdates(UpdatesCollector collector,
                          QueryOptions options,
                          boolean local,
                          long now,
                          long queryStartNanoTime)
    {
        List<ByteBuffer> keys = buildPartitionKeyNames(options);

<<<<<<< HEAD
        if (type.allowClusteringColumnSlices()
                && restrictions.hasClusteringColumnsRestrictions()
                && restrictions.isColumnRange())
=======
        if (hasSlices())
>>>>>>> 433f24cb
        {
            Slices slices = createSlices(options);

            // If all the ranges were invalid we do not need to do anything.
            if (slices.isEmpty())
                return;

            UpdateParameters params = makeUpdateParameters(keys,
                                                           new ClusteringIndexSliceFilter(slices, false),
                                                           options,
                                                           DataLimits.NONE,
                                                           local,
                                                           now,
                                                           queryStartNanoTime);
            for (ByteBuffer key : keys)
            {
                ThriftValidation.validateKey(cfm, key);
                DecoratedKey dk = cfm.decorateKey(key);

                PartitionUpdate upd = collector.getPartitionUpdate(cfm, dk, options.getConsistency());

                for (Slice slice : slices)
                    addUpdateForKey(upd, slice, params);
            }
        }
        else
        {
            NavigableSet<Clustering> clusterings = createClustering(options);

            // If some of the restrictions were unspecified (e.g. empty IN restrictions) we do not need to do anything.
            if (restrictions.hasClusteringColumnsRestrictions() && clusterings.isEmpty())
                return;

            UpdateParameters params = makeUpdateParameters(keys, clusterings, options, local, now, queryStartNanoTime);

            for (ByteBuffer key : keys)
            {
                ThriftValidation.validateKey(cfm, key);
                DecoratedKey dk = cfm.decorateKey(key);

                PartitionUpdate upd = collector.getPartitionUpdate(cfm, dk, options.getConsistency());

                if (!restrictions.hasClusteringColumnsRestrictions())
                {
                    addUpdateForKey(upd, Clustering.EMPTY, params);
                }
                else
                {
                    for (Clustering clustering : clusterings)
                    {
                       for (ByteBuffer c : clustering.getRawValues())
                       {
                           if (c != null && c.remaining() > FBUtilities.MAX_UNSIGNED_SHORT)
                               throw new InvalidRequestException(String.format("Key length of %d is longer than maximum of %d",
                                                                               clustering.dataSize(),
                                                                               FBUtilities.MAX_UNSIGNED_SHORT));
                       }

                        addUpdateForKey(upd, clustering, params);
                    }
                }
            }
        }
    }

    Slices createSlices(QueryOptions options)
    {
        SortedSet<ClusteringBound> startBounds = restrictions.getClusteringColumnsBounds(Bound.START, options);
        SortedSet<ClusteringBound> endBounds = restrictions.getClusteringColumnsBounds(Bound.END, options);

        return toSlices(startBounds, endBounds);
    }

    private UpdateParameters makeUpdateParameters(Collection<ByteBuffer> keys,
                                                  NavigableSet<Clustering> clusterings,
                                                  QueryOptions options,
                                                  boolean local,
                                                  long now,
                                                  long queryStartNanoTime)
    {
        if (clusterings.contains(Clustering.STATIC_CLUSTERING))
            return makeUpdateParameters(keys,
                                        new ClusteringIndexSliceFilter(Slices.ALL, false),
                                        options,
                                        DataLimits.cqlLimits(1),
                                        local,
                                        now,
                                        queryStartNanoTime);

        return makeUpdateParameters(keys,
                                    new ClusteringIndexNamesFilter(clusterings, false),
                                    options,
                                    DataLimits.NONE,
                                    local,
                                    now,
                                    queryStartNanoTime);
    }

    private UpdateParameters makeUpdateParameters(Collection<ByteBuffer> keys,
                                                  ClusteringIndexFilter filter,
                                                  QueryOptions options,
                                                  DataLimits limits,
                                                  boolean local,
                                                  long now,
                                                  long queryStartNanoTime)
    {
        // Some lists operation requires reading
        Map<DecoratedKey, Partition> lists = readRequiredLists(keys, filter, limits, local, options.getConsistency(), queryStartNanoTime);
        return new UpdateParameters(cfm, updatedColumns(), options, getTimestamp(now, options), getTimeToLive(options), lists);
    }

    private Slices toSlices(SortedSet<ClusteringBound> startBounds, SortedSet<ClusteringBound> endBounds)
    {
        assert startBounds.size() == endBounds.size();

        Slices.Builder builder = new Slices.Builder(cfm.comparator);

        Iterator<ClusteringBound> starts = startBounds.iterator();
        Iterator<ClusteringBound> ends = endBounds.iterator();

        while (starts.hasNext())
        {
            Slice slice = Slice.make(starts.next(), ends.next());
            if (!slice.isEmpty(cfm.comparator))
            {
                builder.add(slice);
            }
        }

        return builder.build();
    }

    public static abstract class Parsed extends CFStatement
    {
        protected final StatementType type;
        private final Attributes.Raw attrs;
        private final List<Pair<ColumnDefinition.Raw, ColumnCondition.Raw>> conditions;
        private final boolean ifNotExists;
        private final boolean ifExists;

        protected Parsed(CFName name,
                         StatementType type,
                         Attributes.Raw attrs,
                         List<Pair<ColumnDefinition.Raw, ColumnCondition.Raw>> conditions,
                         boolean ifNotExists,
                         boolean ifExists)
        {
            super(name);
            this.type = type;
            this.attrs = attrs;
            this.conditions = conditions == null ? Collections.<Pair<ColumnDefinition.Raw, ColumnCondition.Raw>>emptyList() : conditions;
            this.ifNotExists = ifNotExists;
            this.ifExists = ifExists;
        }

        public ParsedStatement.Prepared prepare()
        {
            VariableSpecifications boundNames = getBoundVariables();
            ModificationStatement statement = prepare(boundNames);
            CFMetaData cfm = ThriftValidation.validateColumnFamily(keyspace(), columnFamily());
            return new ParsedStatement.Prepared(statement, boundNames, boundNames.getPartitionKeyBindIndexes(cfm));
        }

        public ModificationStatement prepare(VariableSpecifications boundNames)
        {
            CFMetaData metadata = ThriftValidation.validateColumnFamily(keyspace(), columnFamily());

            Attributes preparedAttributes = attrs.prepare(keyspace(), columnFamily());
            preparedAttributes.collectMarkerSpecification(boundNames);

            Conditions preparedConditions = prepareConditions(metadata, boundNames);

            return prepareInternal(metadata,
                                   boundNames,
                                   preparedConditions,
                                   preparedAttributes);
        }

        /**
         * Returns the column conditions.
         *
         * @param metadata the column family meta data
         * @param boundNames the bound names
         * @return the column conditions.
         */
        private Conditions prepareConditions(CFMetaData metadata, VariableSpecifications boundNames)
        {
            // To have both 'IF EXISTS'/'IF NOT EXISTS' and some other conditions doesn't make sense.
            // So far this is enforced by the parser, but let's assert it for sanity if ever the parse changes.
            if (ifExists)
            {
                assert conditions.isEmpty();
                assert !ifNotExists;
                return Conditions.IF_EXISTS_CONDITION;
            }

            if (ifNotExists)
            {
                assert conditions.isEmpty();
                assert !ifExists;
                return Conditions.IF_NOT_EXISTS_CONDITION;
            }

            if (conditions.isEmpty())
                return Conditions.EMPTY_CONDITION;

            return prepareColumnConditions(metadata, boundNames);
        }

        /**
         * Returns the column conditions.
         *
         * @param metadata the column family meta data
         * @param boundNames the bound names
         * @return the column conditions.
         */
        private ColumnConditions prepareColumnConditions(CFMetaData metadata, VariableSpecifications boundNames)
        {
            checkNull(attrs.timestamp, "Cannot provide custom timestamp for conditional updates");

            ColumnConditions.Builder builder = ColumnConditions.newBuilder();

            for (Pair<ColumnDefinition.Raw, ColumnCondition.Raw> entry : conditions)
            {
                ColumnDefinition def = entry.left.prepare(metadata);
                ColumnCondition condition = entry.right.prepare(keyspace(), def, metadata);
                condition.collectMarkerSpecification(boundNames);

                checkFalse(def.isPrimaryKeyColumn(), "PRIMARY KEY column '%s' cannot have IF conditions", def.name);
                builder.add(condition);
            }
            return builder.build();
        }

        protected abstract ModificationStatement prepareInternal(CFMetaData cfm,
                                                                 VariableSpecifications boundNames,
                                                                 Conditions conditions,
                                                                 Attributes attrs);

        /**
         * Creates the restrictions.
         *
         * @param cfm the column family meta data
         * @param boundNames the bound names
         * @param operations the column operations
         * @param where the where clause
         * @param conditions the conditions
         * @return the restrictions
         */
        protected StatementRestrictions newRestrictions(CFMetaData cfm,
                                                        VariableSpecifications boundNames,
                                                        Operations operations,
                                                        WhereClause where,
                                                        Conditions conditions)
        {
            if (where.containsCustomExpressions())
                throw new InvalidRequestException(CUSTOM_EXPRESSIONS_NOT_ALLOWED);

            boolean applyOnlyToStaticColumns = appliesOnlyToStaticColumns(operations, conditions);
            return new StatementRestrictions(type, cfm, where, boundNames, applyOnlyToStaticColumns, false, false, false);
        }

        /**
         * Retrieves the <code>ColumnDefinition</code> corresponding to the specified raw <code>ColumnIdentifier</code>.
         *
         * @param cfm the column family meta data
         * @param rawId the raw <code>ColumnIdentifier</code>
         * @return the <code>ColumnDefinition</code> corresponding to the specified raw <code>ColumnIdentifier</code>
         */
        protected static ColumnDefinition getColumnDefinition(CFMetaData cfm, Raw rawId)
        {
            return rawId.prepare(cfm);
        }
    }
}<|MERGE_RESOLUTION|>--- conflicted
+++ resolved
@@ -406,18 +406,14 @@
         return !conditions.isEmpty();
     }
 
-<<<<<<< HEAD
+    public boolean hasSlices()
+    {
+        return type.allowClusteringColumnSlices()
+               && getRestrictions().hasClusteringColumnsRestrictions()
+               && getRestrictions().isColumnRange();
+    }
+
     public ResultMessage execute(QueryState queryState, QueryOptions options, long queryStartNanoTime)
-=======
-    public boolean hasSlices()
-    {
-        return type.allowClusteringColumnSlices()
-               && getRestrictions().hasClusteringColumnsRestriction()
-               && getRestrictions().isColumnRange();
-    }
-
-    public ResultMessage execute(QueryState queryState, QueryOptions options)
->>>>>>> 433f24cb
     throws RequestExecutionException, RequestValidationException
     {
         if (options.getConsistency() == null)
@@ -640,13 +636,7 @@
     {
         List<ByteBuffer> keys = buildPartitionKeyNames(options);
 
-<<<<<<< HEAD
-        if (type.allowClusteringColumnSlices()
-                && restrictions.hasClusteringColumnsRestrictions()
-                && restrictions.isColumnRange())
-=======
         if (hasSlices())
->>>>>>> 433f24cb
         {
             Slices slices = createSlices(options);
 
