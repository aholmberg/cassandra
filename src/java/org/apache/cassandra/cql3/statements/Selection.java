/*
 * Licensed to the Apache Software Foundation (ASF) under one
 * or more contributor license agreements.  See the NOTICE file
 * distributed with this work for additional information
 * regarding copyright ownership.  The ASF licenses this file
 * to you under the Apache License, Version 2.0 (the
 * "License"); you may not use this file except in compliance
 * with the License.  You may obtain a copy of the License at
 *
 *     http://www.apache.org/licenses/LICENSE-2.0
 *
 * Unless required by applicable law or agreed to in writing, software
 * distributed under the License is distributed on an "AS IS" BASIS,
 * WITHOUT WARRANTIES OR CONDITIONS OF ANY KIND, either express or implied.
 * See the License for the specific language governing permissions and
 * limitations under the License.
 */
package org.apache.cassandra.cql3.statements;

import java.nio.ByteBuffer;
import java.util.*;

import com.google.common.collect.*;

import com.google.common.collect.Iterators;

import org.apache.cassandra.cql3.*;
import org.apache.cassandra.cql3.functions.Function;
import org.apache.cassandra.cql3.functions.Functions;
import org.apache.cassandra.config.CFMetaData;
import org.apache.cassandra.config.ColumnDefinition;
import org.apache.cassandra.db.Cell;
import org.apache.cassandra.db.CounterCell;
import org.apache.cassandra.db.ExpiringCell;
import org.apache.cassandra.db.context.CounterContext;
import org.apache.cassandra.db.marshal.AbstractType;
import org.apache.cassandra.db.marshal.Int32Type;
import org.apache.cassandra.db.marshal.LongType;
import org.apache.cassandra.db.marshal.UserType;
import org.apache.cassandra.db.marshal.UTF8Type;
import org.apache.cassandra.exceptions.InvalidRequestException;
import org.apache.cassandra.utils.ByteBufferUtil;

public abstract class Selection
{
<<<<<<< HEAD
    private final List<ColumnDefinition> columns;
    private final ResultSet.Metadata metadata;
    private final boolean collectTimestamps;
    private final boolean collectTTLs;

    protected Selection(List<ColumnDefinition> columns, List<ColumnSpecification> metadata, boolean collectTimestamps, boolean collectTTLs)
    {
        this.columns = columns;
        this.metadata = new ResultSet.Metadata(metadata);
=======
    private final List<CFDefinition.Name> columns;
    private final SelectionColumns columnMapping;
    private final boolean collectTimestamps;
    private final boolean collectTTLs;

    protected Selection(List<CFDefinition.Name> columns, SelectionColumns columnMapping, boolean collectTimestamps, boolean collectTTLs)
    {
        this.columns = columns;
        this.columnMapping = columnMapping;
>>>>>>> f32cff8e
        this.collectTimestamps = collectTimestamps;
        this.collectTTLs = collectTTLs;
    }

    // Overriden by SimpleSelection when appropriate.
    public boolean isWildcard()
    {
        return false;
    }

    public ResultSet.Metadata getResultMetadata()
    {
<<<<<<< HEAD
        return metadata;
=======
        return new ResultSet.Metadata(columnMapping.getColumnSpecifications());
>>>>>>> f32cff8e
    }

    public static Selection wildcard(CFMetaData cfm)
    {
        List<ColumnDefinition> all = new ArrayList<ColumnDefinition>(cfm.allColumns().size());
        Iterators.addAll(all, cfm.allColumnsInSelectOrder());
        return new SimpleSelection(all, true);
    }

    public static Selection forColumns(List<ColumnDefinition> columns)
    {
        return new SimpleSelection(columns, false);
    }

    public int addColumnForOrdering(ColumnDefinition c)
    {
        columns.add(c);
        metadata.addNonSerializedColumn(c);
        return columns.size() - 1;
    }

    private static boolean requiresProcessing(List<RawSelector> rawSelectors)
    {
        for (RawSelector rawSelector : rawSelectors)
        {
            if (rawSelector.processesSelection())
                return true;
        }
        return false;
    }

    private static int addAndGetIndex(ColumnDefinition def, List<ColumnDefinition> l)
    {
        int idx = l.indexOf(def);
        if (idx < 0)
        {
            idx = l.size();
            l.add(def);
        }
        return idx;
    }

<<<<<<< HEAD
    private static Selector makeSelector(CFMetaData cfm, RawSelector raw, List<ColumnDefinition> defs, List<ColumnSpecification> metadata) throws InvalidRequestException
    {
        Selectable selectable = raw.selectable.prepare(cfm);
        return makeSelector(cfm, selectable, raw.alias, defs, metadata);
    }

    private static Selector makeSelector(CFMetaData cfm, Selectable selectable, ColumnIdentifier alias, List<ColumnDefinition> defs, List<ColumnSpecification> metadata) throws InvalidRequestException
    {
        if (selectable instanceof ColumnIdentifier)
        {
            ColumnDefinition def = cfm.getColumnDefinition((ColumnIdentifier)selectable);
            if (def == null)
                throw new InvalidRequestException(String.format("Undefined name %s in selection clause", selectable));

            if (metadata != null)
                metadata.add(alias == null ? def : makeAliasSpec(cfm, def.type, alias));
            return new SimpleSelector(def.name.toString(), addAndGetIndex(def, defs), def.type);
=======
    private static Selector makeSelector(CFDefinition cfDef,
                                         RawSelector raw,
                                         List<CFDefinition.Name> names,
                                         SelectionColumnMapping columnMapping) throws InvalidRequestException
    {
        Selectable selectable = raw.selectable.prepare(cfDef.cfm);
        return makeSelector(cfDef, selectable, raw.alias, names, columnMapping);
    }

    private static Selector makeSelector(CFDefinition cfDef,
                                         Selectable selectable,
                                         ColumnIdentifier alias,
                                         List<CFDefinition.Name> names,
                                         SelectionColumnMapping columnMapping) throws InvalidRequestException
    {
        if (selectable instanceof ColumnIdentifier)
        {
            CFDefinition.Name name = cfDef.get((ColumnIdentifier) selectable);
            if (name == null)
                throw new InvalidRequestException(String.format("Undefined name %s in selection clause", selectable));
            if (columnMapping != null)
                columnMapping.addMapping(alias == null ? name : makeAliasSpec(cfDef, name.type, alias), name);
            return new SimpleSelector(name.toString(), addAndGetIndex(name, names), name.type);
>>>>>>> f32cff8e
        }
        else if (selectable instanceof Selectable.WritetimeOrTTL)
        {
            Selectable.WritetimeOrTTL tot = (Selectable.WritetimeOrTTL)selectable;
            ColumnDefinition def = cfm.getColumnDefinition(tot.id);
            if (def == null)
                throw new InvalidRequestException(String.format("Undefined name %s in selection clause", tot.id));
            if (def.isPrimaryKeyColumn())
                throw new InvalidRequestException(String.format("Cannot use selection function %s on PRIMARY KEY part %s", tot.isWritetime ? "writeTime" : "ttl", def.name));
            if (def.type.isCollection())
                throw new InvalidRequestException(String.format("Cannot use selection function %s on collections", tot.isWritetime ? "writeTime" : "ttl"));
<<<<<<< HEAD

            if (metadata != null)
                metadata.add(makeWritetimeOrTTLSpec(cfm, tot, alias));
            return new WritetimeOrTTLSelector(def.name.toString(), addAndGetIndex(def, defs), tot.isWritetime);
        }
        else if (selectable instanceof Selectable.WithFieldSelection)
        {
            Selectable.WithFieldSelection withField = (Selectable.WithFieldSelection)selectable;
            Selector selected = makeSelector(cfm, withField.selected, null, defs, null);
            AbstractType<?> type = selected.getType();
            if (!(type instanceof UserType))
                throw new InvalidRequestException(String.format("Invalid field selection: %s of type %s is not a user type", withField.selected, type.asCQL3Type()));

            UserType ut = (UserType)type;
            for (int i = 0; i < ut.size(); i++)
            {
                if (!ut.fieldName(i).equals(withField.field.bytes))
                    continue;

                if (metadata != null)
                    metadata.add(makeFieldSelectSpec(cfm, withField, ut.fieldType(i), alias));
                return new FieldSelector(ut, i, selected);
            }
            throw new InvalidRequestException(String.format("%s of type %s has no field %s", withField.selected, type.asCQL3Type(), withField.field));
=======
            if (columnMapping != null)
                columnMapping.addMapping(makeWritetimeOrTTLSpec(cfDef, tot, alias), name);
            return new WritetimeOrTTLSelector(name.toString(), addAndGetIndex(name, names), tot.isWritetime);
>>>>>>> f32cff8e
        }
        else
        {
            Selectable.WithFunction withFun = (Selectable.WithFunction)selectable;
            List<Selector> args = new ArrayList<Selector>(withFun.args.size());
<<<<<<< HEAD
            for (Selectable arg : withFun.args)
                args.add(makeSelector(cfm, arg, null, defs, null));
=======
            // use a temporary column mapping to collate the columns used by all the function args
            SelectionColumnMapping tmpMapping = SelectionColumnMapping.newMapping();
            for (Selectable rawArg : withFun.args)
                args.add(makeSelector(cfDef, rawArg, null, names, tmpMapping));
>>>>>>> f32cff8e

            AbstractType<?> returnType = Functions.getReturnType(withFun.functionName, cfm.ksName, cfm.cfName);
            if (returnType == null)
                throw new InvalidRequestException(String.format("Unknown function '%s'", withFun.functionName));
<<<<<<< HEAD

            ColumnSpecification spec = makeFunctionSpec(cfm, withFun, returnType, alias);
            Function fun = Functions.get(cfm.ksName, withFun.functionName, args, spec);
            if (metadata != null)
                metadata.add(spec);
=======
            ColumnSpecification spec = makeFunctionSpec(cfDef, withFun, returnType, alias);
            Function fun = Functions.get(withFun.functionName, args, spec);
            if (columnMapping != null)
                columnMapping.addMapping(spec, tmpMapping.getMappings().values());
>>>>>>> f32cff8e
            return new FunctionSelector(fun, args);
        }
    }

    private static ColumnSpecification makeWritetimeOrTTLSpec(CFMetaData cfm, Selectable.WritetimeOrTTL tot, ColumnIdentifier alias)
    {
        return new ColumnSpecification(cfm.ksName,
                                       cfm.cfName,
                                       alias == null ? new ColumnIdentifier(tot.toString(), true) : alias,
                                       tot.isWritetime ? LongType.instance : Int32Type.instance);
    }

    private static ColumnSpecification makeFieldSelectSpec(CFMetaData cfm, Selectable.WithFieldSelection s, AbstractType<?> type, ColumnIdentifier alias)
    {
        return new ColumnSpecification(cfm.ksName,
                                       cfm.cfName,
                                       alias == null ? new ColumnIdentifier(s.toString(), true) : alias,
                                       type);
    }

    private static ColumnSpecification makeFunctionSpec(CFMetaData cfm,
                                                        Selectable.WithFunction fun,
                                                        AbstractType<?> returnType,
                                                        ColumnIdentifier alias) throws InvalidRequestException
    {
        if (returnType == null)
            throw new InvalidRequestException(String.format("Unknown function %s called in selection clause", fun.functionName));

        return new ColumnSpecification(cfm.ksName,
                                       cfm.cfName,
                                       alias == null ? new ColumnIdentifier(fun.toString(), true) : alias,
                                       returnType);
    }

    private static ColumnSpecification makeAliasSpec(CFMetaData cfm, AbstractType<?> type, ColumnIdentifier alias)
    {
        return new ColumnSpecification(cfm.ksName, cfm.cfName, alias, type);
    }

    public static Selection fromSelectors(CFMetaData cfm, List<RawSelector> rawSelectors) throws InvalidRequestException
    {
        if (requiresProcessing(rawSelectors))
        {
<<<<<<< HEAD
            List<ColumnDefinition> defs = new ArrayList<ColumnDefinition>();
            List<ColumnSpecification> metadata = new ArrayList<ColumnSpecification>(rawSelectors.size());
=======
            List<CFDefinition.Name> names = new ArrayList<CFDefinition.Name>();
            SelectionColumnMapping columnMapping = SelectionColumnMapping.newMapping();
>>>>>>> f32cff8e
            List<Selector> selectors = new ArrayList<Selector>(rawSelectors.size());
            boolean collectTimestamps = false;
            boolean collectTTLs = false;
            for (RawSelector rawSelector : rawSelectors)
            {
<<<<<<< HEAD
                Selector selector = makeSelector(cfm, rawSelector, defs, metadata);
=======
                Selector selector = makeSelector(cfDef, rawSelector, names, columnMapping);
>>>>>>> f32cff8e
                selectors.add(selector);
                collectTimestamps |= selector.usesTimestamps();
                collectTTLs |= selector.usesTTLs();
            }
<<<<<<< HEAD
            return new SelectionWithProcessing(defs, metadata, selectors, collectTimestamps, collectTTLs);
        }
        else
        {
            List<ColumnDefinition> defs = new ArrayList<ColumnDefinition>(rawSelectors.size());
            List<ColumnSpecification> metadata = new ArrayList<ColumnSpecification>(rawSelectors.size());
=======
            return new SelectionWithProcessing(names, columnMapping, selectors, collectTimestamps, collectTTLs);
        }
        else
        {
            List<CFDefinition.Name> names = new ArrayList<CFDefinition.Name>(rawSelectors.size());
            SelectionColumnMapping columnMapping = SelectionColumnMapping.newMapping();
>>>>>>> f32cff8e
            for (RawSelector rawSelector : rawSelectors)
            {
                assert rawSelector.selectable instanceof ColumnIdentifier.Raw;
                ColumnIdentifier id = (ColumnIdentifier) rawSelector.selectable.prepare(cfm);
                ColumnDefinition def = cfm.getColumnDefinition(id);
                if (def == null)
                    throw new InvalidRequestException(String.format("Undefined name %s in selection clause", id));
<<<<<<< HEAD
                defs.add(def);
                metadata.add(rawSelector.alias == null ? def : makeAliasSpec(cfm, def.type, rawSelector.alias));
            }
            return new SimpleSelection(defs, metadata, false);
=======
                names.add(name);
                columnMapping.addMapping(rawSelector.alias == null ? name : makeAliasSpec(cfDef,
                                                                                          name.type,
                                                                                          rawSelector.alias),
                                         name);
            }
            return new SimpleSelection(names, columnMapping, false);
>>>>>>> f32cff8e
        }
    }

    protected abstract List<ByteBuffer> handleRow(ResultSetBuilder rs) throws InvalidRequestException;

    /**
     * @return the list of CQL3 columns value this SelectionClause needs.
     */
    public List<ColumnDefinition> getColumns()
    {
        return columns;
    }

    /**
     * @return the mappings between resultset columns and the underlying columns
     */
    public SelectionColumns getColumnMapping()
    {
        return columnMapping;
    }

    public ResultSetBuilder resultSetBuilder(long now)
    {
        return new ResultSetBuilder(now);
    }

    private static ByteBuffer value(Cell c)
    {
        return (c instanceof CounterCell)
            ? ByteBufferUtil.bytes(CounterContext.instance().total(c.value()))
            : c.value();
    }

    public class ResultSetBuilder
    {
        private final ResultSet resultSet;

        /*
         * We'll build CQL3 row one by one.
         * The currentRow is the values for the (CQL3) columns we've fetched.
         * We also collect timestamps and ttls for the case where the writetime and
         * ttl functions are used. Note that we might collect timestamp and/or ttls
         * we don't care about, but since the array below are allocated just once,
         * it doesn't matter performance wise.
         */
        List<ByteBuffer> current;
        final long[] timestamps;
        final int[] ttls;
        final long now;

        private ResultSetBuilder(long now)
        {
<<<<<<< HEAD
            this.resultSet = new ResultSet(getResultMetadata().copy(), new ArrayList<List<ByteBuffer>>());
=======
            this.resultSet = new ResultSet(columnMapping.getColumnSpecifications());
>>>>>>> f32cff8e
            this.timestamps = collectTimestamps ? new long[columns.size()] : null;
            this.ttls = collectTTLs ? new int[columns.size()] : null;
            this.now = now;
        }

        public void add(ByteBuffer v)
        {
            current.add(v);
        }

        public void add(Cell c)
        {
            current.add(isDead(c) ? null : value(c));
            if (timestamps != null)
            {
                timestamps[current.size() - 1] = isDead(c) ? Long.MIN_VALUE : c.timestamp();
            }
            if (ttls != null)
            {
                int ttl = -1;
                if (!isDead(c) && c instanceof ExpiringCell)
                    ttl = c.getLocalDeletionTime() - (int) (now / 1000);
                ttls[current.size() - 1] = ttl;
            }
        }

        private boolean isDead(Cell c)
        {
            return c == null || !c.isLive(now);
        }

        public void newRow() throws InvalidRequestException
        {
            if (current != null)
                resultSet.addRow(handleRow(this));
            current = new ArrayList<ByteBuffer>(columns.size());
        }

        public ResultSet build() throws InvalidRequestException
        {
            if (current != null)
            {
                resultSet.addRow(handleRow(this));
                current = null;
            }
            return resultSet;
        }
    }

    // Special cased selection for when no function is used (this save some allocations).
    private static class SimpleSelection extends Selection
    {
        private final boolean isWildcard;

        public SimpleSelection(List<ColumnDefinition> columns, boolean isWildcard)
        {
            this(columns, SelectionColumnMapping.simpleMapping(columns), isWildcard);
        }

<<<<<<< HEAD
        public SimpleSelection(List<ColumnDefinition> columns, List<ColumnSpecification> metadata, boolean isWildcard)
=======
        public SimpleSelection(List<CFDefinition.Name> columns, SelectionColumnMapping columnMapping, boolean isWildcard)
>>>>>>> f32cff8e
        {
            /*
             * In theory, even a simple selection could have multiple time the same column, so we
             * could filter those duplicate out of columns. But since we're very unlikely to
             * get much duplicate in practice, it's more efficient not to bother.
             */
            super(columns, columnMapping, false, false);
            this.isWildcard = isWildcard;
        }

        protected List<ByteBuffer> handleRow(ResultSetBuilder rs)
        {
            return rs.current;
        }

        @Override
        public boolean isWildcard()
        {
            return isWildcard;
        }
    }

    private static abstract class Selector implements AssignementTestable
    {
        public abstract ByteBuffer compute(ResultSetBuilder rs) throws InvalidRequestException;
        public abstract AbstractType<?> getType();

<<<<<<< HEAD
        public boolean isAssignableTo(String keyspace, ColumnSpecification receiver)
        {
            return receiver.type.isValueCompatibleWith(getType());
=======
        public SelectionWithProcessing(List<CFDefinition.Name> columns, SelectionColumns columnMapping, List<Selector> selectors, boolean collectTimestamps, boolean collectTTLs)
        {
            super(columns, columnMapping, collectTimestamps, collectTTLs);
            this.selectors = selectors;
>>>>>>> f32cff8e
        }

        /** Returns true if the selector acts on a column's timestamp, false otherwise. */
        public boolean usesTimestamps()
        {
            return false;
        }

        /** Returns true if the selector acts on a column's TTL, false otherwise. */
        public boolean usesTTLs()
        {
            return false;
        }
    }

    private static class SimpleSelector extends Selector
    {
        private final String columnName;
        private final int idx;
        private final AbstractType<?> type;

        public SimpleSelector(String columnName, int idx, AbstractType<?> type)
        {
            this.columnName = columnName;
            this.idx = idx;
            this.type = type;
        }

        public ByteBuffer compute(ResultSetBuilder rs)
        {
            return rs.current.get(idx);
        }

        public AbstractType<?> getType()
        {
            return type;
        }

        @Override
        public String toString()
        {
            return columnName;
        }
    }

    private static class SelectionWithProcessing extends Selection
    {
        private final List<Selector> selectors;

        public SelectionWithProcessing(List<ColumnDefinition> columns, List<ColumnSpecification> metadata, List<Selector> selectors, boolean collectTimestamps, boolean collectTTLs)
        {
            super(columns, metadata, collectTimestamps, collectTTLs);
            this.selectors = selectors;
        }

        protected List<ByteBuffer> handleRow(ResultSetBuilder rs) throws InvalidRequestException
        {
            List<ByteBuffer> result = new ArrayList<>();
            for (Selector selector : selectors)
                result.add(selector.compute(rs));
            return result;
        }

        @Override
        public int addColumnForOrdering(ColumnDefinition c)
        {
            int index = super.addColumnForOrdering(c);
            selectors.add(new SimpleSelector(c.name.toString(), index, c.type));
            return index;
        }
    }

    private static class FunctionSelector extends Selector
    {
        private final Function fun;
        private final List<Selector> argSelectors;

        public FunctionSelector(Function fun, List<Selector> argSelectors)
        {
            this.fun = fun;
            this.argSelectors = argSelectors;
        }

        public ByteBuffer compute(ResultSetBuilder rs) throws InvalidRequestException
        {
            List<ByteBuffer> args = new ArrayList<ByteBuffer>(argSelectors.size());
            for (Selector s : argSelectors)
                args.add(s.compute(rs));

            return fun.execute(args);
        }

        public AbstractType<?> getType()
        {
            return fun.returnType();
        }

        public boolean usesTimestamps()
        {
            for (Selector s : argSelectors)
                if (s.usesTimestamps())
                    return true;
            return false;
        }

        public boolean usesTTLs()
        {
            for (Selector s : argSelectors)
                if (s.usesTTLs())
                    return true;
            return false;
        }

        @Override
        public String toString()
        {
            StringBuilder sb = new StringBuilder();
            sb.append(fun.name()).append("(");
            for (int i = 0; i < argSelectors.size(); i++)
            {
                if (i > 0)
                    sb.append(", ");
                sb.append(argSelectors.get(i));
            }
            return sb.append(")").toString();
        }
    }

    private static class FieldSelector extends Selector
    {
        private final UserType type;
        private final int field;
        private final Selector selected;

        public FieldSelector(UserType type, int field, Selector selected)
        {
            this.type = type;
            this.field = field;
            this.selected = selected;
        }

        public ByteBuffer compute(ResultSetBuilder rs) throws InvalidRequestException
        {
            ByteBuffer value = selected.compute(rs);
            if (value == null)
                return null;
            ByteBuffer[] buffers = type.split(value);
            return field < buffers.length ? buffers[field] : null;
        }

        public AbstractType<?> getType()
        {
            return type.fieldType(field);
        }

        @Override
        public String toString()
        {
            return String.format("%s.%s", selected, UTF8Type.instance.getString(type.fieldName(field)));
        }
    }

    private static class WritetimeOrTTLSelector extends Selector
    {
        private final String columnName;
        private final int idx;
        private final boolean isWritetime;

        public WritetimeOrTTLSelector(String columnName, int idx, boolean isWritetime)
        {
            this.columnName = columnName;
            this.idx = idx;
            this.isWritetime = isWritetime;
        }

        public ByteBuffer compute(ResultSetBuilder rs)
        {
            if (isWritetime)
            {
                long ts = rs.timestamps[idx];
                return ts != Long.MIN_VALUE ? ByteBufferUtil.bytes(ts) : null;
            }

            int ttl = rs.ttls[idx];
            return ttl > 0 ? ByteBufferUtil.bytes(ttl) : null;
        }

        public AbstractType<?> getType()
        {
            return isWritetime ? LongType.instance : Int32Type.instance;
        }


        public boolean usesTimestamps()
        {
            return isWritetime;
        }

        public boolean usesTTLs()
        {
            return !isWritetime;
        }

        @Override
        public String toString()
        {
            return columnName;
        }
    }
}<|MERGE_RESOLUTION|>--- conflicted
+++ resolved
@@ -20,8 +20,6 @@
 import java.nio.ByteBuffer;
 import java.util.*;
 
-import com.google.common.collect.*;
-
 import com.google.common.collect.Iterators;
 
 import org.apache.cassandra.cql3.*;
@@ -43,27 +41,17 @@
 
 public abstract class Selection
 {
-<<<<<<< HEAD
     private final List<ColumnDefinition> columns;
+    private final SelectionColumnMapping columnMapping;
     private final ResultSet.Metadata metadata;
     private final boolean collectTimestamps;
     private final boolean collectTTLs;
 
-    protected Selection(List<ColumnDefinition> columns, List<ColumnSpecification> metadata, boolean collectTimestamps, boolean collectTTLs)
-    {
-        this.columns = columns;
-        this.metadata = new ResultSet.Metadata(metadata);
-=======
-    private final List<CFDefinition.Name> columns;
-    private final SelectionColumns columnMapping;
-    private final boolean collectTimestamps;
-    private final boolean collectTTLs;
-
-    protected Selection(List<CFDefinition.Name> columns, SelectionColumns columnMapping, boolean collectTimestamps, boolean collectTTLs)
+    protected Selection(List<ColumnDefinition> columns, SelectionColumnMapping columnMapping, boolean collectTimestamps, boolean collectTTLs)
     {
         this.columns = columns;
         this.columnMapping = columnMapping;
->>>>>>> f32cff8e
+        this.metadata = new ResultSet.Metadata(columnMapping.getColumnSpecifications());
         this.collectTimestamps = collectTimestamps;
         this.collectTTLs = collectTTLs;
     }
@@ -76,11 +64,7 @@
 
     public ResultSet.Metadata getResultMetadata()
     {
-<<<<<<< HEAD
         return metadata;
-=======
-        return new ResultSet.Metadata(columnMapping.getColumnSpecifications());
->>>>>>> f32cff8e
     }
 
     public static Selection wildcard(CFMetaData cfm)
@@ -123,14 +107,13 @@
         return idx;
     }
 
-<<<<<<< HEAD
-    private static Selector makeSelector(CFMetaData cfm, RawSelector raw, List<ColumnDefinition> defs, List<ColumnSpecification> metadata) throws InvalidRequestException
+    private static Selector makeSelector(CFMetaData cfm, RawSelector raw, List<ColumnDefinition> defs, SelectionColumnMapping columnMapping) throws InvalidRequestException
     {
         Selectable selectable = raw.selectable.prepare(cfm);
-        return makeSelector(cfm, selectable, raw.alias, defs, metadata);
-    }
-
-    private static Selector makeSelector(CFMetaData cfm, Selectable selectable, ColumnIdentifier alias, List<ColumnDefinition> defs, List<ColumnSpecification> metadata) throws InvalidRequestException
+        return makeSelector(cfm, selectable, raw.alias, defs, columnMapping);
+    }
+
+    private static Selector makeSelector(CFMetaData cfm, Selectable selectable, ColumnIdentifier alias, List<ColumnDefinition> defs, SelectionColumnMapping columnMapping) throws InvalidRequestException
     {
         if (selectable instanceof ColumnIdentifier)
         {
@@ -138,34 +121,9 @@
             if (def == null)
                 throw new InvalidRequestException(String.format("Undefined name %s in selection clause", selectable));
 
-            if (metadata != null)
-                metadata.add(alias == null ? def : makeAliasSpec(cfm, def.type, alias));
+            if (columnMapping != null)
+                columnMapping.addMapping(alias == null ? def : makeAliasSpec(cfm, def.type, alias), def);
             return new SimpleSelector(def.name.toString(), addAndGetIndex(def, defs), def.type);
-=======
-    private static Selector makeSelector(CFDefinition cfDef,
-                                         RawSelector raw,
-                                         List<CFDefinition.Name> names,
-                                         SelectionColumnMapping columnMapping) throws InvalidRequestException
-    {
-        Selectable selectable = raw.selectable.prepare(cfDef.cfm);
-        return makeSelector(cfDef, selectable, raw.alias, names, columnMapping);
-    }
-
-    private static Selector makeSelector(CFDefinition cfDef,
-                                         Selectable selectable,
-                                         ColumnIdentifier alias,
-                                         List<CFDefinition.Name> names,
-                                         SelectionColumnMapping columnMapping) throws InvalidRequestException
-    {
-        if (selectable instanceof ColumnIdentifier)
-        {
-            CFDefinition.Name name = cfDef.get((ColumnIdentifier) selectable);
-            if (name == null)
-                throw new InvalidRequestException(String.format("Undefined name %s in selection clause", selectable));
-            if (columnMapping != null)
-                columnMapping.addMapping(alias == null ? name : makeAliasSpec(cfDef, name.type, alias), name);
-            return new SimpleSelector(name.toString(), addAndGetIndex(name, names), name.type);
->>>>>>> f32cff8e
         }
         else if (selectable instanceof Selectable.WritetimeOrTTL)
         {
@@ -177,16 +135,17 @@
                 throw new InvalidRequestException(String.format("Cannot use selection function %s on PRIMARY KEY part %s", tot.isWritetime ? "writeTime" : "ttl", def.name));
             if (def.type.isCollection())
                 throw new InvalidRequestException(String.format("Cannot use selection function %s on collections", tot.isWritetime ? "writeTime" : "ttl"));
-<<<<<<< HEAD
-
-            if (metadata != null)
-                metadata.add(makeWritetimeOrTTLSpec(cfm, tot, alias));
+
+            if (columnMapping != null)
+                columnMapping.addMapping(makeWritetimeOrTTLSpec(cfm, tot, alias), def);
             return new WritetimeOrTTLSelector(def.name.toString(), addAndGetIndex(def, defs), tot.isWritetime);
         }
         else if (selectable instanceof Selectable.WithFieldSelection)
         {
             Selectable.WithFieldSelection withField = (Selectable.WithFieldSelection)selectable;
-            Selector selected = makeSelector(cfm, withField.selected, null, defs, null);
+            // use a temporary columns mapping to collect the underlying column from the type selectable
+            SelectionColumnMapping tmpMapping = SelectionColumnMapping.newMapping();
+            Selector selected = makeSelector(cfm, withField.selected, null, defs, tmpMapping);
             AbstractType<?> type = selected.getType();
             if (!(type instanceof UserType))
                 throw new InvalidRequestException(String.format("Invalid field selection: %s of type %s is not a user type", withField.selected, type.asCQL3Type()));
@@ -197,46 +156,31 @@
                 if (!ut.fieldName(i).equals(withField.field.bytes))
                     continue;
 
-                if (metadata != null)
-                    metadata.add(makeFieldSelectSpec(cfm, withField, ut.fieldType(i), alias));
+                if (columnMapping != null)
+                    columnMapping.addMapping(makeFieldSelectSpec(cfm, withField, ut.fieldType(i), alias),
+                                             tmpMapping.getMappings().values());
                 return new FieldSelector(ut, i, selected);
             }
             throw new InvalidRequestException(String.format("%s of type %s has no field %s", withField.selected, type.asCQL3Type(), withField.field));
-=======
-            if (columnMapping != null)
-                columnMapping.addMapping(makeWritetimeOrTTLSpec(cfDef, tot, alias), name);
-            return new WritetimeOrTTLSelector(name.toString(), addAndGetIndex(name, names), tot.isWritetime);
->>>>>>> f32cff8e
         }
         else
         {
             Selectable.WithFunction withFun = (Selectable.WithFunction)selectable;
             List<Selector> args = new ArrayList<Selector>(withFun.args.size());
-<<<<<<< HEAD
+            // use a temporary columns mapping to collate the columns used by all the function args
+            SelectionColumnMapping tmpMapping = SelectionColumnMapping.newMapping();
             for (Selectable arg : withFun.args)
-                args.add(makeSelector(cfm, arg, null, defs, null));
-=======
-            // use a temporary column mapping to collate the columns used by all the function args
-            SelectionColumnMapping tmpMapping = SelectionColumnMapping.newMapping();
-            for (Selectable rawArg : withFun.args)
-                args.add(makeSelector(cfDef, rawArg, null, names, tmpMapping));
->>>>>>> f32cff8e
+                args.add(makeSelector(cfm, arg, null, defs, tmpMapping));
 
             AbstractType<?> returnType = Functions.getReturnType(withFun.functionName, cfm.ksName, cfm.cfName);
             if (returnType == null)
                 throw new InvalidRequestException(String.format("Unknown function '%s'", withFun.functionName));
-<<<<<<< HEAD
 
             ColumnSpecification spec = makeFunctionSpec(cfm, withFun, returnType, alias);
             Function fun = Functions.get(cfm.ksName, withFun.functionName, args, spec);
-            if (metadata != null)
-                metadata.add(spec);
-=======
-            ColumnSpecification spec = makeFunctionSpec(cfDef, withFun, returnType, alias);
-            Function fun = Functions.get(withFun.functionName, args, spec);
             if (columnMapping != null)
                 columnMapping.addMapping(spec, tmpMapping.getMappings().values());
->>>>>>> f32cff8e
+
             return new FunctionSelector(fun, args);
         }
     }
@@ -280,42 +224,24 @@
     {
         if (requiresProcessing(rawSelectors))
         {
-<<<<<<< HEAD
             List<ColumnDefinition> defs = new ArrayList<ColumnDefinition>();
-            List<ColumnSpecification> metadata = new ArrayList<ColumnSpecification>(rawSelectors.size());
-=======
-            List<CFDefinition.Name> names = new ArrayList<CFDefinition.Name>();
             SelectionColumnMapping columnMapping = SelectionColumnMapping.newMapping();
->>>>>>> f32cff8e
             List<Selector> selectors = new ArrayList<Selector>(rawSelectors.size());
             boolean collectTimestamps = false;
             boolean collectTTLs = false;
             for (RawSelector rawSelector : rawSelectors)
             {
-<<<<<<< HEAD
-                Selector selector = makeSelector(cfm, rawSelector, defs, metadata);
-=======
-                Selector selector = makeSelector(cfDef, rawSelector, names, columnMapping);
->>>>>>> f32cff8e
+                Selector selector = makeSelector(cfm, rawSelector, defs, columnMapping);
                 selectors.add(selector);
                 collectTimestamps |= selector.usesTimestamps();
                 collectTTLs |= selector.usesTTLs();
             }
-<<<<<<< HEAD
-            return new SelectionWithProcessing(defs, metadata, selectors, collectTimestamps, collectTTLs);
+            return new SelectionWithProcessing(defs, columnMapping, selectors, collectTimestamps, collectTTLs);
         }
         else
         {
             List<ColumnDefinition> defs = new ArrayList<ColumnDefinition>(rawSelectors.size());
-            List<ColumnSpecification> metadata = new ArrayList<ColumnSpecification>(rawSelectors.size());
-=======
-            return new SelectionWithProcessing(names, columnMapping, selectors, collectTimestamps, collectTTLs);
-        }
-        else
-        {
-            List<CFDefinition.Name> names = new ArrayList<CFDefinition.Name>(rawSelectors.size());
             SelectionColumnMapping columnMapping = SelectionColumnMapping.newMapping();
->>>>>>> f32cff8e
             for (RawSelector rawSelector : rawSelectors)
             {
                 assert rawSelector.selectable instanceof ColumnIdentifier.Raw;
@@ -323,20 +249,14 @@
                 ColumnDefinition def = cfm.getColumnDefinition(id);
                 if (def == null)
                     throw new InvalidRequestException(String.format("Undefined name %s in selection clause", id));
-<<<<<<< HEAD
+
                 defs.add(def);
-                metadata.add(rawSelector.alias == null ? def : makeAliasSpec(cfm, def.type, rawSelector.alias));
-            }
-            return new SimpleSelection(defs, metadata, false);
-=======
-                names.add(name);
-                columnMapping.addMapping(rawSelector.alias == null ? name : makeAliasSpec(cfDef,
-                                                                                          name.type,
-                                                                                          rawSelector.alias),
-                                         name);
-            }
-            return new SimpleSelection(names, columnMapping, false);
->>>>>>> f32cff8e
+                columnMapping.addMapping(rawSelector.alias == null ? def : makeAliasSpec(cfm,
+                                                                                         def.type,
+                                                                                         rawSelector.alias),
+                                         def);
+            }
+            return new SimpleSelection(defs, columnMapping, false);
         }
     }
 
@@ -389,11 +309,7 @@
 
         private ResultSetBuilder(long now)
         {
-<<<<<<< HEAD
             this.resultSet = new ResultSet(getResultMetadata().copy(), new ArrayList<List<ByteBuffer>>());
-=======
-            this.resultSet = new ResultSet(columnMapping.getColumnSpecifications());
->>>>>>> f32cff8e
             this.timestamps = collectTimestamps ? new long[columns.size()] : null;
             this.ttls = collectTTLs ? new int[columns.size()] : null;
             this.now = now;
@@ -453,11 +369,7 @@
             this(columns, SelectionColumnMapping.simpleMapping(columns), isWildcard);
         }
 
-<<<<<<< HEAD
-        public SimpleSelection(List<ColumnDefinition> columns, List<ColumnSpecification> metadata, boolean isWildcard)
-=======
-        public SimpleSelection(List<CFDefinition.Name> columns, SelectionColumnMapping columnMapping, boolean isWildcard)
->>>>>>> f32cff8e
+        public SimpleSelection(List<ColumnDefinition> columns, SelectionColumnMapping columnMapping, boolean isWildcard)
         {
             /*
              * In theory, even a simple selection could have multiple time the same column, so we
@@ -485,16 +397,9 @@
         public abstract ByteBuffer compute(ResultSetBuilder rs) throws InvalidRequestException;
         public abstract AbstractType<?> getType();
 
-<<<<<<< HEAD
         public boolean isAssignableTo(String keyspace, ColumnSpecification receiver)
         {
             return receiver.type.isValueCompatibleWith(getType());
-=======
-        public SelectionWithProcessing(List<CFDefinition.Name> columns, SelectionColumns columnMapping, List<Selector> selectors, boolean collectTimestamps, boolean collectTTLs)
-        {
-            super(columns, columnMapping, collectTimestamps, collectTTLs);
-            this.selectors = selectors;
->>>>>>> f32cff8e
         }
 
         /** Returns true if the selector acts on a column's timestamp, false otherwise. */
@@ -544,9 +449,13 @@
     {
         private final List<Selector> selectors;
 
-        public SelectionWithProcessing(List<ColumnDefinition> columns, List<ColumnSpecification> metadata, List<Selector> selectors, boolean collectTimestamps, boolean collectTTLs)
-        {
-            super(columns, metadata, collectTimestamps, collectTTLs);
+        public SelectionWithProcessing(List<ColumnDefinition> columns,
+                                       SelectionColumnMapping columnMapping,
+                                       List<Selector> selectors,
+                                       boolean collectTimestamps,
+                                       boolean collectTTLs)
+        {
+            super(columns, columnMapping, collectTimestamps, collectTTLs);
             this.selectors = selectors;
         }
 
