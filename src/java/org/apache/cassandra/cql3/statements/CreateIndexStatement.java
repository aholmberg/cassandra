--- conflicted
+++ resolved
@@ -119,15 +119,10 @@
         properties.validate();
 
         // TODO: we could lift that limitation
-<<<<<<< HEAD
-        if ((cfm.comparator.isDense() || !cfm.comparator.isCompound()) && cd.kind != ColumnDefinition.Kind.REGULAR)
-=======
-        if ((cfm.getCfDef().isCompact || !cfm.getCfDef().isComposite)
-                && (cd.type == ColumnDefinition.Type.PARTITION_KEY || cd.type == ColumnDefinition.Type.CLUSTERING_KEY))
->>>>>>> 54e58d8c
+        if ((cfm.comparator.isDense() || !cfm.comparator.isCompound()) && cd.isPrimaryKeyColumn())
             throw new InvalidRequestException("Secondary indexes are not supported on PRIMARY KEY columns in COMPACT STORAGE tables");
 
-        if (cd.type == ColumnDefinition.Type.COMPACT_VALUE)
+        if (cd.kind == ColumnDefinition.Kind.COMPACT_VALUE)
             throw new InvalidRequestException("Secondary indexes are not supported on COMPACT STORAGE tables that have clustering columns");
 
         // It would be possible to support 2ndary index on static columns (but not without modifications of at least ExtendedFilter and
