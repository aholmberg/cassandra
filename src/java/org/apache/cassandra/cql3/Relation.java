--- conflicted
+++ resolved
@@ -17,13 +17,13 @@
  */
 package org.apache.cassandra.cql3;
 
+
 public abstract class Relation {
 
     protected Type relationType;
 
     public static enum Type
     {
-<<<<<<< HEAD
         EQ, LT, LTE, GTE, GT, IN, CONTAINS, CONTAINS_KEY;
 
         public boolean allowsIndexQuery()
@@ -38,37 +38,6 @@
                     return false;
             }
         }
-    }
-
-    private Relation(ColumnIdentifier entity, Type type, Term.Raw value, List<Term.Raw> inValues, boolean onToken, ColumnIdentifier previousInTuple)
-    {
-        this.entity = entity;
-        this.relationType = type;
-        this.value = value;
-        this.inValues = inValues;
-        this.onToken = onToken;
-        this.previousInTuple = previousInTuple;
-    }
-
-    /**
-     * Creates a new relation.
-     *
-     * @param entity the kind of relation this is; what the term is being compared to.
-     * @param type the type that describes how this entity relates to the value.
-     * @param value the value being compared.
-     */
-    public Relation(ColumnIdentifier entity, Type type, Term.Raw value)
-    {
-        this(entity, type, value, null, false, null);
-    }
-
-    public Relation(ColumnIdentifier entity, Type type, Term.Raw value, boolean onToken)
-    {
-        this(entity, type, value, null, onToken, null);
-    }
-=======
-        EQ, LT, LTE, GTE, GT, IN;
->>>>>>> 43496384
 
         @Override
         public String toString()
@@ -85,8 +54,6 @@
                     return ">";
                 case GTE:
                     return ">=";
-                case IN:
-                    return "IN";
                 default:
                     return this.name();
             }
