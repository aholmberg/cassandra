/*
 * Licensed to the Apache Software Foundation (ASF) under one
 * or more contributor license agreements.  See the NOTICE file
 * distributed with this work for additional information
 * regarding copyright ownership.  The ASF licenses this file
 * to you under the Apache License, Version 2.0 (the
 * "License"); you may not use this file except in compliance
 * with the License.  You may obtain a copy of the License at
 *
 *     http://www.apache.org/licenses/LICENSE-2.0
 *
 * Unless required by applicable law or agreed to in writing, software
 * distributed under the License is distributed on an "AS IS" BASIS,
 * WITHOUT WARRANTIES OR CONDITIONS OF ANY KIND, either express or implied.
 * See the License for the specific language governing permissions and
 * limitations under the License.
 */
package org.apache.cassandra.io.sstable;

import java.io.*;
import java.util.*;

import org.apache.cassandra.utils.StreamingHistogram;
import org.slf4j.Logger;
import org.slf4j.LoggerFactory;

import org.apache.cassandra.db.commitlog.ReplayPosition;
import org.apache.cassandra.io.util.FileUtils;
import org.apache.cassandra.utils.EstimatedHistogram;

/**
 * Metadata for a SSTable.
 * Metadata includes:
 *  - estimated row size histogram
 *  - estimated column count histogram
 *  - replay position
 *  - max column timestamp
 *  - compression ratio
 *  - partitioner
<<<<<<< HEAD
 *  - tombstone drop time histogram
=======
 *  - generations of sstables from which this sstable was compacted, if any
>>>>>>> 6a6b7ec1
 *
 * An SSTableMetadata should be instantiated via the Collector, openFromDescriptor()
 * or createDefaultInstance()
 */
public class SSTableMetadata
{
    private static final Logger logger = LoggerFactory.getLogger(SSTableMetadata.class);

    public static final SSTableMetadataSerializer serializer = new SSTableMetadataSerializer();

    public final EstimatedHistogram estimatedRowSize;
    public final EstimatedHistogram estimatedColumnCount;
    public final ReplayPosition replayPosition;
    public final long maxTimestamp;
    public final double compressionRatio;
    public final String partitioner;
<<<<<<< HEAD
    public final StreamingHistogram estimatedTombstoneDropTime;
=======
    public final Set<Integer> ancestors;
>>>>>>> 6a6b7ec1

    private SSTableMetadata()
    {
        this(defaultRowSizeHistogram(),
             defaultColumnCountHistogram(),
             ReplayPosition.NONE,
             Long.MIN_VALUE,
             Double.MIN_VALUE,
             null,
<<<<<<< HEAD
             defaultTombstoneDropTimeHistogram());
    }

    private SSTableMetadata(EstimatedHistogram rowSizes, EstimatedHistogram columnCounts, ReplayPosition replayPosition, long maxTimestamp,
                            double cr, String partitioner, StreamingHistogram estimatedTombstoneDropTime)
=======
             Collections.<Integer>emptySet());
    }

    private SSTableMetadata(EstimatedHistogram rowSizes, EstimatedHistogram columnCounts, ReplayPosition replayPosition, long maxTimestamp, double cr, String partitioner, Set<Integer> ancestors)
>>>>>>> 6a6b7ec1
    {
        this.estimatedRowSize = rowSizes;
        this.estimatedColumnCount = columnCounts;
        this.replayPosition = replayPosition;
        this.maxTimestamp = maxTimestamp;
        this.compressionRatio = cr;
        this.partitioner = partitioner;
<<<<<<< HEAD
        this.estimatedTombstoneDropTime = estimatedTombstoneDropTime;
=======
        this.ancestors = ancestors;
>>>>>>> 6a6b7ec1
    }

    public static SSTableMetadata createDefaultInstance()
    {
        return new SSTableMetadata();
    }

    public static Collector createCollector()
    {
        return new Collector();
    }

    static EstimatedHistogram defaultColumnCountHistogram()
    {
        // EH of 114 can track a max value of 2395318855, i.e., > 2B columns
        return new EstimatedHistogram(114);
    }

    static EstimatedHistogram defaultRowSizeHistogram()
    {
        // EH of 150 can track a max value of 1697806495183, i.e., > 1.5PB
        return new EstimatedHistogram(150);
    }

    static StreamingHistogram defaultTombstoneDropTimeHistogram()
    {
        return new StreamingHistogram(SSTable.TOMBSTONE_HISTOGRAM_BIN_SIZE);
    }

    /**
     * @param gcBefore
     * @return estimated droppable tombstone ratio at given gcBefore time.
     */
    public double getEstimatedDroppableTombstoneRatio(int gcBefore)
    {
        long estimatedColumnCount = this.estimatedColumnCount.mean() * this.estimatedColumnCount.count();
        if (estimatedColumnCount > 0)
        {
            double droppable = estimatedTombstoneDropTime.sum(gcBefore);
            return droppable / estimatedColumnCount;
        }
        return 0.0f;
    }

    public static class Collector
    {
        protected EstimatedHistogram estimatedRowSize = defaultRowSizeHistogram();
        protected EstimatedHistogram estimatedColumnCount = defaultColumnCountHistogram();
        protected ReplayPosition replayPosition = ReplayPosition.NONE;
        protected long maxTimestamp = Long.MIN_VALUE;
        protected double compressionRatio = Double.MIN_VALUE;
<<<<<<< HEAD
        protected StreamingHistogram estimatedTombstoneDropTime = defaultTombstoneDropTimeHistogram();
=======
        protected Set<Integer> ancestors = new HashSet<Integer>();
>>>>>>> 6a6b7ec1

        public void addRowSize(long rowSize)
        {
            estimatedRowSize.add(rowSize);
        }

        public void addColumnCount(long columnCount)
        {
            estimatedColumnCount.add(columnCount);
        }

        public void mergeTombstoneHistogram(StreamingHistogram histogram)
        {
            estimatedTombstoneDropTime.merge(histogram);
        }

        /**
         * Ratio is compressed/uncompressed and it is
         * if you have 1.x then compression isn't helping
         */
        public void addCompressionRatio(long compressed, long uncompressed)
        {
            compressionRatio = (double) compressed/uncompressed;
        }

        public void updateMaxTimestamp(long potentialMax)
        {
            maxTimestamp = Math.max(maxTimestamp, potentialMax);
        }

        public SSTableMetadata finalizeMetadata(String partitioner)
        {
            return new SSTableMetadata(estimatedRowSize,
                                       estimatedColumnCount,
                                       replayPosition,
                                       maxTimestamp,
                                       compressionRatio,
                                       partitioner,
<<<<<<< HEAD
                                       estimatedTombstoneDropTime);
=======
                                       ancestors);
>>>>>>> 6a6b7ec1
        }

        public Collector estimatedRowSize(EstimatedHistogram estimatedRowSize)
        {
            this.estimatedRowSize = estimatedRowSize;
            return this;
        }

        public Collector estimatedColumnCount(EstimatedHistogram estimatedColumnCount)
        {
            this.estimatedColumnCount = estimatedColumnCount;
            return this;
        }

        public Collector replayPosition(ReplayPosition replayPosition)
        {
            this.replayPosition = replayPosition;
            return this;
        }

<<<<<<< HEAD
        void update(long size, ColumnStats stats)
        {
            /*
             * The max timestamp is not always collected here (more precisely, row.maxTimestamp() may return Long.MIN_VALUE),
             * to avoid deserializing an EchoedRow.
             * This is the reason why it is collected first when calling ColumnFamilyStore.createCompactionWriter
             * However, for old sstables without timestamp, we still want to update the timestamp (and we know
             * that in this case we will not use EchoedRow, since CompactionControler.needsDeserialize() will be true).
            */
            updateMaxTimestamp(stats.maxTimestamp);
            addRowSize(size);
            addColumnCount(stats.columnCount);
            mergeTombstoneHistogram(stats.tombstoneHistogram);
=======
        public Collector addAncestor(int generation)
        {
            this.ancestors.add(generation);
            return this;
>>>>>>> 6a6b7ec1
        }
    }

    public static class SSTableMetadataSerializer
    {
        private static final Logger logger = LoggerFactory.getLogger(SSTableMetadataSerializer.class);

        public void serialize(SSTableMetadata sstableStats, DataOutput dos) throws IOException
        {
            assert sstableStats.partitioner != null;

            EstimatedHistogram.serializer.serialize(sstableStats.estimatedRowSize, dos);
            EstimatedHistogram.serializer.serialize(sstableStats.estimatedColumnCount, dos);
            ReplayPosition.serializer.serialize(sstableStats.replayPosition, dos);
            dos.writeLong(sstableStats.maxTimestamp);
            dos.writeDouble(sstableStats.compressionRatio);
            dos.writeUTF(sstableStats.partitioner);
<<<<<<< HEAD
            StreamingHistogram.serializer.serialize(sstableStats.estimatedTombstoneDropTime, dos);
=======
            dos.writeInt(sstableStats.ancestors.size());
            for (Integer g : sstableStats.ancestors)
                dos.writeInt(g);
>>>>>>> 6a6b7ec1
        }

        public SSTableMetadata deserialize(Descriptor descriptor) throws IOException
        {
            logger.debug("Load metadata for {}", descriptor);
            File statsFile = new File(descriptor.filenameFor(SSTable.COMPONENT_STATS));
            if (!statsFile.exists())
            {
                logger.debug("No sstable stats for {}", descriptor);
                return new SSTableMetadata();
            }

            DataInputStream dis = new DataInputStream(new BufferedInputStream(new FileInputStream(statsFile)));
            try
            {
                return deserialize(dis, descriptor);
            }
            finally
            {
                FileUtils.closeQuietly(dis);
            }
        }

        public SSTableMetadata deserialize(DataInputStream dis, Descriptor desc) throws IOException
        {
            EstimatedHistogram rowSizes = EstimatedHistogram.serializer.deserialize(dis);
            EstimatedHistogram columnCounts = EstimatedHistogram.serializer.deserialize(dis);
            ReplayPosition replayPosition = desc.version.metadataIncludesReplayPosition
                                          ? ReplayPosition.serializer.deserialize(dis)
                                          : ReplayPosition.NONE;
            long maxTimestamp = desc.version.containsTimestamp() ? dis.readLong() : Long.MIN_VALUE;
            if (!desc.version.tracksMaxTimestamp) // see javadoc to Descriptor.containsTimestamp
                maxTimestamp = Long.MIN_VALUE;
            double compressionRatio = desc.version.hasCompressionRatio
                                    ? dis.readDouble()
<<<<<<< HEAD
                                              : Double.MIN_VALUE;
            String partitioner = desc.version.hasPartitioner ? dis.readUTF() : null;
            StreamingHistogram tombstoneHistogram = desc.version.tracksTombstones
                                                   ? StreamingHistogram.serializer.deserialize(dis)
                                                   : defaultTombstoneDropTimeHistogram();
            return new SSTableMetadata(rowSizes, columnCounts, replayPosition, maxTimestamp, compressionRatio, partitioner, tombstoneHistogram);
=======
                                    : Double.MIN_VALUE;
            String partitioner = desc.hasPartitioner ? dis.readUTF() : null;
            int nbAncestors = desc.hasAncestors ? dis.readInt() : 0;
            Set<Integer> ancestors = new HashSet<Integer>(nbAncestors);
            for (int i = 0; i < nbAncestors; i++)
                ancestors.add(dis.readInt());
            return new SSTableMetadata(rowSizes, columnCounts, replayPosition, maxTimestamp, compressionRatio, partitioner, ancestors);
>>>>>>> 6a6b7ec1
        }
    }
}<|MERGE_RESOLUTION|>--- conflicted
+++ resolved
@@ -37,11 +37,8 @@
  *  - max column timestamp
  *  - compression ratio
  *  - partitioner
-<<<<<<< HEAD
+ *  - generations of sstables from which this sstable was compacted, if any
  *  - tombstone drop time histogram
-=======
- *  - generations of sstables from which this sstable was compacted, if any
->>>>>>> 6a6b7ec1
  *
  * An SSTableMetadata should be instantiated via the Collector, openFromDescriptor()
  * or createDefaultInstance()
@@ -58,11 +55,8 @@
     public final long maxTimestamp;
     public final double compressionRatio;
     public final String partitioner;
-<<<<<<< HEAD
+    public final Set<Integer> ancestors;
     public final StreamingHistogram estimatedTombstoneDropTime;
-=======
-    public final Set<Integer> ancestors;
->>>>>>> 6a6b7ec1
 
     private SSTableMetadata()
     {
@@ -72,18 +66,12 @@
              Long.MIN_VALUE,
              Double.MIN_VALUE,
              null,
-<<<<<<< HEAD
+             Collections.<Integer>emptySet(),
              defaultTombstoneDropTimeHistogram());
     }
 
     private SSTableMetadata(EstimatedHistogram rowSizes, EstimatedHistogram columnCounts, ReplayPosition replayPosition, long maxTimestamp,
-                            double cr, String partitioner, StreamingHistogram estimatedTombstoneDropTime)
-=======
-             Collections.<Integer>emptySet());
-    }
-
-    private SSTableMetadata(EstimatedHistogram rowSizes, EstimatedHistogram columnCounts, ReplayPosition replayPosition, long maxTimestamp, double cr, String partitioner, Set<Integer> ancestors)
->>>>>>> 6a6b7ec1
+                            double cr, String partitioner, Set<Integer> ancestors, StreamingHistogram estimatedTombstoneDropTime)
     {
         this.estimatedRowSize = rowSizes;
         this.estimatedColumnCount = columnCounts;
@@ -91,11 +79,8 @@
         this.maxTimestamp = maxTimestamp;
         this.compressionRatio = cr;
         this.partitioner = partitioner;
-<<<<<<< HEAD
+        this.ancestors = ancestors;
         this.estimatedTombstoneDropTime = estimatedTombstoneDropTime;
-=======
-        this.ancestors = ancestors;
->>>>>>> 6a6b7ec1
     }
 
     public static SSTableMetadata createDefaultInstance()
@@ -147,11 +132,8 @@
         protected ReplayPosition replayPosition = ReplayPosition.NONE;
         protected long maxTimestamp = Long.MIN_VALUE;
         protected double compressionRatio = Double.MIN_VALUE;
-<<<<<<< HEAD
+        protected Set<Integer> ancestors = new HashSet<Integer>();
         protected StreamingHistogram estimatedTombstoneDropTime = defaultTombstoneDropTimeHistogram();
-=======
-        protected Set<Integer> ancestors = new HashSet<Integer>();
->>>>>>> 6a6b7ec1
 
         public void addRowSize(long rowSize)
         {
@@ -190,11 +172,8 @@
                                        maxTimestamp,
                                        compressionRatio,
                                        partitioner,
-<<<<<<< HEAD
+                                       ancestors,
                                        estimatedTombstoneDropTime);
-=======
-                                       ancestors);
->>>>>>> 6a6b7ec1
         }
 
         public Collector estimatedRowSize(EstimatedHistogram estimatedRowSize)
@@ -215,7 +194,12 @@
             return this;
         }
 
-<<<<<<< HEAD
+        public Collector addAncestor(int generation)
+        {
+            this.ancestors.add(generation);
+            return this;
+        }
+
         void update(long size, ColumnStats stats)
         {
             /*
@@ -229,12 +213,6 @@
             addRowSize(size);
             addColumnCount(stats.columnCount);
             mergeTombstoneHistogram(stats.tombstoneHistogram);
-=======
-        public Collector addAncestor(int generation)
-        {
-            this.ancestors.add(generation);
-            return this;
->>>>>>> 6a6b7ec1
         }
     }
 
@@ -252,13 +230,10 @@
             dos.writeLong(sstableStats.maxTimestamp);
             dos.writeDouble(sstableStats.compressionRatio);
             dos.writeUTF(sstableStats.partitioner);
-<<<<<<< HEAD
-            StreamingHistogram.serializer.serialize(sstableStats.estimatedTombstoneDropTime, dos);
-=======
             dos.writeInt(sstableStats.ancestors.size());
             for (Integer g : sstableStats.ancestors)
                 dos.writeInt(g);
->>>>>>> 6a6b7ec1
+            StreamingHistogram.serializer.serialize(sstableStats.estimatedTombstoneDropTime, dos);
         }
 
         public SSTableMetadata deserialize(Descriptor descriptor) throws IOException
@@ -294,22 +269,16 @@
                 maxTimestamp = Long.MIN_VALUE;
             double compressionRatio = desc.version.hasCompressionRatio
                                     ? dis.readDouble()
-<<<<<<< HEAD
-                                              : Double.MIN_VALUE;
+                                    : Double.MIN_VALUE;
             String partitioner = desc.version.hasPartitioner ? dis.readUTF() : null;
+            int nbAncestors = desc.version.hasAncestors ? dis.readInt() : 0;
+            Set<Integer> ancestors = new HashSet<Integer>(nbAncestors);
+            for (int i = 0; i < nbAncestors; i++)
+                ancestors.add(dis.readInt());
             StreamingHistogram tombstoneHistogram = desc.version.tracksTombstones
                                                    ? StreamingHistogram.serializer.deserialize(dis)
                                                    : defaultTombstoneDropTimeHistogram();
-            return new SSTableMetadata(rowSizes, columnCounts, replayPosition, maxTimestamp, compressionRatio, partitioner, tombstoneHistogram);
-=======
-                                    : Double.MIN_VALUE;
-            String partitioner = desc.hasPartitioner ? dis.readUTF() : null;
-            int nbAncestors = desc.hasAncestors ? dis.readInt() : 0;
-            Set<Integer> ancestors = new HashSet<Integer>(nbAncestors);
-            for (int i = 0; i < nbAncestors; i++)
-                ancestors.add(dis.readInt());
-            return new SSTableMetadata(rowSizes, columnCounts, replayPosition, maxTimestamp, compressionRatio, partitioner, ancestors);
->>>>>>> 6a6b7ec1
+            return new SSTableMetadata(rowSizes, columnCounts, replayPosition, maxTimestamp, compressionRatio, partitioner, ancestors, tombstoneHistogram);
         }
     }
 }