--- conflicted
+++ resolved
@@ -143,17 +143,13 @@
         return previous;
     }
 
-<<<<<<< HEAD
-    protected ColumnFamily createColumnFamily()
-=======
     public Descriptor getCurrentDescriptor()
     {
         // can be implemented, but isn't necessary
         throw new UnsupportedOperationException();
     }
 
-    protected ColumnFamily createColumnFamily() throws IOException
->>>>>>> c37562e3
+    protected ColumnFamily createColumnFamily()
     {
         return ArrayBackedSortedColumns.factory.create(metadata);
     }
