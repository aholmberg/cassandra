--- conflicted
+++ resolved
@@ -462,12 +462,8 @@
             private final int failureThreshold = DatabaseDescriptor.getTombstoneFailureThreshold();
             private final int warningThreshold = DatabaseDescriptor.getTombstoneWarnThreshold();
 
-<<<<<<< HEAD
             private final boolean respectTombstoneThresholds = !SchemaConstants.isSystemKeyspace(ReadCommand.this.metadata().ksName);
-=======
-            private final boolean respectTombstoneThresholds = !Schema.isSystemKeyspace(ReadCommand.this.metadata().ksName);
             private final boolean enforceStrictLiveness = metadata.enforceStrictLiveness();
->>>>>>> 68bdf454
 
             private int liveRows = 0;
             private int tombstones = 0;
