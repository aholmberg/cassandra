--- conflicted
+++ resolved
@@ -1818,11 +1818,7 @@
                 }
 
                 writeSnapshotManifest(filesJSONArr, snapshotName);
-<<<<<<< HEAD
-                if (!SchemaConstants.SYSTEM_KEYSPACE_NAMES.contains(metadata.keyspace) && !SchemaConstants.REPLICATED_SYSTEM_KEYSPACE_NAMES.contains(metadata.keyspace))
-=======
-                if (!SchemaConstants.isLocalSystemKeyspace(metadata.ksName) && !SchemaConstants.isReplicatedSystemKeyspace(metadata.ksName))
->>>>>>> f5e8d167
+                if (!SchemaConstants.isLocalSystemKeyspace(metadata.keyspace) && !SchemaConstants.isReplicatedSystemKeyspace(metadata.keyspace))
                     writeSnapshotSchema(snapshotName);
             }
         }
