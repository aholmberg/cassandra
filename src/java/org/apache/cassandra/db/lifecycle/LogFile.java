--- conflicted
+++ resolved
@@ -318,18 +318,10 @@
 
     private LogRecord makeAddRecord(SSTable table)
     {
-<<<<<<< HEAD
-        assert type == Type.ADD || type == Type.REMOVE;
-
         File directory = table.descriptor.directory;
         String fileName = StringUtils.join(directory, File.separator, getFileName());
         replicas.maybeCreateReplica(directory, fileName, records);
-        return LogRecord.make(type, table);
-=======
-        File folder = table.descriptor.directory;
-        replicas.maybeCreateReplica(folder, getFileName(folder), records);
         return LogRecord.make(Type.ADD, table);
->>>>>>> af963e3a
     }
 
     /**
