--- conflicted
+++ resolved
@@ -39,11 +39,8 @@
 import org.apache.cassandra.db.filter.*;
 import org.apache.cassandra.db.partitions.*;
 import org.apache.cassandra.db.rows.*;
-<<<<<<< HEAD
+import org.apache.cassandra.db.transform.RTBoundValidator;
 import org.apache.cassandra.db.transform.Transformation;
-=======
-import org.apache.cassandra.db.transform.RTBoundValidator;
->>>>>>> 5e969e9c
 import org.apache.cassandra.exceptions.RequestExecutionException;
 import org.apache.cassandra.io.sstable.format.SSTableReader;
 import org.apache.cassandra.io.sstable.format.SSTableReadsListener;
@@ -709,28 +706,14 @@
                 if (partition == null)
                     continue;
 
-<<<<<<< HEAD
                 minTimestamp = Math.min(minTimestamp, memtable.getMinTimestamp());
 
                 @SuppressWarnings("resource") // 'iter' is added to iterators which is closed on exception, or through the closing of the final merged iterator
                 UnfilteredRowIterator iter = filter.getUnfilteredRowIterator(columnFilter(), partition);
-                oldestUnrepairedTombstone = Math.min(oldestUnrepairedTombstone, partition.stats().minLocalDeletionTime);
-                iterators.add(isForThrift() ? ThriftResultsMerger.maybeWrap(iter, nowInSec()) : iter);
-=======
-                // 'iter' is added to iterators which is closed on exception, or through the closing of the final merged iterator
-                @SuppressWarnings("resource")
-                UnfilteredRowIterator iter = filter.getUnfilteredRowIterator(columnFilter(), partition);
-
-                if (copyOnHeap)
-                    iter = UnfilteredRowIterators.cloningIterator(iter, HeapAllocator.instance);
-
-                oldestUnrepairedTombstone = Math.min(oldestUnrepairedTombstone, partition.stats().minLocalDeletionTime);
-
                 if (isForThrift())
                     iter = ThriftResultsMerger.maybeWrap(iter, nowInSec());
-
+                oldestUnrepairedTombstone = Math.min(oldestUnrepairedTombstone, partition.stats().minLocalDeletionTime);
                 iterators.add(RTBoundValidator.validate(iter, RTBoundValidator.Stage.MEMTABLE, false));
->>>>>>> 5e969e9c
             }
 
             /*
@@ -771,7 +754,6 @@
                     continue;
                 }
 
-<<<<<<< HEAD
                 minTimestamp = Math.min(minTimestamp, sstable.getMinTimestamp());
 
                 @SuppressWarnings("resource") // 'iter' is added to iterators which is closed on exception,
@@ -783,27 +765,6 @@
                 iterators.add(iter);
                 mostRecentPartitionTombstone = Math.max(mostRecentPartitionTombstone,
                                                         iter.partitionLevelDeletion().markedForDeleteAt());
-=======
-                if (!sstable.isRepaired())
-                    oldestUnrepairedTombstone = Math.min(oldestUnrepairedTombstone, sstable.getMinLocalDeletionTime());
-
-                // 'iter' is added to iterators which is closed on exception, or through the closing of the final merged iterator
-                @SuppressWarnings("resource")
-                UnfilteredRowIterator iter = filter.filter(
-                    sstable.iterator(partitionKey(),
-                                     columnFilter(),
-                                     filter.isReversed(),
-                                     isForThrift(),
-                                     metricsCollector)
-                );
-
-                if (isForThrift())
-                    iter = ThriftResultsMerger.maybeWrap(iter, nowInSec());
-
-                iterators.add(RTBoundValidator.validate(iter, RTBoundValidator.Stage.SSTABLE, false));
-
-                mostRecentPartitionTombstone = Math.max(mostRecentPartitionTombstone, iter.partitionLevelDeletion().markedForDeleteAt());
->>>>>>> 5e969e9c
             }
 
             int includedDueToTombstones = 0;
@@ -945,19 +906,12 @@
                 if (iter.isEmpty())
                     continue;
 
-<<<<<<< HEAD
-                result = add(isForThrift() ? ThriftResultsMerger.maybeWrap(iter, nowInSec()) : iter, result, filter, false);
-=======
-                UnfilteredRowIterator clonedFilter = copyOnHeap
-                                                   ? UnfilteredRowIterators.cloningIterator(iter, HeapAllocator.instance)
-                                                   : iter;
                 result = add(
-                    RTBoundValidator.validate(isForThrift() ? ThriftResultsMerger.maybeWrap(clonedFilter, nowInSec()) : clonedFilter, RTBoundValidator.Stage.MEMTABLE, false),
+                    RTBoundValidator.validate(isForThrift() ? ThriftResultsMerger.maybeWrap(iter, nowInSec()) : iter, RTBoundValidator.Stage.MEMTABLE, false),
                     result,
                     filter,
                     false
                 );
->>>>>>> 5e969e9c
             }
         }
 
