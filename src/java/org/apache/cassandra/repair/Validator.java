/*
 * Licensed to the Apache Software Foundation (ASF) under one
 * or more contributor license agreements.  See the NOTICE file
 * distributed with this work for additional information
 * regarding copyright ownership.  The ASF licenses this file
 * to you under the Apache License, Version 2.0 (the
 * "License"); you may not use this file except in compliance
 * with the License.  You may obtain a copy of the License at
 *
 *     http://www.apache.org/licenses/LICENSE-2.0
 *
 * Unless required by applicable law or agreed to in writing, software
 * distributed under the License is distributed on an "AS IS" BASIS,
 * WITHOUT WARRANTIES OR CONDITIONS OF ANY KIND, either express or implied.
 * See the License for the specific language governing permissions and
 * limitations under the License.
 */
package org.apache.cassandra.repair;

import java.net.InetAddress;
import java.security.MessageDigest;
import java.util.ArrayList;
import java.util.List;
import java.util.Random;

import com.google.common.annotations.VisibleForTesting;
import org.slf4j.Logger;
import org.slf4j.LoggerFactory;

import org.apache.cassandra.concurrent.Stage;
import org.apache.cassandra.concurrent.StageManager;
import org.apache.cassandra.config.DatabaseDescriptor;
import org.apache.cassandra.db.ColumnFamilyStore;
import org.apache.cassandra.db.DecoratedKey;
import org.apache.cassandra.db.compaction.AbstractCompactedRow;
import org.apache.cassandra.net.MessagingService;
import org.apache.cassandra.repair.messages.ValidationComplete;
import org.apache.cassandra.utils.FBUtilities;
import org.apache.cassandra.utils.MerkleTree;

/**
 * Handles the building of a merkle tree for a column family.
 *
 * Lifecycle:
 * 1. prepare() - Initialize tree with samples.
 * 2. add() - 0 or more times, to add hashes to the tree.
 * 3. complete() - Enqueues any operations that were blocked waiting for a valid tree.
 */
public class Validator implements Runnable
{
    private static final Logger logger = LoggerFactory.getLogger(Validator.class);

    public final RepairJobDesc desc;
    public final InetAddress initiator;
    public final MerkleTree tree;
    public final int gcBefore;

    // null when all rows with the min token have been consumed
    private transient long validated;
    private transient MerkleTree.TreeRange range;
    private transient MerkleTree.TreeRangeIterator ranges;
    private transient DecoratedKey lastKey;

    /**
     * Create Validator with default size of initial Merkle Tree.
     */
    public Validator(RepairJobDesc desc, InetAddress initiator, int gcBefore)
    {
        this(desc,
             initiator,
             // TODO: memory usage (maxsize) should either be tunable per
             // CF, globally, or as shared for all CFs in a cluster
             new MerkleTree(DatabaseDescriptor.getPartitioner(), desc.range, MerkleTree.RECOMMENDED_DEPTH, (int)Math.pow(2, 15)),
             gcBefore);
    }

    public Validator(RepairJobDesc desc, InetAddress initiator, MerkleTree tree, int gcBefore)
    {
        this.desc = desc;
        this.initiator = initiator;
        this.tree = tree;
        this.gcBefore = gcBefore;
        validated = 0;
        range = null;
        ranges = null;
    }

    public void prepare(ColumnFamilyStore cfs)
    {
        if (!tree.partitioner().preservesOrder())
        {
            // You can't beat an even tree distribution for md5
            tree.init();
        }
        else
        {
            List<DecoratedKey> keys = new ArrayList<>();
            for (DecoratedKey sample : cfs.keySamples(desc.range))
            {
                assert desc.range.contains(sample.token): "Token " + sample.token + " is not within range " + desc.range;
                keys.add(sample);
            }

            if (keys.isEmpty())
            {
                // use an even tree distribution
                tree.init();
            }
            else
            {
                int numkeys = keys.size();
                Random random = new Random();
                // sample the column family using random keys from the index
                while (true)
                {
                    DecoratedKey dk = keys.get(random.nextInt(numkeys));
                    if (!tree.split(dk.token))
                        break;
                }
            }
        }
        logger.debug("Prepared AEService tree of size {} for {}", tree.size(), desc);
        ranges = tree.invalids();
    }

    /**
     * Called (in order) for every row present in the CF.
     * Hashes the row, and adds it to the tree being built.
     *
     * @param row Row to add hash
     */
    public void add(AbstractCompactedRow row)
    {
        assert desc.range.contains(row.key.token) : row.key.token + " is not contained in " + desc.range;
        assert lastKey == null || lastKey.compareTo(row.key) < 0
               : "row " + row.key + " received out of order wrt " + lastKey;
        lastKey = row.key;

        if (range == null)
            range = ranges.next();

        // generate new ranges as long as case 1 is true
        while (!range.contains(row.key.token))
        {
            // add the empty hash, and move to the next range
            range.ensureHashInitialised();
            range = ranges.next();
        }

        // case 3 must be true: mix in the hashed row
        range.addHash(rowHash(row));
    }

    static class CountingDigest extends MessageDigest
    {
        private long count;
        private MessageDigest underlying;

        public CountingDigest(MessageDigest underlying)
        {
            super(underlying.getAlgorithm());
            this.underlying = underlying;
        }

        @Override
        protected void engineUpdate(byte input)
        {
            underlying.update(input);
            count += 1;
        }

        @Override
        protected void engineUpdate(byte[] input, int offset, int len)
        {
            underlying.update(input, offset, len);
            count += len;
        }

        @Override
        protected byte[] engineDigest()
        {
            return underlying.digest();
        }

        @Override
        protected void engineReset()
        {
            underlying.reset();
        }

    }

    private MerkleTree.RowHash rowHash(AbstractCompactedRow row)
    {
        validated++;
        // MerkleTree uses XOR internally, so we want lots of output bits here
        CountingDigest digest = new CountingDigest(FBUtilities.newMessageDigest("SHA-256"));
        row.update(digest);
        return new MerkleTree.RowHash(row.key.token, digest.digest(), digest.count);
    }

    /**
     * Registers the newly created tree for rendezvous in Stage.ANTIENTROPY.
     */
    public void complete()
    {
        completeTree();

        StageManager.getStage(Stage.ANTI_ENTROPY).execute(this);

        if (logger.isDebugEnabled())
        {
            // log distribution of rows in tree
<<<<<<< HEAD
            logger.debug("Validated {} rows into AEService tree for {} with row count distribution:", validated, desc);
            tree.histogramOfRowCountPerLeaf().log(logger);
            logger.debug("Validated {} rows into AEService tree for {} with row size distribution:", validated, desc);
=======
            logger.debug("Validated {} partitions for {}.  Partitions per leaf are:", validated, desc.sessionId);
            tree.histogramOfRowCountPerLeaf().log(logger);
            logger.debug("Validated {} partitions for {}.  Partition sizes are:", validated, desc.sessionId);
>>>>>>> c0ba85a4
            tree.histogramOfRowSizePerLeaf().log(logger);
        }
    }

    @VisibleForTesting
    public void completeTree()
    {
        assert ranges != null : "Validator was not prepared()";

        if (range != null)
            range.ensureHashInitialised();
        while (ranges.hasNext())
        {
            range = ranges.next();
            range.ensureHashInitialised();
        }
    }

    /**
     * Called when some error during the validation happened.
     * This sends RepairStatus to inform the initiator that the validation has failed.
     * The actual reason for failure should be looked up in the log of the host calling this function.
     */
    public void fail()
    {
        logger.error("Failed creating a merkle tree for {}, {} (see log for details)", desc, initiator);
        // send fail message only to nodes >= version 2.0
        MessagingService.instance().sendOneWay(new ValidationComplete(desc).createMessage(), initiator);
    }

    /**
     * Called after the validation lifecycle to respond with the now valid tree. Runs in Stage.ANTIENTROPY.
     */
    public void run()
    {
        // respond to the request that triggered this validation
        if (!initiator.equals(FBUtilities.getBroadcastAddress()))
            logger.info(String.format("[repair #%s] Sending completed merkle tree to %s for %s/%s", desc.sessionId, initiator, desc.keyspace, desc.columnFamily));
        MessagingService.instance().sendOneWay(new ValidationComplete(desc, tree).createMessage(), initiator);
    }
}<|MERGE_RESOLUTION|>--- conflicted
+++ resolved
@@ -211,15 +211,9 @@
         if (logger.isDebugEnabled())
         {
             // log distribution of rows in tree
-<<<<<<< HEAD
-            logger.debug("Validated {} rows into AEService tree for {} with row count distribution:", validated, desc);
-            tree.histogramOfRowCountPerLeaf().log(logger);
-            logger.debug("Validated {} rows into AEService tree for {} with row size distribution:", validated, desc);
-=======
             logger.debug("Validated {} partitions for {}.  Partitions per leaf are:", validated, desc.sessionId);
             tree.histogramOfRowCountPerLeaf().log(logger);
             logger.debug("Validated {} partitions for {}.  Partition sizes are:", validated, desc.sessionId);
->>>>>>> c0ba85a4
             tree.histogramOfRowSizePerLeaf().log(logger);
         }
     }
