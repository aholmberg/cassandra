/*
 * Licensed to the Apache Software Foundation (ASF) under one
 * or more contributor license agreements.  See the NOTICE file
 * distributed with this work for additional information
 * regarding copyright ownership.  The ASF licenses this file
 * to you under the Apache License, Version 2.0 (the
 * "License"); you may not use this file except in compliance
 * with the License.  You may obtain a copy of the License at
 *
 *     http://www.apache.org/licenses/LICENSE-2.0
 *
 * Unless required by applicable law or agreed to in writing, software
 * distributed under the License is distributed on an "AS IS" BASIS,
 * WITHOUT WARRANTIES OR CONDITIONS OF ANY KIND, either express or implied.
 * See the License for the specific language governing permissions and
 * limitations under the License.
 */
package org.apache.cassandra.config;

import java.io.File;
import java.io.IOException;
import java.net.*;
import java.nio.file.FileStore;
import java.nio.file.Files;
import java.nio.file.NoSuchFileException;
import java.nio.file.Path;
import java.nio.file.Paths;
import java.util.*;

import com.google.common.annotations.VisibleForTesting;
import com.google.common.collect.ImmutableSet;
import com.google.common.primitives.Ints;
import com.google.common.primitives.Longs;

import org.slf4j.Logger;
import org.slf4j.LoggerFactory;

import org.apache.cassandra.auth.*;
import org.apache.cassandra.config.Config.CommitLogSync;
import org.apache.cassandra.config.Config.RequestSchedulerId;
import org.apache.cassandra.config.EncryptionOptions.ClientEncryptionOptions;
import org.apache.cassandra.config.EncryptionOptions.ServerEncryptionOptions;
import org.apache.cassandra.db.ColumnFamilyStore;
import org.apache.cassandra.db.SystemKeyspace;
import org.apache.cassandra.dht.IPartitioner;
import org.apache.cassandra.exceptions.ConfigurationException;
import org.apache.cassandra.io.FSWriteError;
import org.apache.cassandra.io.sstable.format.SSTableFormat;
import org.apache.cassandra.io.util.FileUtils;
import org.apache.cassandra.locator.*;
import org.apache.cassandra.net.MessagingService;
import org.apache.cassandra.scheduler.IRequestScheduler;
import org.apache.cassandra.scheduler.NoScheduler;
import org.apache.cassandra.security.EncryptionContext;
import org.apache.cassandra.service.CacheService;
import org.apache.cassandra.thrift.ThriftServer;
import org.apache.cassandra.utils.FBUtilities;
import org.apache.cassandra.utils.memory.*;
import org.apache.commons.lang3.StringUtils;

public class DatabaseDescriptor
{
    private static final Logger logger = LoggerFactory.getLogger(DatabaseDescriptor.class);

    /**
     * Tokens are serialized in a Gossip VersionedValue String.  VV are restricted to 64KB
     * when we send them over the wire, which works out to about 1700 tokens.
     */
    private static final int MAX_NUM_TOKENS = 1536;

    private static IEndpointSnitch snitch;
    private static InetAddress listenAddress; // leave null so we can fall through to getLocalHost
    private static InetAddress broadcastAddress;
    private static InetAddress rpcAddress;
    private static InetAddress broadcastRpcAddress;
    private static SeedProvider seedProvider;
    private static IInternodeAuthenticator internodeAuthenticator;

    /* Hashing strategy Random or OPHF */
    private static IPartitioner partitioner;
    private static String paritionerName;

    private static Config.DiskAccessMode indexAccessMode;

    private static Config conf;

    private static SSTableFormat.Type sstable_format = SSTableFormat.Type.BIG;

    private static IAuthenticator authenticator = new AllowAllAuthenticator();
    private static IAuthorizer authorizer = new AllowAllAuthorizer();
    // Don't initialize the role manager until applying config. The options supported by CassandraRoleManager
    // depend on the configured IAuthenticator, so defer creating it until that's been set.
    private static IRoleManager roleManager;

    private static IRequestScheduler requestScheduler;
    private static RequestSchedulerId requestSchedulerId;
    private static RequestSchedulerOptions requestSchedulerOptions;

    private static long preparedStatementsCacheSizeInMB;
    private static long thriftPreparedStatementsCacheSizeInMB;

    private static long keyCacheSizeInMB;
    private static long counterCacheSizeInMB;
    private static long indexSummaryCapacityInMB;

    private static String localDC;
    private static Comparator<InetAddress> localComparator;
    private static EncryptionContext encryptionContext;
    private static boolean hasLoggedConfig;

    public static void forceStaticInitialization() {}
    static
    {
        // In client mode, we use a default configuration. Note that the fields of this class will be
        // left unconfigured however (the partitioner or localDC will be null for instance) so this
        // should be used with care.
        try
        {
            if (Config.isClientMode())
            {
                conf = new Config();
            }
            else
            {
                applyConfig(loadConfig());
            }
        }
        catch (Exception e)
        {
            throw new ExceptionInInitializerError(e);
        }
    }

    @VisibleForTesting
    public static Config loadConfig() throws ConfigurationException
    {
        String loaderClass = System.getProperty("cassandra.config.loader");
        ConfigurationLoader loader = loaderClass == null
                                   ? new YamlConfigurationLoader()
                                   : FBUtilities.<ConfigurationLoader>construct(loaderClass, "configuration loading");
        Config config = loader.loadConfig();

        if (!hasLoggedConfig)
        {
            hasLoggedConfig = true;
            Config.log(config);
        }

        return config;
    }

    private static InetAddress getNetworkInterfaceAddress(String intf, String configName, boolean preferIPv6) throws ConfigurationException
    {
        try
        {
            NetworkInterface ni = NetworkInterface.getByName(intf);
            if (ni == null)
                throw new ConfigurationException("Configured " + configName + " \"" + intf + "\" could not be found", false);
            Enumeration<InetAddress> addrs = ni.getInetAddresses();
            if (!addrs.hasMoreElements())
                throw new ConfigurationException("Configured " + configName + " \"" + intf + "\" was found, but had no addresses", false);

            /*
             * Try to return the first address of the preferred type, otherwise return the first address
             */
            InetAddress retval = null;
            while (addrs.hasMoreElements())
            {
                InetAddress temp = addrs.nextElement();
                if (preferIPv6 && temp instanceof Inet6Address) return temp;
                if (!preferIPv6 && temp instanceof Inet4Address) return temp;
                if (retval == null) retval = temp;
            }
            return retval;
        }
        catch (SocketException e)
        {
            throw new ConfigurationException("Configured " + configName + " \"" + intf + "\" caused an exception", e);
        }
    }

    @VisibleForTesting
    static void applyAddressConfig(Config config) throws ConfigurationException
    {
        listenAddress = null;
        rpcAddress = null;
        broadcastAddress = null;
        broadcastRpcAddress = null;

        /* Local IP, hostname or interface to bind services to */
        if (config.listen_address != null && config.listen_interface != null)
        {
            throw new ConfigurationException("Set listen_address OR listen_interface, not both", false);
        }
        else if (config.listen_address != null)
        {
            try
            {
                listenAddress = InetAddress.getByName(config.listen_address);
            }
            catch (UnknownHostException e)
            {
                throw new ConfigurationException("Unknown listen_address '" + config.listen_address + "'", false);
            }

            if (listenAddress.isAnyLocalAddress())
                throw new ConfigurationException("listen_address cannot be a wildcard address (" + config.listen_address + ")!", false);
        }
        else if (config.listen_interface != null)
        {
            listenAddress = getNetworkInterfaceAddress(config.listen_interface, "listen_interface", config.listen_interface_prefer_ipv6);
        }

        /* Gossip Address to broadcast */
        if (config.broadcast_address != null)
        {
            try
            {
                broadcastAddress = InetAddress.getByName(config.broadcast_address);
            }
            catch (UnknownHostException e)
            {
                throw new ConfigurationException("Unknown broadcast_address '" + config.broadcast_address + "'", false);
            }

            if (broadcastAddress.isAnyLocalAddress())
                throw new ConfigurationException("broadcast_address cannot be a wildcard address (" + config.broadcast_address + ")!", false);
        }

        /* Local IP, hostname or interface to bind RPC server to */
        if (config.rpc_address != null && config.rpc_interface != null)
        {
            throw new ConfigurationException("Set rpc_address OR rpc_interface, not both", false);
        }
        else if (config.rpc_address != null)
        {
            try
            {
                rpcAddress = InetAddress.getByName(config.rpc_address);
            }
            catch (UnknownHostException e)
            {
                throw new ConfigurationException("Unknown host in rpc_address " + config.rpc_address, false);
            }
        }
        else if (config.rpc_interface != null)
        {
            rpcAddress = getNetworkInterfaceAddress(config.rpc_interface, "rpc_interface", config.rpc_interface_prefer_ipv6);
        }
        else
        {
            rpcAddress = FBUtilities.getLocalAddress();
        }

        /* RPC address to broadcast */
        if (config.broadcast_rpc_address != null)
        {
            try
            {
                broadcastRpcAddress = InetAddress.getByName(config.broadcast_rpc_address);
            }
            catch (UnknownHostException e)
            {
                throw new ConfigurationException("Unknown broadcast_rpc_address '" + config.broadcast_rpc_address + "'", false);
            }

            if (broadcastRpcAddress.isAnyLocalAddress())
                throw new ConfigurationException("broadcast_rpc_address cannot be a wildcard address (" + config.broadcast_rpc_address + ")!", false);
        }
        else
        {
            if (rpcAddress.isAnyLocalAddress())
                throw new ConfigurationException("If rpc_address is set to a wildcard address (" + config.rpc_address + "), then " +
                                                 "you must set broadcast_rpc_address to a value other than " + config.rpc_address, false);
            broadcastRpcAddress = rpcAddress;
        }
    }

    public static void applyConfig(Config config) throws ConfigurationException
    {
        conf = config;

        if (conf.commitlog_sync == null)
        {
            throw new ConfigurationException("Missing required directive CommitLogSync", false);
        }

        if (conf.commitlog_sync == Config.CommitLogSync.batch)
        {
            if (conf.commitlog_sync_batch_window_in_ms == null)
            {
                throw new ConfigurationException("Missing value for commitlog_sync_batch_window_in_ms: Double expected.", false);
            }
            else if (conf.commitlog_sync_period_in_ms != null)
            {
                throw new ConfigurationException("Batch sync specified, but commitlog_sync_period_in_ms found. Only specify commitlog_sync_batch_window_in_ms when using batch sync", false);
            }
            logger.debug("Syncing log with a batch window of {}", conf.commitlog_sync_batch_window_in_ms);
        }
        else
        {
            if (conf.commitlog_sync_period_in_ms == null)
            {
                throw new ConfigurationException("Missing value for commitlog_sync_period_in_ms: Integer expected", false);
            }
            else if (conf.commitlog_sync_batch_window_in_ms != null)
            {
                throw new ConfigurationException("commitlog_sync_period_in_ms specified, but commitlog_sync_batch_window_in_ms found.  Only specify commitlog_sync_period_in_ms when using periodic sync.", false);
            }
            logger.debug("Syncing log with a period of {}", conf.commitlog_sync_period_in_ms);
        }

        /* evaluate the DiskAccessMode Config directive, which also affects indexAccessMode selection */
        if (conf.disk_access_mode == Config.DiskAccessMode.auto)
        {
            conf.disk_access_mode = hasLargeAddressSpace() ? Config.DiskAccessMode.mmap : Config.DiskAccessMode.standard;
            indexAccessMode = conf.disk_access_mode;
            logger.info("DiskAccessMode 'auto' determined to be {}, indexAccessMode is {}", conf.disk_access_mode, indexAccessMode);
        }
        else if (conf.disk_access_mode == Config.DiskAccessMode.mmap_index_only)
        {
            conf.disk_access_mode = Config.DiskAccessMode.standard;
            indexAccessMode = Config.DiskAccessMode.mmap;
            logger.info("DiskAccessMode is {}, indexAccessMode is {}", conf.disk_access_mode, indexAccessMode);
        }
        else
        {
            indexAccessMode = conf.disk_access_mode;
            logger.info("DiskAccessMode is {}, indexAccessMode is {}", conf.disk_access_mode, indexAccessMode);
        }

        /* Authentication, authorization and role management backend, implementing IAuthenticator, IAuthorizer & IRoleMapper*/
        if (conf.authenticator != null)
            authenticator = FBUtilities.newAuthenticator(conf.authenticator);

        // the configuration options regarding credentials caching are only guaranteed to
        // work with PasswordAuthenticator, so log a message if some other authenticator
        // is in use and non-default values are detected
        if (!(authenticator instanceof PasswordAuthenticator)
            && (conf.credentials_update_interval_in_ms != -1
                || conf.credentials_validity_in_ms != 2000
                || conf.credentials_cache_max_entries != 1000))
        {
            logger.info("Configuration options credentials_update_interval_in_ms, credentials_validity_in_ms and " +
                        "credentials_cache_max_entries may not be applicable for the configured authenticator ({})",
                        authenticator.getClass().getName());
        }

        if (conf.authorizer != null)
            authorizer = FBUtilities.newAuthorizer(conf.authorizer);

        if (!authenticator.requireAuthentication() && authorizer.requireAuthorization())
            throw new ConfigurationException(conf.authenticator + " can't be used with " +  conf.authorizer, false);

        if (conf.role_manager != null)
            roleManager = FBUtilities.newRoleManager(conf.role_manager);
        else
            roleManager = new CassandraRoleManager();

        if (authenticator instanceof PasswordAuthenticator && !(roleManager instanceof CassandraRoleManager))
            throw new ConfigurationException("CassandraRoleManager must be used with PasswordAuthenticator", false);

        if (conf.internode_authenticator != null)
            internodeAuthenticator = FBUtilities.construct(conf.internode_authenticator, "internode_authenticator");
        else
            internodeAuthenticator = new AllowAllInternodeAuthenticator();

        authenticator.validateConfiguration();
        authorizer.validateConfiguration();
        roleManager.validateConfiguration();
        internodeAuthenticator.validateConfiguration();

        /* Hashing strategy */
        if (conf.partitioner == null)
        {
            throw new ConfigurationException("Missing directive: partitioner", false);
        }
        try
        {
            partitioner = FBUtilities.newPartitioner(System.getProperty("cassandra.partitioner", conf.partitioner));
        }
        catch (Exception e)
        {
            throw new ConfigurationException("Invalid partitioner class " + conf.partitioner, false);
        }
        paritionerName = partitioner.getClass().getCanonicalName();

        if (config.gc_log_threshold_in_ms < 0)
        {
            throw new ConfigurationException("gc_log_threshold_in_ms must be a positive integer");
        }

        if (conf.gc_warn_threshold_in_ms < 0)
        {
            throw new ConfigurationException("gc_warn_threshold_in_ms must be a positive integer");
        }

        if (conf.max_hint_window_in_ms == null)
        {
            throw new ConfigurationException("max_hint_window_in_ms cannot be set to null", false);
        }

        /* phi convict threshold for FailureDetector */
        if (conf.phi_convict_threshold < 5 || conf.phi_convict_threshold > 16)
        {
            throw new ConfigurationException("phi_convict_threshold must be between 5 and 16, but was " + conf.phi_convict_threshold, false);
        }

        /* Thread per pool */
        if (conf.concurrent_reads != null && conf.concurrent_reads < 2)
        {
            throw new ConfigurationException("concurrent_reads must be at least 2, but was " + conf.concurrent_reads, false);
        }

        if (conf.concurrent_writes != null && conf.concurrent_writes < 2)
        {
            throw new ConfigurationException("concurrent_writes must be at least 2, but was " + conf.concurrent_writes, false);
        }

        if (conf.concurrent_counter_writes != null && conf.concurrent_counter_writes < 2)
            throw new ConfigurationException("concurrent_counter_writes must be at least 2, but was " + conf.concurrent_counter_writes, false);

        if (conf.concurrent_replicates != null)
            logger.warn("concurrent_replicates has been deprecated and should be removed from cassandra.yaml");

        if (conf.file_cache_size_in_mb == null)
            conf.file_cache_size_in_mb = Math.min(512, (int) (Runtime.getRuntime().maxMemory() / (4 * 1048576)));

        if (conf.memtable_offheap_space_in_mb == null)
            conf.memtable_offheap_space_in_mb = (int) (Runtime.getRuntime().maxMemory() / (4 * 1048576));
        if (conf.memtable_offheap_space_in_mb < 0)
            throw new ConfigurationException("memtable_offheap_space_in_mb must be positive, but was " + conf.memtable_offheap_space_in_mb, false);
        // for the moment, we default to twice as much on-heap space as off-heap, as heap overhead is very large
        if (conf.memtable_heap_space_in_mb == null)
            conf.memtable_heap_space_in_mb = (int) (Runtime.getRuntime().maxMemory() / (4 * 1048576));
        if (conf.memtable_heap_space_in_mb <= 0)
            throw new ConfigurationException("memtable_heap_space_in_mb must be positive, but was " + conf.memtable_heap_space_in_mb, false);
        logger.info("Global memtable on-heap threshold is enabled at {}MB", conf.memtable_heap_space_in_mb);
        if (conf.memtable_offheap_space_in_mb == 0)
            logger.info("Global memtable off-heap threshold is disabled, HeapAllocator will be used instead");
        else
            logger.info("Global memtable off-heap threshold is enabled at {}MB", conf.memtable_offheap_space_in_mb);

        applyAddressConfig(config);

        if (conf.thrift_framed_transport_size_in_mb <= 0)
            throw new ConfigurationException("thrift_framed_transport_size_in_mb must be positive, but was " + conf.thrift_framed_transport_size_in_mb, false);

        if (conf.native_transport_max_frame_size_in_mb <= 0)
            throw new ConfigurationException("native_transport_max_frame_size_in_mb must be positive, but was " + conf.native_transport_max_frame_size_in_mb, false);

        // fail early instead of OOMing (see CASSANDRA-8116)
        if (ThriftServer.HSHA.equals(conf.rpc_server_type) && conf.rpc_max_threads == Integer.MAX_VALUE)
            throw new ConfigurationException("The hsha rpc_server_type is not compatible with an rpc_max_threads " +
                                             "setting of 'unlimited'.  Please see the comments in cassandra.yaml " +
                                             "for rpc_server_type and rpc_max_threads.",
                                             false);
        if (ThriftServer.HSHA.equals(conf.rpc_server_type) && conf.rpc_max_threads > (FBUtilities.getAvailableProcessors() * 2 + 1024))
            logger.warn("rpc_max_threads setting of {} may be too high for the hsha server and cause unnecessary thread contention, reducing performance", conf.rpc_max_threads);

        /* end point snitch */
        if (conf.endpoint_snitch == null)
        {
            throw new ConfigurationException("Missing endpoint_snitch directive", false);
        }
        snitch = createEndpointSnitch(conf.endpoint_snitch);
        EndpointSnitchInfo.create();

        localDC = snitch.getDatacenter(FBUtilities.getBroadcastAddress());
        localComparator = new Comparator<InetAddress>()
        {
            public int compare(InetAddress endpoint1, InetAddress endpoint2)
            {
                boolean local1 = localDC.equals(snitch.getDatacenter(endpoint1));
                boolean local2 = localDC.equals(snitch.getDatacenter(endpoint2));
                if (local1 && !local2)
                    return -1;
                if (local2 && !local1)
                    return 1;
                return 0;
            }
        };

        /* Request Scheduler setup */
        requestSchedulerOptions = conf.request_scheduler_options;
        if (conf.request_scheduler != null)
        {
            try
            {
                if (requestSchedulerOptions == null)
                {
                    requestSchedulerOptions = new RequestSchedulerOptions();
                }
                Class<?> cls = Class.forName(conf.request_scheduler);
                requestScheduler = (IRequestScheduler) cls.getConstructor(RequestSchedulerOptions.class).newInstance(requestSchedulerOptions);
            }
            catch (ClassNotFoundException e)
            {
                throw new ConfigurationException("Invalid Request Scheduler class " + conf.request_scheduler, false);
            }
            catch (Exception e)
            {
                throw new ConfigurationException("Unable to instantiate request scheduler", e);
            }
        }
        else
        {
            requestScheduler = new NoScheduler();
        }

        if (conf.request_scheduler_id == RequestSchedulerId.keyspace)
        {
            requestSchedulerId = conf.request_scheduler_id;
        }
        else
        {
            // Default to Keyspace
            requestSchedulerId = RequestSchedulerId.keyspace;
        }

        // if data dirs, commitlog dir, or saved caches dir are set in cassandra.yaml, use that.  Otherwise,
        // use -Dcassandra.storagedir (set in cassandra-env.sh) as the parent dir for data/, commitlog/, and saved_caches/
        if (conf.commitlog_directory == null)
        {
            conf.commitlog_directory = System.getProperty("cassandra.storagedir", null);
            if (conf.commitlog_directory == null)
                throw new ConfigurationException("commitlog_directory is missing and -Dcassandra.storagedir is not set", false);
            conf.commitlog_directory += File.separator + "commitlog";
        }

        if (conf.hints_directory == null)
        {
            conf.hints_directory = System.getProperty("cassandra.storagedir", null);
            if (conf.hints_directory == null)
                throw new ConfigurationException("hints_directory is missing and -Dcassandra.storagedir is not set", false);
            conf.hints_directory += File.separator + "hints";
        }

        if (conf.cdc_raw_directory == null)
        {
            conf.cdc_raw_directory = System.getProperty("cassandra.storagedir", null);
            if (conf.cdc_raw_directory == null)
                throw new ConfigurationException("cdc_raw_directory is missing and -Dcassandra.storagedir is not set", false);
            conf.cdc_raw_directory += File.separator + "cdc_raw";
        }

        if (conf.commitlog_total_space_in_mb == null)
        {
            int preferredSize = 8192;
            int minSize = 0;
            try
            {
                // use 1/4 of available space.  See discussion on #10013 and #10199
                minSize = Ints.checkedCast((guessFileStore(conf.commitlog_directory).getTotalSpace() / 1048576) / 4);
            }
            catch (IOException e)
            {
                logger.debug("Error checking disk space", e);
                throw new ConfigurationException(String.format("Unable to check disk space available to %s. Perhaps the Cassandra user does not have the necessary permissions",
                                                               conf.commitlog_directory), e);
            }
            if (minSize < preferredSize)
            {
                logger.warn("Small commitlog volume detected at {}; setting commitlog_total_space_in_mb to {}.  You can override this in cassandra.yaml",
                            conf.commitlog_directory, minSize);
                conf.commitlog_total_space_in_mb = minSize;
            }
            else
            {
                conf.commitlog_total_space_in_mb = preferredSize;
            }
        }

        if (conf.cdc_total_space_in_mb == null)
        {
            int preferredSize = 4096;
            int minSize = 0;
            try
            {
                // use 1/8th of available space.  See discussion on #10013 and #10199 on the CL, taking half that for CDC
                minSize = Ints.checkedCast((guessFileStore(conf.cdc_raw_directory).getTotalSpace() / 1048576) / 8);
            }
            catch (IOException e)
            {
                logger.debug("Error checking disk space", e);
                throw new ConfigurationException(String.format("Unable to check disk space available to %s. Perhaps the Cassandra user does not have the necessary permissions",
                                                               conf.cdc_raw_directory), e);
            }
            if (minSize < preferredSize)
            {
                logger.warn("Small cdc volume detected at {}; setting cdc_total_space_in_mb to {}.  You can override this in cassandra.yaml",
                            conf.cdc_raw_directory, minSize);
                conf.cdc_total_space_in_mb = minSize;
            }
            else
            {
                conf.cdc_total_space_in_mb = preferredSize;
            }
        }

        if (conf.cdc_enabled == true)
        {
            logger.info("cdc_enabled is true. Starting casssandra node with Change-Data-Capture enabled.");
        }

        if (conf.saved_caches_directory == null)
        {
            conf.saved_caches_directory = System.getProperty("cassandra.storagedir", null);
            if (conf.saved_caches_directory == null)
                throw new ConfigurationException("saved_caches_directory is missing and -Dcassandra.storagedir is not set", false);
            conf.saved_caches_directory += File.separator + "saved_caches";
        }
        if (conf.data_file_directories == null || conf.data_file_directories.length == 0)
        {
            String defaultDataDir = System.getProperty("cassandra.storagedir", null);
            if (defaultDataDir == null)
                throw new ConfigurationException("data_file_directories is not missing and -Dcassandra.storagedir is not set", false);
            conf.data_file_directories = new String[]{ defaultDataDir + File.separator + "data" };
        }

        long dataFreeBytes = 0;
        /* data file and commit log directories. they get created later, when they're needed. */
        for (String datadir : conf.data_file_directories)
        {
            if (datadir.equals(conf.commitlog_directory))
                throw new ConfigurationException("commitlog_directory must not be the same as any data_file_directories", false);
            if (datadir.equals(conf.hints_directory))
                throw new ConfigurationException("hints_directory must not be the same as any data_file_directories", false);
            if (datadir.equals(conf.saved_caches_directory))
                throw new ConfigurationException("saved_caches_directory must not be the same as any data_file_directories", false);

            try
            {
                dataFreeBytes += guessFileStore(datadir).getUnallocatedSpace();
            }
            catch (IOException e)
            {
                logger.debug("Error checking disk space", e);
                throw new ConfigurationException(String.format("Unable to check disk space available to %s. Perhaps the Cassandra user does not have the necessary permissions",
                                                               datadir), e);
            }
        }
        if (dataFreeBytes < 64L * 1024 * 1048576) // 64 GB
            logger.warn("Only {} free across all data volumes. Consider adding more capacity to your cluster or removing obsolete snapshots",
                        FBUtilities.prettyPrintMemory(dataFreeBytes));


        if (conf.commitlog_directory.equals(conf.saved_caches_directory))
            throw new ConfigurationException("saved_caches_directory must not be the same as the commitlog_directory", false);
        if (conf.commitlog_directory.equals(conf.hints_directory))
            throw new ConfigurationException("hints_directory must not be the same as the commitlog_directory", false);
        if (conf.hints_directory.equals(conf.saved_caches_directory))
            throw new ConfigurationException("saved_caches_directory must not be the same as the hints_directory", false);

        if (conf.memtable_flush_writers < 1)
            throw new ConfigurationException("memtable_flush_writers must be at least 1, but was " + conf.memtable_flush_writers, false);

        if (conf.memtable_cleanup_threshold == null)
            conf.memtable_cleanup_threshold = (float) (1.0 / (1 + conf.memtable_flush_writers));

        if (conf.memtable_cleanup_threshold < 0.01f)
            throw new ConfigurationException("memtable_cleanup_threshold must be >= 0.01, but was " + conf.memtable_cleanup_threshold, false);
        if (conf.memtable_cleanup_threshold > 0.99f)
            throw new ConfigurationException("memtable_cleanup_threshold must be <= 0.99, but was " + conf.memtable_cleanup_threshold, false);
        if (conf.memtable_cleanup_threshold < 0.1f)
            logger.warn("memtable_cleanup_threshold is set very low [{}], which may cause performance degradation", conf.memtable_cleanup_threshold);

        if (conf.concurrent_compactors == null)
            conf.concurrent_compactors = Math.min(8, Math.max(2, Math.min(FBUtilities.getAvailableProcessors(), conf.data_file_directories.length)));

        if (conf.concurrent_compactors <= 0)
            throw new ConfigurationException("concurrent_compactors should be strictly greater than 0, but was " + conf.concurrent_compactors, false);

        if (conf.num_tokens == null)
            conf.num_tokens = 1;
        else if (conf.num_tokens > MAX_NUM_TOKENS)
            throw new ConfigurationException(String.format("A maximum number of %d tokens per node is supported", MAX_NUM_TOKENS), false);

        if (conf.initial_token != null)
        {
            Collection<String> tokens = tokensFromString(conf.initial_token);
            if (tokens.size() != conf.num_tokens)
                throw new ConfigurationException("The number of initial tokens (by initial_token) specified is different from num_tokens value", false);

            for (String token : tokens)
                partitioner.getTokenFactory().validate(token);
        }


        try
        {
            // if prepared_statements_cache_size_mb option was set to "auto" then size of the cache should be "max(1/256 of Heap (in MB), 10MB)"
            preparedStatementsCacheSizeInMB = (conf.prepared_statements_cache_size_mb == null)
                                              ? Math.max(10, (int) (Runtime.getRuntime().maxMemory() / 1024 / 1024 / 256))
                                              : conf.prepared_statements_cache_size_mb;

            if (preparedStatementsCacheSizeInMB <= 0)
                throw new NumberFormatException(); // to escape duplicating error message
        }
        catch (NumberFormatException e)
        {
            throw new ConfigurationException("prepared_statements_cache_size_mb option was set incorrectly to '"
                                             + conf.prepared_statements_cache_size_mb + "', supported values are <integer> >= 0.", false);
        }

        try
        {
            // if thrift_prepared_statements_cache_size_mb option was set to "auto" then size of the cache should be "max(1/256 of Heap (in MB), 10MB)"
            thriftPreparedStatementsCacheSizeInMB = (conf.thrift_prepared_statements_cache_size_mb == null)
                                                    ? Math.max(10, (int) (Runtime.getRuntime().maxMemory() / 1024 / 1024 / 256))
                                                    : conf.thrift_prepared_statements_cache_size_mb;

            if (thriftPreparedStatementsCacheSizeInMB <= 0)
                throw new NumberFormatException(); // to escape duplicating error message
        }
        catch (NumberFormatException e)
        {
            throw new ConfigurationException("thrift_prepared_statements_cache_size_mb option was set incorrectly to '"
                                             + conf.thrift_prepared_statements_cache_size_mb + "', supported values are <integer> >= 0.", false);
        }

        try
        {
            // if key_cache_size_in_mb option was set to "auto" then size of the cache should be "min(5% of Heap (in MB), 100MB)
            keyCacheSizeInMB = (conf.key_cache_size_in_mb == null)
                ? Math.min(Math.max(1, (int) (Runtime.getRuntime().totalMemory() * 0.05 / 1024 / 1024)), 100)
                : conf.key_cache_size_in_mb;

            if (keyCacheSizeInMB < 0)
                throw new NumberFormatException(); // to escape duplicating error message
        }
        catch (NumberFormatException e)
        {
            throw new ConfigurationException("key_cache_size_in_mb option was set incorrectly to '"
                    + conf.key_cache_size_in_mb + "', supported values are <integer> >= 0.", false);
        }

        try
        {
            // if counter_cache_size_in_mb option was set to "auto" then size of the cache should be "min(2.5% of Heap (in MB), 50MB)
            counterCacheSizeInMB = (conf.counter_cache_size_in_mb == null)
                    ? Math.min(Math.max(1, (int) (Runtime.getRuntime().totalMemory() * 0.025 / 1024 / 1024)), 50)
                    : conf.counter_cache_size_in_mb;

            if (counterCacheSizeInMB < 0)
                throw new NumberFormatException(); // to escape duplicating error message
        }
        catch (NumberFormatException e)
        {
            throw new ConfigurationException("counter_cache_size_in_mb option was set incorrectly to '"
                    + conf.counter_cache_size_in_mb + "', supported values are <integer> >= 0.", false);
        }

        // if set to empty/"auto" then use 5% of Heap size
        indexSummaryCapacityInMB = (conf.index_summary_capacity_in_mb == null)
            ? Math.max(1, (int) (Runtime.getRuntime().totalMemory() * 0.05 / 1024 / 1024))
            : conf.index_summary_capacity_in_mb;

        if (indexSummaryCapacityInMB < 0)
            throw new ConfigurationException("index_summary_capacity_in_mb option was set incorrectly to '"
                    + conf.index_summary_capacity_in_mb + "', it should be a non-negative integer.", false);

        if(conf.encryption_options != null)
        {
            logger.warn("Please rename encryption_options as server_encryption_options in the yaml");
            //operate under the assumption that server_encryption_options is not set in yaml rather than both
            conf.server_encryption_options = conf.encryption_options;
        }

        // load the seeds for node contact points
        if (conf.seed_provider == null)
        {
            throw new ConfigurationException("seeds configuration is missing; a minimum of one seed is required.", false);
        }
        try
        {
            Class<?> seedProviderClass = Class.forName(conf.seed_provider.class_name);
            seedProvider = (SeedProvider)seedProviderClass.getConstructor(Map.class).newInstance(conf.seed_provider.parameters);
        }
        // there are about 5 checked exceptions that could be thrown here.
        catch (Exception e)
        {
            throw new ConfigurationException(e.getMessage() + "\nFatal configuration error; unable to start server.  See log for stacktrace.", true);
        }
        if (seedProvider.getSeeds().size() == 0)
            throw new ConfigurationException("The seed provider lists no seeds.", false);

        if (conf.user_defined_function_fail_timeout < 0)
            throw new ConfigurationException("user_defined_function_fail_timeout must not be negative", false);
        if (conf.user_defined_function_warn_timeout < 0)
            throw new ConfigurationException("user_defined_function_warn_timeout must not be negative", false);

        if (conf.user_defined_function_fail_timeout < conf.user_defined_function_warn_timeout)
            throw new ConfigurationException("user_defined_function_warn_timeout must less than user_defined_function_fail_timeout", false);

        // always attempt to load the cipher factory, as we could be in the situation where the user has disabled encryption,
        // but has existing commitlogs and sstables on disk that are still encrypted (and still need to be read)
        encryptionContext = new EncryptionContext(config.transparent_data_encryption_options);

        if (conf.max_mutation_size_in_kb == null)
            conf.max_mutation_size_in_kb = conf.commitlog_segment_size_in_mb * 1024 / 2;
        else if (conf.commitlog_segment_size_in_mb * 1024 < 2 * conf.max_mutation_size_in_kb)
            throw new ConfigurationException("commitlog_segment_size_in_mb must be at least twice the size of max_mutation_size_in_kb / 1024", false);

        // native transport encryption options
        if (conf.native_transport_port_ssl != null
            && conf.native_transport_port_ssl.intValue() != conf.native_transport_port.intValue()
            && !conf.client_encryption_options.enabled)
        {
            throw new ConfigurationException("Encryption must be enabled in client_encryption_options for native_transport_port_ssl", false);
        }

        if (conf.max_value_size_in_mb == null || conf.max_value_size_in_mb <= 0)
            throw new ConfigurationException("max_value_size_in_mb must be positive", false);
    }

    private static FileStore guessFileStore(String dir) throws IOException
    {
        Path path = Paths.get(dir);
        while (true)
        {
            try
            {
                return Files.getFileStore(path);
            }
            catch (IOException e)
            {
                if (e instanceof NoSuchFileException)
                    path = path.getParent();
                else
                    throw e;
            }
        }
    }

    private static IEndpointSnitch createEndpointSnitch(String snitchClassName) throws ConfigurationException
    {
        if (!snitchClassName.contains("."))
            snitchClassName = "org.apache.cassandra.locator." + snitchClassName;
        IEndpointSnitch snitch = FBUtilities.construct(snitchClassName, "snitch");
        return conf.dynamic_snitch ? new DynamicEndpointSnitch(snitch) : snitch;
    }

    public static IAuthenticator getAuthenticator()
    {
        return authenticator;
    }

    public static IAuthorizer getAuthorizer()
    {
        return authorizer;
    }

    public static IRoleManager getRoleManager()
    {
        return roleManager;
    }

    public static int getPermissionsValidity()
    {
        return conf.permissions_validity_in_ms;
    }

    public static void setPermissionsValidity(int timeout)
    {
        conf.permissions_validity_in_ms = timeout;
    }

    public static int getPermissionsUpdateInterval()
    {
        return conf.permissions_update_interval_in_ms == -1
             ? conf.permissions_validity_in_ms
             : conf.permissions_update_interval_in_ms;
    }

    public static void setPermissionsUpdateInterval(int updateInterval)
    {
        conf.permissions_update_interval_in_ms = updateInterval;
    }

    public static int getPermissionsCacheMaxEntries()
    {
        return conf.permissions_cache_max_entries;
    }

    public static int setPermissionsCacheMaxEntries(int maxEntries)
    {
        return conf.permissions_cache_max_entries = maxEntries;
    }

    public static int getRolesValidity()
    {
        return conf.roles_validity_in_ms;
    }

    public static void setRolesValidity(int validity)
    {
        conf.roles_validity_in_ms = validity;
    }

    public static int getRolesUpdateInterval()
    {
        return conf.roles_update_interval_in_ms == -1
             ? conf.roles_validity_in_ms
             : conf.roles_update_interval_in_ms;
    }

    public static void setRolesUpdateInterval(int interval)
    {
        conf.roles_update_interval_in_ms = interval;
    }

    public static int getRolesCacheMaxEntries()
    {
        return conf.roles_cache_max_entries;
    }

    public static int setRolesCacheMaxEntries(int maxEntries)
    {
        return conf.roles_cache_max_entries = maxEntries;
    }

    public static int getCredentialsValidity()
    {
        return conf.credentials_validity_in_ms;
    }

    public static void setCredentialsValidity(int timeout)
    {
        conf.credentials_validity_in_ms = timeout;
    }

    public static int getCredentialsUpdateInterval()
    {
        return conf.credentials_update_interval_in_ms == -1
               ? conf.credentials_validity_in_ms
               : conf.credentials_update_interval_in_ms;
    }

    public static void setCredentialsUpdateInterval(int updateInterval)
    {
        conf.credentials_update_interval_in_ms = updateInterval;
    }

    public static int getCredentialsCacheMaxEntries()
    {
        return conf.credentials_cache_max_entries;
    }

    public static int setCredentialsCacheMaxEntries(int maxEntries)
    {
        return conf.credentials_cache_max_entries = maxEntries;
    }

    public static int getThriftFramedTransportSize()
    {
        return conf.thrift_framed_transport_size_in_mb * 1024 * 1024;
    }

    public static int getMaxValueSize()
    {
        return conf.max_value_size_in_mb * 1024 * 1024;
    }

    public static void setMaxValueSize(int maxValueSizeInBytes)
    {
        conf.max_value_size_in_mb = maxValueSizeInBytes / 1024 / 1024;
    }

    /**
     * Creates all storage-related directories.
     */
    public static void createAllDirectories()
    {
        try
        {
            if (conf.data_file_directories.length == 0)
                throw new ConfigurationException("At least one DataFileDirectory must be specified", false);

            for (String dataFileDirectory : conf.data_file_directories)
                FileUtils.createDirectory(dataFileDirectory);

            if (conf.commitlog_directory == null)
                throw new ConfigurationException("commitlog_directory must be specified", false);
            FileUtils.createDirectory(conf.commitlog_directory);

            if (conf.hints_directory == null)
                throw new ConfigurationException("hints_directory must be specified", false);
            FileUtils.createDirectory(conf.hints_directory);

            if (conf.saved_caches_directory == null)
                throw new ConfigurationException("saved_caches_directory must be specified", false);
            FileUtils.createDirectory(conf.saved_caches_directory);

            if (conf.cdc_enabled)
            {
                if (conf.cdc_raw_directory == null)
                    throw new ConfigurationException("cdc_raw_directory must be specified", false);
                FileUtils.createDirectory(conf.cdc_raw_directory);
            }
        }
        catch (ConfigurationException e)
        {
            throw new IllegalArgumentException("Bad configuration; unable to start server: "+e.getMessage());
        }
        catch (FSWriteError e)
        {
            throw new IllegalStateException(e.getCause().getMessage() + "; unable to start server");
        }
    }

    public static IPartitioner getPartitioner()
    {
        return partitioner;
    }

    public static String getPartitionerName()
    {
        return paritionerName;
    }

    /* For tests ONLY, don't use otherwise or all hell will break loose. Tests should restore value at the end. */
    public static IPartitioner setPartitionerUnsafe(IPartitioner newPartitioner)
    {
        IPartitioner old = partitioner;
        partitioner = newPartitioner;
        return old;
    }

    public static IEndpointSnitch getEndpointSnitch()
    {
        return snitch;
    }
    public static void setEndpointSnitch(IEndpointSnitch eps)
    {
        snitch = eps;
    }

    public static IRequestScheduler getRequestScheduler()
    {
        return requestScheduler;
    }

    public static RequestSchedulerOptions getRequestSchedulerOptions()
    {
        return requestSchedulerOptions;
    }

    public static RequestSchedulerId getRequestSchedulerId()
    {
        return requestSchedulerId;
    }

    public static int getColumnIndexSize()
    {
        return conf.column_index_size_in_kb * 1024;
    }

    @VisibleForTesting
    public static void setColumnIndexSize(int val)
    {
        conf.column_index_size_in_kb = val;
    }

    public static int getColumnIndexCacheSize()
    {
        return conf.column_index_cache_size_in_kb * 1024;
    }

    @VisibleForTesting
    public static void setColumnIndexCacheSize(int val)
    {
        conf.column_index_cache_size_in_kb = val;
    }

    public static int getBatchSizeWarnThreshold()
    {
        return conf.batch_size_warn_threshold_in_kb * 1024;
    }

    public static long getBatchSizeFailThreshold()
    {
        return conf.batch_size_fail_threshold_in_kb * 1024L;
    }

    public static int getBatchSizeFailThresholdInKB()
    {
        return conf.batch_size_fail_threshold_in_kb;
    }

    public static int getUnloggedBatchAcrossPartitionsWarnThreshold()
    {
        return conf.unlogged_batch_across_partitions_warn_threshold;
    }

    public static void setBatchSizeWarnThresholdInKB(int threshold)
    {
        conf.batch_size_warn_threshold_in_kb = threshold;
    }

    public static void setBatchSizeFailThresholdInKB(int threshold)
    {
        conf.batch_size_fail_threshold_in_kb = threshold;
    }

    public static Collection<String> getInitialTokens()
    {
        return tokensFromString(System.getProperty("cassandra.initial_token", conf.initial_token));
    }

    public static String getAllocateTokensForKeyspace()
    {
        return System.getProperty("cassandra.allocate_tokens_for_keyspace", conf.allocate_tokens_for_keyspace);
    }

    public static Collection<String> tokensFromString(String tokenString)
    {
        List<String> tokens = new ArrayList<String>();
        if (tokenString != null)
            for (String token : StringUtils.split(tokenString, ','))
                tokens.add(token.trim());
        return tokens;
    }

    public static Integer getNumTokens()
    {
        return conf.num_tokens;
    }

    public static InetAddress getReplaceAddress()
    {
        try
        {
            if (System.getProperty("cassandra.replace_address", null) != null)
                return InetAddress.getByName(System.getProperty("cassandra.replace_address", null));
            else if (System.getProperty("cassandra.replace_address_first_boot", null) != null)
                return InetAddress.getByName(System.getProperty("cassandra.replace_address_first_boot", null));
            return null;
        }
        catch (UnknownHostException e)
        {
            throw new RuntimeException("Replacement host name could not be resolved or scope_id was specified for a global IPv6 address", e);
        }
    }

    public static Collection<String> getReplaceTokens()
    {
        return tokensFromString(System.getProperty("cassandra.replace_token", null));
    }

    public static UUID getReplaceNode()
    {
        try
        {
            return UUID.fromString(System.getProperty("cassandra.replace_node", null));
        } catch (NullPointerException e)
        {
            return null;
        }
    }

    public static boolean isReplacing()
    {
        if (System.getProperty("cassandra.replace_address_first_boot", null) != null && SystemKeyspace.bootstrapComplete())
        {
            logger.info("Replace address on first boot requested; this node is already bootstrapped");
            return false;
        }
        return getReplaceAddress() != null;
    }

    public static String getClusterName()
    {
        return conf.cluster_name;
    }

    public static int getMaxStreamingRetries()
    {
        return conf.max_streaming_retries;
    }

    public static int getStoragePort()
    {
        return Integer.parseInt(System.getProperty("cassandra.storage_port", conf.storage_port.toString()));
    }

    public static int getSSLStoragePort()
    {
        return Integer.parseInt(System.getProperty("cassandra.ssl_storage_port", conf.ssl_storage_port.toString()));
    }

    public static int getRpcPort()
    {
        return Integer.parseInt(System.getProperty("cassandra.rpc_port", conf.rpc_port.toString()));
    }

    public static int getRpcListenBacklog()
    {
        return conf.rpc_listen_backlog;
    }

    public static long getRpcTimeout()
    {
        return conf.request_timeout_in_ms;
    }

    public static void setRpcTimeout(Long timeOutInMillis)
    {
        conf.request_timeout_in_ms = timeOutInMillis;
    }

    public static long getReadRpcTimeout()
    {
        return conf.read_request_timeout_in_ms;
    }

    public static void setReadRpcTimeout(Long timeOutInMillis)
    {
        conf.read_request_timeout_in_ms = timeOutInMillis;
    }

    public static long getRangeRpcTimeout()
    {
        return conf.range_request_timeout_in_ms;
    }

    public static void setRangeRpcTimeout(Long timeOutInMillis)
    {
        conf.range_request_timeout_in_ms = timeOutInMillis;
    }

    public static long getWriteRpcTimeout()
    {
        return conf.write_request_timeout_in_ms;
    }

    public static void setWriteRpcTimeout(Long timeOutInMillis)
    {
        conf.write_request_timeout_in_ms = timeOutInMillis;
    }

    public static long getCounterWriteRpcTimeout()
    {
        return conf.counter_write_request_timeout_in_ms;
    }

    public static void setCounterWriteRpcTimeout(Long timeOutInMillis)
    {
        conf.counter_write_request_timeout_in_ms = timeOutInMillis;
    }

    public static long getCasContentionTimeout()
    {
        return conf.cas_contention_timeout_in_ms;
    }

    public static void setCasContentionTimeout(Long timeOutInMillis)
    {
        conf.cas_contention_timeout_in_ms = timeOutInMillis;
    }

    public static long getTruncateRpcTimeout()
    {
        return conf.truncate_request_timeout_in_ms;
    }

    public static void setTruncateRpcTimeout(Long timeOutInMillis)
    {
        conf.truncate_request_timeout_in_ms = timeOutInMillis;
    }

    public static boolean hasCrossNodeTimeout()
    {
        return conf.cross_node_timeout;
    }

    // not part of the Verb enum so we can change timeouts easily via JMX
    public static long getTimeout(MessagingService.Verb verb)
    {
        switch (verb)
        {
            case READ:
                return getReadRpcTimeout();
            case RANGE_SLICE:
                return getRangeRpcTimeout();
            case TRUNCATE:
                return getTruncateRpcTimeout();
            case READ_REPAIR:
            case MUTATION:
            case PAXOS_COMMIT:
            case PAXOS_PREPARE:
            case PAXOS_PROPOSE:
            case HINT:
            case BATCH_STORE:
            case BATCH_REMOVE:
                return getWriteRpcTimeout();
            case COUNTER_MUTATION:
                return getCounterWriteRpcTimeout();
            default:
                return getRpcTimeout();
        }
    }

    /**
     * @return the minimum configured {read, write, range, truncate, misc} timeout
     */
    public static long getMinRpcTimeout()
    {
        return Longs.min(getRpcTimeout(),
                         getReadRpcTimeout(),
                         getRangeRpcTimeout(),
                         getWriteRpcTimeout(),
                         getCounterWriteRpcTimeout(),
                         getTruncateRpcTimeout());
    }

    public static double getPhiConvictThreshold()
    {
        return conf.phi_convict_threshold;
    }

    public static void setPhiConvictThreshold(double phiConvictThreshold)
    {
        conf.phi_convict_threshold = phiConvictThreshold;
    }

    public static int getConcurrentReaders()
    {
        return conf.concurrent_reads;
    }

    public static int getConcurrentWriters()
    {
        return conf.concurrent_writes;
    }

    public static int getConcurrentCounterWriters()
    {
        return conf.concurrent_counter_writes;
    }

    public static int getConcurrentViewWriters()
    {
        return conf.concurrent_materialized_view_writes;
    }

    public static int getFlushWriters()
    {
            return conf.memtable_flush_writers;
    }

    public static int getConcurrentCompactors()
    {
        return conf.concurrent_compactors;
    }

    public static int getCompactionThroughputMbPerSec()
    {
        return conf.compaction_throughput_mb_per_sec;
    }

    public static void setCompactionThroughputMbPerSec(int value)
    {
        conf.compaction_throughput_mb_per_sec = value;
    }

    public static int getCompactionLargePartitionWarningThreshold() { return conf.compaction_large_partition_warning_threshold_mb * 1024 * 1024; }

    public static boolean getDisableSTCSInL0()
    {
        return Boolean.getBoolean("cassandra.disable_stcs_in_l0");
    }

    public static int getStreamThroughputOutboundMegabitsPerSec()
    {
        return conf.stream_throughput_outbound_megabits_per_sec;
    }

    public static void setStreamThroughputOutboundMegabitsPerSec(int value)
    {
        conf.stream_throughput_outbound_megabits_per_sec = value;
    }

    public static int getInterDCStreamThroughputOutboundMegabitsPerSec()
    {
        return conf.inter_dc_stream_throughput_outbound_megabits_per_sec;
    }

    public static void setInterDCStreamThroughputOutboundMegabitsPerSec(int value)
    {
        conf.inter_dc_stream_throughput_outbound_megabits_per_sec = value;
    }

    public static String[] getAllDataFileLocations()
    {
        return conf.data_file_directories;
    }

    public static String getCommitLogLocation()
    {
        return conf.commitlog_directory;
    }

    @VisibleForTesting
    public static void setCommitLogLocation(String value)
    {
        conf.commitlog_directory = value;
    }

    public static ParameterizedClass getCommitLogCompression()
    {
        return conf.commitlog_compression;
    }

    public static void setCommitLogCompression(ParameterizedClass compressor)
    {
        conf.commitlog_compression = compressor;
    }

   /**
    * Maximum number of buffers in the compression pool. The default value is 3, it should not be set lower than that
    * (one segment in compression, one written to, one in reserve); delays in compression may cause the log to use
    * more, depending on how soon the sync policy stops all writing threads.
    */
    public static int getCommitLogMaxCompressionBuffersInPool()
    {
        return conf.commitlog_max_compression_buffers_in_pool;
    }

    public static int getMaxMutationSize()
    {
        return conf.max_mutation_size_in_kb * 1024;
    }

    public static int getTombstoneWarnThreshold()
    {
        return conf.tombstone_warn_threshold;
    }

    public static void setTombstoneWarnThreshold(int threshold)
    {
        conf.tombstone_warn_threshold = threshold;
    }

    public static int getTombstoneFailureThreshold()
    {
        return conf.tombstone_failure_threshold;
    }

    public static void setTombstoneFailureThreshold(int threshold)
    {
        conf.tombstone_failure_threshold = threshold;
    }

    /**
     * size of commitlog segments to allocate
     */
    public static int getCommitLogSegmentSize()
    {
        return conf.commitlog_segment_size_in_mb * 1024 * 1024;
    }

    public static void setCommitLogSegmentSize(int sizeMegabytes)
    {
        conf.commitlog_segment_size_in_mb = sizeMegabytes;
    }

    public static String getSavedCachesLocation()
    {
        return conf.saved_caches_directory;
    }

    public static Set<InetAddress> getSeeds()
    {
        return ImmutableSet.<InetAddress>builder().addAll(seedProvider.getSeeds()).build();
    }

    public static InetAddress getListenAddress()
    {
        return listenAddress;
    }

    public static InetAddress getBroadcastAddress()
    {
        return broadcastAddress;
    }

    public static Boolean shouldListenOnBroadcastAddress()
    {
        return conf.listen_on_broadcast_address;
    }

    public static IInternodeAuthenticator getInternodeAuthenticator()
    {
        return internodeAuthenticator;
    }

    public static void setBroadcastAddress(InetAddress broadcastAdd)
    {
        broadcastAddress = broadcastAdd;
    }

    public static boolean startRpc()
    {
        return conf.start_rpc;
    }

    public static InetAddress getRpcAddress()
    {
        return rpcAddress;
    }

    public static void setBroadcastRpcAddress(InetAddress broadcastRPCAddr)
    {
        broadcastRpcAddress = broadcastRPCAddr;
    }

    public static InetAddress getBroadcastRpcAddress()
    {
        return broadcastRpcAddress;
    }

    public static String getRpcServerType()
    {
        return conf.rpc_server_type;
    }

    public static boolean getRpcKeepAlive()
    {
        return conf.rpc_keepalive;
    }

    public static Integer getRpcMinThreads()
    {
        return conf.rpc_min_threads;
    }

    public static Integer getRpcMaxThreads()
    {
        return conf.rpc_max_threads;
    }

    public static Integer getRpcSendBufferSize()
    {
        return conf.rpc_send_buff_size_in_bytes;
    }

    public static Integer getRpcRecvBufferSize()
    {
        return conf.rpc_recv_buff_size_in_bytes;
    }

    public static Integer getInternodeSendBufferSize()
    {
        return conf.internode_send_buff_size_in_bytes;
    }

    public static Integer getInternodeRecvBufferSize()
    {
        return conf.internode_recv_buff_size_in_bytes;
    }

    public static boolean startNativeTransport()
    {
        return conf.start_native_transport;
    }

    public static int getNativeTransportPort()
    {
        return Integer.parseInt(System.getProperty("cassandra.native_transport_port", conf.native_transport_port.toString()));
    }

    @VisibleForTesting
    public static void setNativeTransportPort(int port)
    {
        conf.native_transport_port = port;
    }

    public static int getNativeTransportPortSSL()
    {
        return conf.native_transport_port_ssl == null ? getNativeTransportPort() : conf.native_transport_port_ssl;
    }

    @VisibleForTesting
    public static void setNativeTransportPortSSL(Integer port)
    {
        conf.native_transport_port_ssl = port;
    }

    public static Integer getNativeTransportMaxThreads()
    {
        return conf.native_transport_max_threads;
    }

    public static int getNativeTransportMaxFrameSize()
    {
        return conf.native_transport_max_frame_size_in_mb * 1024 * 1024;
    }

    public static Long getNativeTransportMaxConcurrentConnections()
    {
        return conf.native_transport_max_concurrent_connections;
    }

    public static void setNativeTransportMaxConcurrentConnections(long nativeTransportMaxConcurrentConnections)
    {
        conf.native_transport_max_concurrent_connections = nativeTransportMaxConcurrentConnections;
    }

    public static Long getNativeTransportMaxConcurrentConnectionsPerIp() {
        return conf.native_transport_max_concurrent_connections_per_ip;
    }

    public static void setNativeTransportMaxConcurrentConnectionsPerIp(long native_transport_max_concurrent_connections_per_ip)
    {
        conf.native_transport_max_concurrent_connections_per_ip = native_transport_max_concurrent_connections_per_ip;
    }

    public static double getCommitLogSyncBatchWindow()
    {
        return conf.commitlog_sync_batch_window_in_ms;
    }

    public static void setCommitLogSyncBatchWindow(double windowMillis)
    {
        conf.commitlog_sync_batch_window_in_ms = windowMillis;
    }

    public static int getCommitLogSyncPeriod()
    {
        return conf.commitlog_sync_period_in_ms;
    }

    public static void setCommitLogSyncPeriod(int periodMillis)
    {
        conf.commitlog_sync_period_in_ms = periodMillis;
    }

    public static Config.CommitLogSync getCommitLogSync()
    {
        return conf.commitlog_sync;
    }

    public static void setCommitLogSync(CommitLogSync sync)
    {
        conf.commitlog_sync = sync;
    }

    public static Config.DiskAccessMode getDiskAccessMode()
    {
        return conf.disk_access_mode;
    }

    // Do not use outside unit tests.
    @VisibleForTesting
    public static void setDiskAccessMode(Config.DiskAccessMode mode)
    {
        conf.disk_access_mode = mode;
    }

    public static Config.DiskAccessMode getIndexAccessMode()
    {
        return indexAccessMode;
    }

    // Do not use outside unit tests.
    @VisibleForTesting
    public static void setIndexAccessMode(Config.DiskAccessMode mode)
    {
        indexAccessMode = mode;
    }

    public static void setDiskFailurePolicy(Config.DiskFailurePolicy policy)
    {
        conf.disk_failure_policy = policy;
    }

    public static Config.DiskFailurePolicy getDiskFailurePolicy()
    {
        return conf.disk_failure_policy;
    }

    public static void setCommitFailurePolicy(Config.CommitFailurePolicy policy)
    {
        conf.commit_failure_policy = policy;
    }

    public static Config.CommitFailurePolicy getCommitFailurePolicy()
    {
        return conf.commit_failure_policy;
    }

    public static boolean isSnapshotBeforeCompaction()
    {
        return conf.snapshot_before_compaction;
    }

    public static boolean isAutoSnapshot() {
        return conf.auto_snapshot;
    }

    @VisibleForTesting
    public static void setAutoSnapshot(boolean autoSnapshot)
    {
        conf.auto_snapshot = autoSnapshot;
    }
    @VisibleForTesting
    public static boolean getAutoSnapshot()
    {
        return conf.auto_snapshot;
    }

    public static boolean isAutoBootstrap()
    {
        return Boolean.parseBoolean(System.getProperty("cassandra.auto_bootstrap", conf.auto_bootstrap.toString()));
    }

    public static void setHintedHandoffEnabled(boolean hintedHandoffEnabled)
    {
        conf.hinted_handoff_enabled = hintedHandoffEnabled;
    }

    public static boolean hintedHandoffEnabled()
    {
        return conf.hinted_handoff_enabled;
    }

    public static Set<String> hintedHandoffDisabledDCs()
    {
        return conf.hinted_handoff_disabled_datacenters;
    }

    public static void enableHintsForDC(String dc)
    {
        conf.hinted_handoff_disabled_datacenters.remove(dc);
    }

    public static void disableHintsForDC(String dc)
    {
        conf.hinted_handoff_disabled_datacenters.add(dc);
    }

    public static void setMaxHintWindow(int ms)
    {
        conf.max_hint_window_in_ms = ms;
    }

    public static int getMaxHintWindow()
    {
        return conf.max_hint_window_in_ms;
    }

    public static File getHintsDirectory()
    {
        return new File(conf.hints_directory);
    }

    public static File getSerializedCachePath(CacheService.CacheType cacheType, String version, String extension)
    {
        String name = cacheType.toString()
                + (version == null ? "" : "-" + version + "." + extension);
        return new File(conf.saved_caches_directory, name);
    }

    public static int getDynamicUpdateInterval()
    {
        return conf.dynamic_snitch_update_interval_in_ms;
    }
    public static void setDynamicUpdateInterval(Integer dynamicUpdateInterval)
    {
        conf.dynamic_snitch_update_interval_in_ms = dynamicUpdateInterval;
    }

    public static int getDynamicResetInterval()
    {
        return conf.dynamic_snitch_reset_interval_in_ms;
    }
    public static void setDynamicResetInterval(Integer dynamicResetInterval)
    {
        conf.dynamic_snitch_reset_interval_in_ms = dynamicResetInterval;
    }

    public static double getDynamicBadnessThreshold()
    {
        return conf.dynamic_snitch_badness_threshold;
    }

    public static void setDynamicBadnessThreshold(Double dynamicBadnessThreshold)
    {
        conf.dynamic_snitch_badness_threshold = dynamicBadnessThreshold;
    }

    public static ServerEncryptionOptions getServerEncryptionOptions()
    {
        return conf.server_encryption_options;
    }

    public static ClientEncryptionOptions getClientEncryptionOptions()
    {
        return conf.client_encryption_options;
    }

    public static int getHintedHandoffThrottleInKB()
    {
        return conf.hinted_handoff_throttle_in_kb;
    }

    public static int getBatchlogReplayThrottleInKB()
    {
        return conf.batchlog_replay_throttle_in_kb;
    }

    public static void setHintedHandoffThrottleInKB(Integer throttleInKB)
    {
        conf.hinted_handoff_throttle_in_kb = throttleInKB;
    }

    public static int getMaxHintsDeliveryThreads()
    {
        return conf.max_hints_delivery_threads;
    }

    public static int getHintsFlushPeriodInMS()
    {
        return conf.hints_flush_period_in_ms;
    }

    public static long getMaxHintsFileSize()
    {
        return conf.max_hints_file_size_in_mb * 1024L * 1024L;
    }

    public static ParameterizedClass getHintsCompression()
    {
        return conf.hints_compression;
    }

    public static void setHintsCompression(ParameterizedClass parameterizedClass)
    {
        conf.hints_compression = parameterizedClass;
    }

    public static boolean isIncrementalBackupsEnabled()
    {
        return conf.incremental_backups;
    }

    public static void setIncrementalBackupsEnabled(boolean value)
    {
        conf.incremental_backups = value;
    }

    public static int getFileCacheSizeInMB()
    {
        if (conf.file_cache_size_in_mb == null)
        {
            // In client mode the value is not set.
            assert Config.isClientMode();
            return 0;
        }

        return conf.file_cache_size_in_mb;
    }

    public static boolean getBufferPoolUseHeapIfExhausted()
    {
        return conf.buffer_pool_use_heap_if_exhausted;
    }

    public static Config.DiskOptimizationStrategy getDiskOptimizationStrategy()
    {
        return conf.disk_optimization_strategy;
    }

    @VisibleForTesting
    public static void setDiskOptimizationStrategy(Config.DiskOptimizationStrategy strategy)
    {
        conf.disk_optimization_strategy = strategy;
    }

    public static double getDiskOptimizationEstimatePercentile()
    {
        return conf.disk_optimization_estimate_percentile;
    }

    public static double getDiskOptimizationPageCrossChance()
    {
        return conf.disk_optimization_page_cross_chance;
    }

    @VisibleForTesting
    public static void setDiskOptimizationPageCrossChance(double chance)
    {
        conf.disk_optimization_page_cross_chance = chance;
    }

    public static long getTotalCommitlogSpaceInMB()
    {
        return conf.commitlog_total_space_in_mb;
    }

    public static int getSSTablePreempiveOpenIntervalInMB()
    {
        return FBUtilities.isWindows() ? -1 : conf.sstable_preemptive_open_interval_in_mb;
    }
    public static void setSSTablePreempiveOpenIntervalInMB(int mb)
    {
        conf.sstable_preemptive_open_interval_in_mb = mb;
    }

    public static boolean getTrickleFsync()
    {
        return conf.trickle_fsync;
    }

    public static int getTrickleFsyncIntervalInKb()
    {
        return conf.trickle_fsync_interval_in_kb;
    }

    public static long getKeyCacheSizeInMB()
    {
        return keyCacheSizeInMB;
    }

    public static long getIndexSummaryCapacityInMB()
    {
        return indexSummaryCapacityInMB;
    }

    public static int getKeyCacheSavePeriod()
    {
        return conf.key_cache_save_period;
    }

    public static void setKeyCacheSavePeriod(int keyCacheSavePeriod)
    {
        conf.key_cache_save_period = keyCacheSavePeriod;
    }

    public static int getKeyCacheKeysToSave()
    {
        return conf.key_cache_keys_to_save;
    }

    public static void setKeyCacheKeysToSave(int keyCacheKeysToSave)
    {
        conf.key_cache_keys_to_save = keyCacheKeysToSave;
    }

    public static String getRowCacheClassName()
    {
        return conf.row_cache_class_name;
    }

    public static long getRowCacheSizeInMB()
    {
        return conf.row_cache_size_in_mb;
    }

    @VisibleForTesting
    public static void setRowCacheSizeInMB(long val)
    {
        conf.row_cache_size_in_mb = val;
    }

    public static int getRowCacheSavePeriod()
    {
        return conf.row_cache_save_period;
    }

    public static void setRowCacheSavePeriod(int rowCacheSavePeriod)
    {
        conf.row_cache_save_period = rowCacheSavePeriod;
    }

    public static int getRowCacheKeysToSave()
    {
        return conf.row_cache_keys_to_save;
    }

    public static long getCounterCacheSizeInMB()
    {
        return counterCacheSizeInMB;
    }

    public static void setRowCacheKeysToSave(int rowCacheKeysToSave)
    {
        conf.row_cache_keys_to_save = rowCacheKeysToSave;
    }

    public static int getCounterCacheSavePeriod()
    {
        return conf.counter_cache_save_period;
    }

    public static void setCounterCacheSavePeriod(int counterCacheSavePeriod)
    {
        conf.counter_cache_save_period = counterCacheSavePeriod;
    }

    public static int getCounterCacheKeysToSave()
    {
        return conf.counter_cache_keys_to_save;
    }

    public static void setCounterCacheKeysToSave(int counterCacheKeysToSave)
    {
        conf.counter_cache_keys_to_save = counterCacheKeysToSave;
    }

    public static void setStreamingSocketTimeout(int value)
    {
        conf.streaming_socket_timeout_in_ms = value;
    }

    public static int getStreamingSocketTimeout()
    {
        return conf.streaming_socket_timeout_in_ms;
    }

    public static String getLocalDataCenter()
    {
        return localDC;
    }

    public static Comparator<InetAddress> getLocalComparator()
    {
        return localComparator;
    }

    public static Config.InternodeCompression internodeCompression()
    {
        return conf.internode_compression;
    }

    public static boolean getInterDCTcpNoDelay()
    {
        return conf.inter_dc_tcp_nodelay;
    }


    public static SSTableFormat.Type getSSTableFormat()
    {
        return sstable_format;
    }

    public static MemtablePool getMemtableAllocatorPool()
    {
        long heapLimit = ((long) conf.memtable_heap_space_in_mb) << 20;
        long offHeapLimit = ((long) conf.memtable_offheap_space_in_mb) << 20;
        switch (conf.memtable_allocation_type)
        {
            case unslabbed_heap_buffers:
                return new HeapPool(heapLimit, conf.memtable_cleanup_threshold, new ColumnFamilyStore.FlushLargestColumnFamily());
            case heap_buffers:
                return new SlabPool(heapLimit, 0, conf.memtable_cleanup_threshold, new ColumnFamilyStore.FlushLargestColumnFamily());
            case offheap_buffers:
                if (!FileUtils.isCleanerAvailable())
                {
                    throw new IllegalStateException("Could not free direct byte buffer: offheap_buffers is not a safe memtable_allocation_type without this ability, please adjust your config. This feature is only guaranteed to work on an Oracle JVM. Refusing to start.");
                }
                return new SlabPool(heapLimit, offHeapLimit, conf.memtable_cleanup_threshold, new ColumnFamilyStore.FlushLargestColumnFamily());
            case offheap_objects:
                return new NativePool(heapLimit, offHeapLimit, conf.memtable_cleanup_threshold, new ColumnFamilyStore.FlushLargestColumnFamily());
            default:
                throw new AssertionError();
        }
    }

    public static int getIndexSummaryResizeIntervalInMinutes()
    {
        return conf.index_summary_resize_interval_in_minutes;
    }

    public static boolean hasLargeAddressSpace()
    {
        // currently we just check if it's a 64bit arch, but any we only really care if the address space is large
        String datamodel = System.getProperty("sun.arch.data.model");
        if (datamodel != null)
        {
            switch (datamodel)
            {
                case "64": return true;
                case "32": return false;
            }
        }
        String arch = System.getProperty("os.arch");
        return arch.contains("64") || arch.contains("sparcv9");
    }

    public static int getTracetypeRepairTTL()
    {
        return conf.tracetype_repair_ttl;
    }

    public static int getTracetypeQueryTTL()
    {
        return conf.tracetype_query_ttl;
    }

    public static String getOtcCoalescingStrategy()
    {
        return conf.otc_coalescing_strategy;
    }

    public static int getOtcCoalescingWindow()
    {
        return conf.otc_coalescing_window_us;
    }

    public static int getWindowsTimerInterval()
    {
        return conf.windows_timer_interval;
    }

    public static long getPreparedStatementsCacheSizeMB()
    {
        return preparedStatementsCacheSizeInMB;
    }

    public static long getThriftPreparedStatementsCacheSizeMB()
    {
        return thriftPreparedStatementsCacheSizeInMB;
    }

    public static boolean enableUserDefinedFunctions()
    {
        return conf.enable_user_defined_functions;
    }

    public static boolean enableScriptedUserDefinedFunctions()
    {
        return conf.enable_scripted_user_defined_functions;
    }

    public static void enableScriptedUserDefinedFunctions(boolean enableScriptedUserDefinedFunctions)
    {
        conf.enable_scripted_user_defined_functions = enableScriptedUserDefinedFunctions;
    }

    public static boolean enableUserDefinedFunctionsThreads()
    {
        return conf.enable_user_defined_functions_threads;
    }

    public static long getUserDefinedFunctionWarnTimeout()
    {
        return conf.user_defined_function_warn_timeout;
    }

    public static void setUserDefinedFunctionWarnTimeout(long userDefinedFunctionWarnTimeout)
    {
        conf.user_defined_function_warn_timeout = userDefinedFunctionWarnTimeout;
    }

    public static long getUserDefinedFunctionFailTimeout()
    {
        return conf.user_defined_function_fail_timeout;
    }

    public static void setUserDefinedFunctionFailTimeout(long userDefinedFunctionFailTimeout)
    {
        conf.user_defined_function_fail_timeout = userDefinedFunctionFailTimeout;
    }

    public static Config.UserFunctionTimeoutPolicy getUserFunctionTimeoutPolicy()
    {
        return conf.user_function_timeout_policy;
    }

    public static void setUserFunctionTimeoutPolicy(Config.UserFunctionTimeoutPolicy userFunctionTimeoutPolicy)
    {
        conf.user_function_timeout_policy = userFunctionTimeoutPolicy;
    }

<<<<<<< HEAD
    public static EncryptionContext getEncryptionContext()
    {
        return encryptionContext;
    }
    
=======
    public static long getGCLogThreshold()
    {
        return conf.gc_log_threshold_in_ms;
    }

>>>>>>> e99ee199
    public static long getGCWarnThreshold()
    {
        return conf.gc_warn_threshold_in_ms;
    }

    public static boolean isCDCEnabled()
    {
        return conf.cdc_enabled;
    }

    public static String getCDCLogLocation()
    {
        return conf.cdc_raw_directory;
    }

    public static Integer getCDCSpaceInMB()
    {
        return conf.cdc_total_space_in_mb;
    }

    @VisibleForTesting
    public static void setCDCSpaceInMB(Integer input)
    {
        conf.cdc_total_space_in_mb = input;
    }

    public static Integer getCDCDiskCheckInterval()
    {
        return conf.cdc_free_space_check_interval_ms;
    }

    @VisibleForTesting
    public static void setEncryptionContext(EncryptionContext ec)
    {
        encryptionContext = ec;
    }

    public static int searchConcurrencyFactor()
    {
        return Integer.valueOf(System.getProperty("cassandra.search_concurrency_factor", "1"));
    }
}<|MERGE_RESOLUTION|>--- conflicted
+++ resolved
@@ -2174,19 +2174,16 @@
         conf.user_function_timeout_policy = userFunctionTimeoutPolicy;
     }
 
-<<<<<<< HEAD
+    public static long getGCLogThreshold()
+    {
+        return conf.gc_log_threshold_in_ms;
+    }
+
     public static EncryptionContext getEncryptionContext()
     {
         return encryptionContext;
     }
     
-=======
-    public static long getGCLogThreshold()
-    {
-        return conf.gc_log_threshold_in_ms;
-    }
-
->>>>>>> e99ee199
     public static long getGCWarnThreshold()
     {
         return conf.gc_warn_threshold_in_ms;
