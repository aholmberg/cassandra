--- conflicted
+++ resolved
@@ -182,11 +182,7 @@
                                                          + "cql_version text,"
                                                          + "data_center text,"
                                                          + "rack text,"
-<<<<<<< HEAD
-                                                         + "partitioner text,"
-=======
                                                          + "truncated_at map<uuid, blob>"
->>>>>>> f56ea8b0
                                                          + ") WITH COMMENT='information about the local node'");
 
     public static final CFMetaData TraceSessionsCf = compile(14, "CREATE TABLE " + Tracing.SESSIONS_CF + " ("
